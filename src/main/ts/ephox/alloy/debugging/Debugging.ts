--- conflicted
+++ resolved
@@ -1,24 +1,5 @@
 import { Objects } from '@ephox/boulder';
 import { Arr, Fun, Obj, Options } from '@ephox/katamari';
-<<<<<<< HEAD
-
-import SystemEvents from '../api/events/SystemEvents';
-import * as AlloyLogger from '../log/AlloyLogger';
-
-const unknown = 'unknown';
-
-/*
-  typescipt qwerk:
-  const debugging: boolean = true;
-  if (boolean === false) {  -> this throws a type error! // TS2365:Operator '===' cannot be applied to types 'false' and 'true'
-    https://www.typescriptlang.org/play/#src=const%20foo%3A%20boolean%20%3D%20true%3B%0D%0A%0D%0Aif%20(foo%20%3D%3D%3D%20false)%20%7B%0D%0A%20%20%20%20%0D%0A%7D
-  }
-*/
-const debugging: any = true;
-
-const CHROME_INSPECTOR_GLOBAL = '__CHROME_INSPECTOR_CONNECTION_TO_ALLOY__';
-
-=======
 
 import * as SystemEvents from '../api/events/SystemEvents';
 import * as AlloyLogger from '../log/AlloyLogger';
@@ -36,7 +17,6 @@
 
 const CHROME_INSPECTOR_GLOBAL = '__CHROME_INSPECTOR_CONNECTION_TO_ALLOY__';
 
->>>>>>> c7e92c3c
 const eventsMonitored: any = [ ];
 
 // Ignore these files in the error stack
