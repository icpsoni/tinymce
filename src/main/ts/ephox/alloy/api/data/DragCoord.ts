<<<<<<< HEAD
import { Adt, Arr } from '@ephox/katamari';
=======
import { Adt, Arr, Option } from '@ephox/katamari';
>>>>>>> c7e92c3c
import { Position } from '@ephox/sugar';
import { AdtInterface, PositionCoordinates } from '../../alien/TypeDefinitions';

// TODO: Morgan, check why and how this type can take both a number or an option.
export type DragCoords = (x: number | Option<number>, y: number | Option<number>) => CoordAdt;

export interface CoordAdt extends AdtInterface {
  // TODO
}

export interface StylesCoord {
  left: string;
  top: string;
  position: string;
}

/*
 * origin: the position (without scroll) of the offset parent
 * scroll: the scrolling position of the window
 *
 * fixed: the fixed coordinates to show for css
 * offset: the absolute coordinates to show for css when inside an offset parent
 * absolute: the absolute coordinates to show before considering the offset parent
 */
const adt = Adt.generate([
  { offset: [ 'x', 'y' ] },
  { absolute: [ 'x', 'y' ] },
  { fixed: [ 'x', 'y' ] }
]);

const subtract = function (change) {
  return function (point) {
    return point.translate(-change.left(), -change.top());
  };
};

const add = function (change) {
  return function (point) {
    return point.translate(change.left(), change.top());
  };
};

const transform = function (changes) {
  return function (x, y) {
    return Arr.foldl(changes, function (rest, f) {
      return f(rest);
    }, Position(x, y));
  };
};

<<<<<<< HEAD
const asFixed = function (coord, scroll, origin) {
=======
const asFixed = function (coord: CoordAdt, scroll: PositionCoordinates, origin: PositionCoordinates): PositionCoordinates {
>>>>>>> c7e92c3c
  return coord.fold(
    // offset to fixed
    transform([ add(origin), subtract(scroll) ]),
    // absolute to fixed
    transform([ subtract(scroll) ]),
    // fixed to fixed
    transform([ ])
  );
};

<<<<<<< HEAD
const asAbsolute = function (coord, scroll, origin) {
=======
const asAbsolute = function (coord: CoordAdt, scroll: PositionCoordinates, origin: PositionCoordinates): PositionCoordinates  {
>>>>>>> c7e92c3c
  return coord.fold(
    // offset to absolute
    transform([ add(origin) ]),
    // absolute to absolute
    transform([ ]),
    // fixed to absolute
    transform([ add(scroll) ])
  );
};

<<<<<<< HEAD
const asOffset = function (coord, scroll, origin) {
=======
const asOffset = function (coord: CoordAdt, scroll: PositionCoordinates, origin: PositionCoordinates): PositionCoordinates  {
>>>>>>> c7e92c3c
  return coord.fold(
    // offset to offset
    transform([ ]),
    // absolute to offset
    transform([ subtract(origin) ]),
    // fixed to offset
    transform([ add(scroll), subtract(origin) ])
  );
};

const toString = function (coord) {
  return coord.fold(
    function (x, y) {
      return 'offset(' + x + ', ' + y + ')';
    },
    function (x, y) {
      return 'absolute(' + x + ', ' + y + ')';
    },
    function (x, y) {
      return 'fixed(' + x + ', ' + y + ')';
    }
  );
};

<<<<<<< HEAD
const withinRange = function (coord1, coord2, xRange, yRange, scroll, origin) {
=======
const withinRange = function (coord1: CoordAdt, coord2: CoordAdt, xRange: number, yRange: number, scroll: PositionCoordinates, origin: PositionCoordinates): boolean {
>>>>>>> c7e92c3c
  const a1 = asAbsolute(coord1, scroll, origin);
  const a2 = asAbsolute(coord2, scroll, origin);
  return Math.abs(a1.left() - a2.left()) <= xRange &&
    Math.abs(a1.top() - a2.top()) <= yRange;
};

<<<<<<< HEAD
const toStyles = function (coord, scroll, origin) {
=======
const toStyles = function (coord: CoordAdt, scroll: PositionCoordinates, origin: PositionCoordinates): StylesCoord {
>>>>>>> c7e92c3c
  return coord.fold(
    function (x, y) {
      // offset
      return { position: 'absolute', left: x + 'px', top: y + 'px'};
    },
    function (x, y) {
      return { position: 'absolute', left: (x - origin.left()) + 'px', top: (y - origin.top()) + 'px' };
      // absolute
    },
    function (x, y) {
      // fixed
      return { position: 'fixed', left: x + 'px', top: y + 'px' };
    }
  );
};

<<<<<<< HEAD
const translate = function (coord, deltaX, deltaY) {
=======
const translate = function (coord: CoordAdt, deltaX, deltaY) {
>>>>>>> c7e92c3c
  return coord.fold(
    function (x, y) {
      return adt.offset(x + deltaX, y + deltaY);
    },
    function (x, y) {
      return adt.absolute(x + deltaX, y + deltaY);
    },
    function (x, y) {
      return adt.fixed(x + deltaX, y + deltaY);
    }
  );
};

<<<<<<< HEAD
const absorb = function (partialCoord, originalCoord, scroll, origin) {
=======
const absorb = function (partialCoord, originalCoord, scroll: PositionCoordinates, origin: PositionCoordinates) {
>>>>>>> c7e92c3c
  const absorbOne = function (stencil, nu) {
    return function (optX, optY) {
      const original = stencil(originalCoord, scroll, origin);
      return nu(optX.getOr(original.left()), optY.getOr(original.top()));
    };
  };

  return partialCoord.fold(
    absorbOne(asOffset, adt.offset),
    absorbOne(asAbsolute, adt.absolute),
    absorbOne(asFixed, adt.fixed)
  );
};

<<<<<<< HEAD
const offset = adt.offset;
const absolute = adt.absolute;
const fixed = adt.fixed;

export {
  offset,
  absolute,
  fixed,

  asFixed,
  asAbsolute,
  asOffset,
  withinRange,
  toStyles,
  translate,

=======
const offset = adt.offset as DragCoords;
const absolute = adt.absolute as DragCoords;
const fixed = adt.fixed as DragCoords;

export {
  offset,
  absolute,
  fixed,

  asFixed,
  asAbsolute,
  asOffset,
  withinRange,
  toStyles,
  translate,

>>>>>>> c7e92c3c
  absorb,
  toString
};<|MERGE_RESOLUTION|>--- conflicted
+++ resolved
@@ -1,8 +1,4 @@
-<<<<<<< HEAD
-import { Adt, Arr } from '@ephox/katamari';
-=======
 import { Adt, Arr, Option } from '@ephox/katamari';
->>>>>>> c7e92c3c
 import { Position } from '@ephox/sugar';
 import { AdtInterface, PositionCoordinates } from '../../alien/TypeDefinitions';
 
@@ -53,11 +49,7 @@
   };
 };
 
-<<<<<<< HEAD
-const asFixed = function (coord, scroll, origin) {
-=======
 const asFixed = function (coord: CoordAdt, scroll: PositionCoordinates, origin: PositionCoordinates): PositionCoordinates {
->>>>>>> c7e92c3c
   return coord.fold(
     // offset to fixed
     transform([ add(origin), subtract(scroll) ]),
@@ -68,11 +60,7 @@
   );
 };
 
-<<<<<<< HEAD
-const asAbsolute = function (coord, scroll, origin) {
-=======
 const asAbsolute = function (coord: CoordAdt, scroll: PositionCoordinates, origin: PositionCoordinates): PositionCoordinates  {
->>>>>>> c7e92c3c
   return coord.fold(
     // offset to absolute
     transform([ add(origin) ]),
@@ -83,11 +71,7 @@
   );
 };
 
-<<<<<<< HEAD
-const asOffset = function (coord, scroll, origin) {
-=======
 const asOffset = function (coord: CoordAdt, scroll: PositionCoordinates, origin: PositionCoordinates): PositionCoordinates  {
->>>>>>> c7e92c3c
   return coord.fold(
     // offset to offset
     transform([ ]),
@@ -112,22 +96,14 @@
   );
 };
 
-<<<<<<< HEAD
-const withinRange = function (coord1, coord2, xRange, yRange, scroll, origin) {
-=======
 const withinRange = function (coord1: CoordAdt, coord2: CoordAdt, xRange: number, yRange: number, scroll: PositionCoordinates, origin: PositionCoordinates): boolean {
->>>>>>> c7e92c3c
   const a1 = asAbsolute(coord1, scroll, origin);
   const a2 = asAbsolute(coord2, scroll, origin);
   return Math.abs(a1.left() - a2.left()) <= xRange &&
     Math.abs(a1.top() - a2.top()) <= yRange;
 };
 
-<<<<<<< HEAD
-const toStyles = function (coord, scroll, origin) {
-=======
 const toStyles = function (coord: CoordAdt, scroll: PositionCoordinates, origin: PositionCoordinates): StylesCoord {
->>>>>>> c7e92c3c
   return coord.fold(
     function (x, y) {
       // offset
@@ -144,11 +120,7 @@
   );
 };
 
-<<<<<<< HEAD
-const translate = function (coord, deltaX, deltaY) {
-=======
 const translate = function (coord: CoordAdt, deltaX, deltaY) {
->>>>>>> c7e92c3c
   return coord.fold(
     function (x, y) {
       return adt.offset(x + deltaX, y + deltaY);
@@ -162,11 +134,7 @@
   );
 };
 
-<<<<<<< HEAD
-const absorb = function (partialCoord, originalCoord, scroll, origin) {
-=======
 const absorb = function (partialCoord, originalCoord, scroll: PositionCoordinates, origin: PositionCoordinates) {
->>>>>>> c7e92c3c
   const absorbOne = function (stencil, nu) {
     return function (optX, optY) {
       const original = stencil(originalCoord, scroll, origin);
@@ -181,24 +149,6 @@
   );
 };
 
-<<<<<<< HEAD
-const offset = adt.offset;
-const absolute = adt.absolute;
-const fixed = adt.fixed;
-
-export {
-  offset,
-  absolute,
-  fixed,
-
-  asFixed,
-  asAbsolute,
-  asOffset,
-  withinRange,
-  toStyles,
-  translate,
-
-=======
 const offset = adt.offset as DragCoords;
 const absolute = adt.absolute as DragCoords;
 const fixed = adt.fixed as DragCoords;
@@ -215,7 +165,6 @@
   toStyles,
   translate,
 
->>>>>>> c7e92c3c
   absorb,
   toString
 };