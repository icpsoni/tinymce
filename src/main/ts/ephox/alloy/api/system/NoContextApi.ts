<<<<<<< HEAD
import SystemApi from './SystemApi';
=======
import { SystemApi, AlloySystemApi } from './SystemApi';
>>>>>>> c7e92c3c
import * as AlloyLogger from '../../log/AlloyLogger';
import { Fun } from '@ephox/katamari';
import { AlloyComponent } from '../../api/component/ComponentApi';

<<<<<<< HEAD
export default <any> function (getComp) {
=======
const NoContextApi = function (getComp?: () => AlloyComponent): AlloySystemApi {
>>>>>>> c7e92c3c
  const fail = function (event) {
    return function () {
      throw new Error('The component must be in a context to send: ' + event + '\n' +
        AlloyLogger.element(getComp().element()) + ' is not in context.'
      );
    };
  };

  return SystemApi({
    debugInfo: Fun.constant('fake'),
    triggerEvent: fail('triggerEvent'),
    triggerFocus: fail('triggerFocus'),
    triggerEscape: fail('triggerEscape'),
    build: fail('build'),
    addToWorld: fail('addToWorld'),
    removeFromWorld: fail('removeFromWorld'),
    addToGui: fail('addToGui'),
    removeFromGui: fail('removeFromGui'),
    getByUid: fail('getByUid'),
    getByDom: fail('getByDom'),
    broadcast: fail('broadcast'),
    broadcastOn: fail('broadcastOn')
  });
};

export {
  NoContextApi
};<|MERGE_RESOLUTION|>--- conflicted
+++ resolved
@@ -1,17 +1,9 @@
-<<<<<<< HEAD
-import SystemApi from './SystemApi';
-=======
 import { SystemApi, AlloySystemApi } from './SystemApi';
->>>>>>> c7e92c3c
 import * as AlloyLogger from '../../log/AlloyLogger';
 import { Fun } from '@ephox/katamari';
 import { AlloyComponent } from '../../api/component/ComponentApi';
 
-<<<<<<< HEAD
-export default <any> function (getComp) {
-=======
 const NoContextApi = function (getComp?: () => AlloyComponent): AlloySystemApi {
->>>>>>> c7e92c3c
   const fail = function (event) {
     return function () {
       throw new Error('The component must be in a context to send: ' + event + '\n' +
