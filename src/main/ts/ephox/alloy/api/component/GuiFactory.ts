import { FieldSchema, Objects, ValueSchema } from '@ephox/boulder';
import { Arr, Cell, Fun, Merger, Option, Result } from '@ephox/katamari';
import { Element } from '@ephox/sugar';
import { SugarElement } from '../../alien/TypeDefinitions';
import { RawDomSchema, SketchSpec } from '../../api/ui/Sketcher';

import DefaultEvents from '../../events/DefaultEvents';
import * as Tagger from '../../registry/Tagger';
import * as CustomSpec from '../../spec/CustomSpec';
<<<<<<< HEAD
import NoContextApi from '../system/NoContextApi';
import * as GuiTypes from '../ui/GuiTypes';
import * as Component from './Component';
import { ComponentApi, AlloyComponent } from './ComponentApi';
=======
import { NoContextApi } from '../system/NoContextApi';
import * as GuiTypes from '../ui/GuiTypes';
import * as Component from './Component';
import { AlloyComponent, ComponentApi } from './ComponentApi';

export interface AlloyPremadeComponent {
  [key: string]: AlloyComponent;
}

export type AlloyPremade =  (component: AlloyComponent) => AlloyPremadeComponent;

export interface AlloyExternalSpec {
  element: SugarElement;
  [key: string]: any;
}
>>>>>>> c7e92c3c

const buildSubcomponents = function (spec) {
  const components = Objects.readOr('components', [ ])(spec);
  return Arr.map(components, build);
};

const buildFromSpec = function (userSpec) {
  const spec = CustomSpec.make(userSpec);

  // Build the subcomponents
  const components = buildSubcomponents(spec);

  const completeSpec = Merger.deepMerge(
    DefaultEvents,
    spec,
    Objects.wrap('components', components)
  );

  return Result.value(
    Component.build(completeSpec)
  );
};

<<<<<<< HEAD
const text = function (textContent) {
=======
const text = function (textContent: string): AlloyPremadeComponent {
>>>>>>> c7e92c3c
  const element = Element.fromText(textContent);

  return external({
    element
  });
};

<<<<<<< HEAD
const external = function (spec) {
=======
const external = function (spec: AlloyExternalSpec): AlloyPremadeComponent {
>>>>>>> c7e92c3c
  const extSpec = ValueSchema.asStructOrDie('external.component', ValueSchema.objOfOnly([
    FieldSchema.strict('element'),
    FieldSchema.option('uid')
  ]), spec);

  const systemApi = Cell(NoContextApi());

  const connect = function (newApi) {
    systemApi.set(newApi);
  };

  const disconnect = function () {
    systemApi.set(NoContextApi(function () {
      return me;
    }));
  };

  extSpec.uid().each(function (uid) {
    Tagger.writeOnly(extSpec.element(), uid);
  });

  const me = ComponentApi({
    getSystem: systemApi.get,
    config: Option.none,
    hasConfigured: Fun.constant(false),
    connect,
    disconnect,
    element: Fun.constant(extSpec.element()),
    spec: Fun.constant(spec),
    readState: Fun.constant('No state'),
    syncComponents: Fun.noop,
    components: Fun.constant([ ]),
    events: Fun.constant({ })
  }) as AlloyComponent;
<<<<<<< HEAD

=======
>>>>>>> c7e92c3c
  return GuiTypes.premade(me);
};

// INVESTIGATE: A better way to provide 'meta-specs'
<<<<<<< HEAD
const build = function (rawUserSpec) {

=======
const build = function (rawUserSpec: AlloyPremadeComponent | SketchSpec | RawDomSchema): AlloyComponent {
>>>>>>> c7e92c3c
  return GuiTypes.getPremade(rawUserSpec).fold(function () {
    const userSpecWithUid = Merger.deepMerge({ uid: Tagger.generate('') }, rawUserSpec);
    return buildFromSpec(userSpecWithUid).getOrDie();
  }, function (prebuilt) {
    return prebuilt;
  });
};

<<<<<<< HEAD
const premade = GuiTypes.premade;
=======
const premade = GuiTypes.premade as AlloyPremade;
>>>>>>> c7e92c3c

export {
  build,
  premade,
  external,
  text
};<|MERGE_RESOLUTION|>--- conflicted
+++ resolved
@@ -7,12 +7,6 @@
 import DefaultEvents from '../../events/DefaultEvents';
 import * as Tagger from '../../registry/Tagger';
 import * as CustomSpec from '../../spec/CustomSpec';
-<<<<<<< HEAD
-import NoContextApi from '../system/NoContextApi';
-import * as GuiTypes from '../ui/GuiTypes';
-import * as Component from './Component';
-import { ComponentApi, AlloyComponent } from './ComponentApi';
-=======
 import { NoContextApi } from '../system/NoContextApi';
 import * as GuiTypes from '../ui/GuiTypes';
 import * as Component from './Component';
@@ -28,7 +22,6 @@
   element: SugarElement;
   [key: string]: any;
 }
->>>>>>> c7e92c3c
 
 const buildSubcomponents = function (spec) {
   const components = Objects.readOr('components', [ ])(spec);
@@ -52,11 +45,7 @@
   );
 };
 
-<<<<<<< HEAD
-const text = function (textContent) {
-=======
 const text = function (textContent: string): AlloyPremadeComponent {
->>>>>>> c7e92c3c
   const element = Element.fromText(textContent);
 
   return external({
@@ -64,11 +53,7 @@
   });
 };
 
-<<<<<<< HEAD
-const external = function (spec) {
-=======
 const external = function (spec: AlloyExternalSpec): AlloyPremadeComponent {
->>>>>>> c7e92c3c
   const extSpec = ValueSchema.asStructOrDie('external.component', ValueSchema.objOfOnly([
     FieldSchema.strict('element'),
     FieldSchema.option('uid')
@@ -103,20 +88,11 @@
     components: Fun.constant([ ]),
     events: Fun.constant({ })
   }) as AlloyComponent;
-<<<<<<< HEAD
-
-=======
->>>>>>> c7e92c3c
   return GuiTypes.premade(me);
 };
 
 // INVESTIGATE: A better way to provide 'meta-specs'
-<<<<<<< HEAD
-const build = function (rawUserSpec) {
-
-=======
 const build = function (rawUserSpec: AlloyPremadeComponent | SketchSpec | RawDomSchema): AlloyComponent {
->>>>>>> c7e92c3c
   return GuiTypes.getPremade(rawUserSpec).fold(function () {
     const userSpecWithUid = Merger.deepMerge({ uid: Tagger.generate('') }, rawUserSpec);
     return buildFromSpec(userSpecWithUid).getOrDie();
@@ -125,11 +101,7 @@
   });
 };
 
-<<<<<<< HEAD
-const premade = GuiTypes.premade;
-=======
 const premade = GuiTypes.premade as AlloyPremade;
->>>>>>> c7e92c3c
 
 export {
   build,
