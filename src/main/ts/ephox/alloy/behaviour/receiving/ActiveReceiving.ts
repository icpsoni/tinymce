import { ValueSchema } from '@ephox/boulder';
import { Arr, Obj } from '@ephox/katamari';
<<<<<<< HEAD

import * as AlloyEvents from '../../api/events/AlloyEvents';
import SystemEvents from '../../api/events/SystemEvents';
import * as AlloyLogger from '../../log/AlloyLogger';

=======

import * as AlloyEvents from '../../api/events/AlloyEvents';
import * as SystemEvents from '../../api/events/SystemEvents';
import * as AlloyLogger from '../../log/AlloyLogger';

>>>>>>> c7e92c3c
const chooseChannels = function (channels, message) {
  return message.universal() ? channels : Arr.filter(channels, function (ch) {
    return Arr.contains(message.channels(), ch);
  });
};

const events = function (receiveConfig/*, receiveState */) {
  return AlloyEvents.derive([
    AlloyEvents.run(SystemEvents.receive(), function (component, message) {
      const channelMap = receiveConfig.channels();
      const channels = Obj.keys(channelMap);

      const targetChannels = chooseChannels(channels, message);
      Arr.each(targetChannels, function (ch) {
        const channelInfo = channelMap[ch]();
        const channelSchema = channelInfo.schema();
        const data = ValueSchema.asStructOrDie(
          'channel[' + ch + '] data\nReceiver: ' + AlloyLogger.element(component.element()),
          channelSchema, message.data()
        );
        channelInfo.onReceive()(component, data);
      });
    })
  ]);
};

export {
  events
};<|MERGE_RESOLUTION|>--- conflicted
+++ resolved
@@ -1,18 +1,10 @@
 import { ValueSchema } from '@ephox/boulder';
 import { Arr, Obj } from '@ephox/katamari';
-<<<<<<< HEAD
-
-import * as AlloyEvents from '../../api/events/AlloyEvents';
-import SystemEvents from '../../api/events/SystemEvents';
-import * as AlloyLogger from '../../log/AlloyLogger';
-
-=======
 
 import * as AlloyEvents from '../../api/events/AlloyEvents';
 import * as SystemEvents from '../../api/events/SystemEvents';
 import * as AlloyLogger from '../../log/AlloyLogger';
 
->>>>>>> c7e92c3c
 const chooseChannels = function (channels, message) {
   return message.universal() ? channels : Arr.filter(channels, function (ch) {
     return Arr.contains(message.channels(), ch);
