import { Arr, Fun, Merger, Option } from '@ephox/katamari';
import { PlatformDetection } from '@ephox/sand';
import { Css, Width } from '@ephox/sugar';
<<<<<<< HEAD

import * as Behaviour from '../../api/behaviour/Behaviour';
import { Keying } from '../../api/behaviour/Keying';
import { Representing } from '../../api/behaviour/Representing';
import SketchBehaviours from '../../api/component/SketchBehaviours';
import * as AlloyEvents from '../../api/events/AlloyEvents';
import NativeEvents from '../../api/events/NativeEvents';
import * as AlloyParts from '../../parts/AlloyParts';
import * as SliderActions from './SliderActions';

const isTouch = PlatformDetection.detect().deviceType.isTouch();

const sketch = function (detail, components, spec, externals) {
  const range = detail.max() - detail.min();

=======

import * as Behaviour from '../../api/behaviour/Behaviour';
import { Keying } from '../../api/behaviour/Keying';
import { Representing } from '../../api/behaviour/Representing';
import * as SketchBehaviours from '../../api/component/SketchBehaviours';
import * as AlloyEvents from '../../api/events/AlloyEvents';
import * as NativeEvents from '../../api/events/NativeEvents';
import * as AlloyParts from '../../parts/AlloyParts';
import * as SliderActions from './SliderActions';

const isTouch = PlatformDetection.detect().deviceType.isTouch();

const sketch = function (detail, components, spec, externals) {
  const range = detail.max() - detail.min();

>>>>>>> c7e92c3c
  const getXCentre = function (component) {
    const rect = component.element().dom().getBoundingClientRect();
    return (rect.left + rect.right) / 2;
  };

  const getThumb = function (component) {
    return AlloyParts.getPartOrDie(component, detail, 'thumb');
  };

  const getXOffset = function (slider, spectrumBounds, detail) {
    const v = detail.value().get();
    if (v < detail.min()) {
      return AlloyParts.getPart(slider, detail, 'left-edge').fold(function () {
        return 0;
      }, function (ledge) {
        return getXCentre(ledge) - spectrumBounds.left;
      });
    } else if (v > detail.max()) {
      // position at right edge
      return AlloyParts.getPart(slider, detail, 'right-edge').fold(function () {
        return spectrumBounds.width;
      }, function (redge) {
        return getXCentre(redge) - spectrumBounds.left;
      });
    } else {
      // position along the slider
      return (detail.value().get() - detail.min()) / range * spectrumBounds.width;
    }
  };

  const getXPos = function (slider) {
    const spectrum = AlloyParts.getPartOrDie(slider, detail, 'spectrum');
    const spectrumBounds = spectrum.element().dom().getBoundingClientRect();
    const sliderBounds = slider.element().dom().getBoundingClientRect();

    const xOffset = getXOffset(slider, spectrumBounds, detail);
    return (spectrumBounds.left - sliderBounds.left) + xOffset;
  };

  const refresh = function (component) {
    const pos = getXPos(component);
    const thumb = getThumb(component);
    const thumbRadius = Width.get(thumb.element()) / 2;
    Css.set(thumb.element(), 'left', (pos - thumbRadius) + 'px');
  };

  const changeValue = function (component, newValue) {
    const oldValue = detail.value().get();
    const thumb = getThumb(component);
    // The left check is used so that the first click calls refresh
    if (oldValue !== newValue || Css.getRaw(thumb.element(), 'left').isNone()) {
      detail.value().set(newValue);
      refresh(component);
      detail.onChange()(component, thumb, newValue);
      return Option.some(true);
    } else {
      return Option.none();
    }
  };

  const resetToMin = function (slider) {
    changeValue(slider, detail.min());
  };

  const resetToMax = function (slider) {
    changeValue(slider, detail.max());
  };

  const uiEventsArr = isTouch ? [
    AlloyEvents.run(NativeEvents.touchstart(), function (slider, simulatedEvent) {
      detail.onDragStart()(slider, getThumb(slider));
    }),
    AlloyEvents.run(NativeEvents.touchend(), function (slider, simulatedEvent) {
      detail.onDragEnd()(slider, getThumb(slider));
    })
  ] : [
    AlloyEvents.run(NativeEvents.mousedown(), function (slider, simulatedEvent) {
      simulatedEvent.stop();
      detail.onDragStart()(slider, getThumb(slider));
      detail.mouseIsDown().set(true);
    }),
    AlloyEvents.run(NativeEvents.mouseup(), function (slider, simulatedEvent) {
      detail.onDragEnd()(slider, getThumb(slider));
      detail.mouseIsDown().set(false);
    })
  ];

  return {
    uid: detail.uid(),
    dom: detail.dom(),
    components,

    behaviours: Merger.deepMerge(
      Behaviour.derive(
        Arr.flatten([
          !isTouch ? [
            Keying.config({
              mode: 'special',
              focusIn (slider) {
                return AlloyParts.getPart(slider, detail, 'spectrum').map(Keying.focusIn).map(Fun.constant(true));
              }
            })
          ] : [],
          [
            Representing.config({
              store: {
                mode: 'manual',
                getValue (_) {
                  return detail.value().get();
                }
              }
            })
          ]
        ])
      ),
      SketchBehaviours.get(detail.sliderBehaviours())
    ),

    events: AlloyEvents.derive(
      [
        AlloyEvents.run(SliderActions.changeEvent(), function (slider, simulatedEvent) {
          changeValue(slider, simulatedEvent.event().value());
        }),
        AlloyEvents.runOnAttached(function (slider, simulatedEvent) {
          detail.value().set(detail.getInitialValue()());
          const thumb = getThumb(slider);
          // Call onInit instead of onChange for the first value.
          refresh(slider);
          detail.onInit()(slider, thumb, detail.value().get());
        })
      ].concat(uiEventsArr)
    ),

    apis: {
      resetToMin,
      resetToMax,
      refresh
    },

    domModification: {
      styles: {
        position: 'relative'
      }
    }
  };
};

export {
  sketch
};<|MERGE_RESOLUTION|>--- conflicted
+++ resolved
@@ -1,23 +1,6 @@
 import { Arr, Fun, Merger, Option } from '@ephox/katamari';
 import { PlatformDetection } from '@ephox/sand';
 import { Css, Width } from '@ephox/sugar';
-<<<<<<< HEAD
-
-import * as Behaviour from '../../api/behaviour/Behaviour';
-import { Keying } from '../../api/behaviour/Keying';
-import { Representing } from '../../api/behaviour/Representing';
-import SketchBehaviours from '../../api/component/SketchBehaviours';
-import * as AlloyEvents from '../../api/events/AlloyEvents';
-import NativeEvents from '../../api/events/NativeEvents';
-import * as AlloyParts from '../../parts/AlloyParts';
-import * as SliderActions from './SliderActions';
-
-const isTouch = PlatformDetection.detect().deviceType.isTouch();
-
-const sketch = function (detail, components, spec, externals) {
-  const range = detail.max() - detail.min();
-
-=======
 
 import * as Behaviour from '../../api/behaviour/Behaviour';
 import { Keying } from '../../api/behaviour/Keying';
@@ -33,7 +16,6 @@
 const sketch = function (detail, components, spec, externals) {
   const range = detail.max() - detail.min();
 
->>>>>>> c7e92c3c
   const getXCentre = function (component) {
     const rect = component.element().dom().getBoundingClientRect();
     return (rect.left + rect.right) / 2;
