--- conflicted
+++ resolved
@@ -1,17 +1,5 @@
 import { FieldSchema } from '@ephox/boulder';
 import { Fun } from '@ephox/katamari';
-<<<<<<< HEAD
-
-import { Highlighting } from '../../api/behaviour/Highlighting';
-import { Keying } from '../../api/behaviour/Keying';
-import SketchBehaviours from '../../api/component/SketchBehaviours';
-import * as AlloyTriggers from '../../api/events/AlloyTriggers';
-import SystemEvents from '../../api/events/SystemEvents';
-import TabButton from '../../api/ui/TabButton';
-import * as Fields from '../../data/Fields';
-import PartType from '../../parts/PartType';
-
-=======
 
 import { Highlighting } from '../../api/behaviour/Highlighting';
 import { Keying } from '../../api/behaviour/Keying';
@@ -22,7 +10,6 @@
 import * as Fields from '../../data/Fields';
 import * as PartType from '../../parts/PartType';
 
->>>>>>> c7e92c3c
 const schema = Fun.constant([
   FieldSchema.strict('tabs'),
 
