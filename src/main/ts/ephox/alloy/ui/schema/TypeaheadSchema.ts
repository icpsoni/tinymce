import { FieldSchema } from '@ephox/boulder';
import { Cell, Fun, Option } from '@ephox/katamari';

import Strings from '../../alien/Strings';
import { Coupling } from '../../api/behaviour/Coupling';
import { Focusing } from '../../api/behaviour/Focusing';
import { Keying } from '../../api/behaviour/Keying';
import { Representing } from '../../api/behaviour/Representing';
import { Sandboxing } from '../../api/behaviour/Sandboxing';
import { Streaming } from '../../api/behaviour/Streaming';
import { Toggling } from '../../api/behaviour/Toggling';
<<<<<<< HEAD
import SketchBehaviours from '../../api/component/SketchBehaviours';
import * as Fields from '../../data/Fields';
import PartType from '../../parts/PartType';
=======
import * as SketchBehaviours from '../../api/component/SketchBehaviours';
import * as Fields from '../../data/Fields';
import * as PartType from '../../parts/PartType';
>>>>>>> c7e92c3c
import * as InputBase from '../common/InputBase';

const schema = Fun.constant([
  FieldSchema.option('lazySink'),
  FieldSchema.strict('fetch'),
  FieldSchema.defaulted('minChars', 5),
  Fields.onHandler('onOpen'),

  Fields.onKeyboardHandler('onExecute'),
  FieldSchema.defaulted('matchWidth', true),
  FieldSchema.defaulted('dismissOnBlur', true),
  Fields.markers([ 'openClass' ]),

  SketchBehaviours.field('typeaheadBehaviours', [
    Focusing, Representing, Streaming, Keying, Toggling, Coupling
  ]),

  FieldSchema.state('previewing', function () {
    return Cell(true);
  })
].concat(
  InputBase.schema()
));

const parts = Fun.constant([
  PartType.external({
    schema: [
      Fields.tieredMenuMarkers()
    ],
    name: 'menu',
    overrides (detail) {
      return {
        fakeFocus: true,
        onHighlight (menu, item) {
          if (! detail.previewing().get()) {
            menu.getSystem().getByUid(detail.uid()).each(function (input) {
              Representing.setValueFrom(input, item);
            });
          } else {
            // Highlight the rest of the text so that the user types over it.
            menu.getSystem().getByUid(detail.uid()).each(function (input) {
              const currentValue = Representing.getValue(input).text;
              const nextValue = Representing.getValue(item);
              if (Strings.startsWith(nextValue.text, currentValue)) {
                Representing.setValue(input, nextValue);
                input.element().dom().setSelectionRange(currentValue.length, nextValue.text.length);
              }

            });
          }
          detail.previewing().set(false);
        },
        onExecute (menu, item) {
          return menu.getSystem().getByUid(detail.uid()).bind(function (typeahead) {
            const sandbox = Coupling.getCoupled(typeahead, 'sandbox');
            const system = item.getSystem();
            // Closing the sandbox takes the item out of the system, so keep a reference.
            Sandboxing.close(sandbox);
            return system.getByUid(detail.uid()).bind(function (input) {
              Representing.setValueFrom(input, item);
              const currentValue = Representing.getValue(input);
              input.element().dom().setSelectionRange(currentValue.text.length, currentValue.text.length);
              // Should probably streamline this one.
              detail.onExecute()(sandbox, input);
              return Option.some(true);
            });
          });
        },

        onHover (menu, item) {
          menu.getSystem().getByUid(detail.uid()).each(function (input) {
            Representing.setValueFrom(input, item);
          });
        }
      };
    }
  })
]);

const name = Fun.constant('Typeahead');

export {
  name,
  schema,
  parts
};<|MERGE_RESOLUTION|>--- conflicted
+++ resolved
@@ -9,15 +9,9 @@
 import { Sandboxing } from '../../api/behaviour/Sandboxing';
 import { Streaming } from '../../api/behaviour/Streaming';
 import { Toggling } from '../../api/behaviour/Toggling';
-<<<<<<< HEAD
-import SketchBehaviours from '../../api/component/SketchBehaviours';
-import * as Fields from '../../data/Fields';
-import PartType from '../../parts/PartType';
-=======
 import * as SketchBehaviours from '../../api/component/SketchBehaviours';
 import * as Fields from '../../data/Fields';
 import * as PartType from '../../parts/PartType';
->>>>>>> c7e92c3c
 import * as InputBase from '../common/InputBase';
 
 const schema = Fun.constant([
