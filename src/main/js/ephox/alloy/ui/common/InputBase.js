--- conflicted
+++ resolved
@@ -3,13 +3,10 @@
 
   [
     'ephox.alloy.api.behaviour.Behaviour',
-<<<<<<< HEAD
     'ephox.alloy.api.behaviour.Focusing',
     'ephox.alloy.api.behaviour.Representing',
     'ephox.alloy.api.behaviour.Tabstopping',
-=======
     'ephox.alloy.data.Fields',
->>>>>>> d54582bf
     'ephox.boulder.api.FieldSchema',
     'ephox.boulder.api.Objects',
     'ephox.katamari.api.Fun',
@@ -17,11 +14,8 @@
     'ephox.sugar.api.properties.Value'
   ],
 
-<<<<<<< HEAD
-  function (Behaviour, Focusing, Representing, Tabstopping, FieldSchema, Objects, Fun, Merger, Value) {
-=======
-  function (Behaviour, Fields, FieldSchema, Objects, Fun, Merger, Value) {
->>>>>>> d54582bf
+  function (Behaviour, Focusing, Representing, Tabstopping, Fields, FieldSchema, Objects, Fun, Merger, Value) {
+
     var schema = [
       FieldSchema.option('data'),
       FieldSchema.defaulted('inputAttributes', { }),
@@ -55,17 +49,10 @@
                   Value.set(input.element(), data);
                 }
               }
-<<<<<<< HEAD
-            }
+            },
+            onSetValue: detail.onSetValue()
           }),
           Focusing.config({
-=======
-            },
-            onSetValue: detail.onSetValue()
-          },
-
-          focusing: {
->>>>>>> d54582bf
             onFocus: function (component) {
               var input = component.element();
               var value = Value.get(input);
