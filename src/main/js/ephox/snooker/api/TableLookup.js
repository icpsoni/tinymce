--- conflicted
+++ resolved
@@ -2,10 +2,13 @@
   'ephox.snooker.api.TableLookup',
 
   [
+    'ephox.compass.Arr',
     'ephox.peanut.Fun',
+    'ephox.perhaps.Option',
     'ephox.snooker.api.Structs',
     'ephox.snooker.util.LayerSelector',
     'ephox.sugar.api.Attr',
+    'ephox.sugar.api.Node',
     'ephox.sugar.api.SelectorFilter',
     'ephox.sugar.api.SelectorFind',
     'ephox.sugar.api.Selectors',
@@ -13,38 +16,37 @@
     'global!parseInt'
   ],
 
-<<<<<<< HEAD
-  function (Fun, Structs, Attr, SelectorFilter, SelectorFind, Traverse, parseInt) {
-=======
   function (Arr, Fun, Option, Structs, LayerSelector, Attr, Node, SelectorFilter, SelectorFind, Selectors, Traverse, parseInt) {
-
     // lookup inside this table
-    var lookup = function (tags, element) {
+    var lookup = function (tags, element, isRoot) {
       // This looks a lot like SelectorFind.closest, with one big exception - the isRoot check.
       // The code here will look for parents if passed a table, SelectorFind.closest with that specific isRoot check won't.
       if (Arr.contains(tags, Node.name(element))) return Option.some(element);
 
-      var isRoot = function (element) {
-        return Selectors.is(element, 'table');
+      var isRootOrUpperTable = function (element) {
+        return isRoot.fold(function () {
+          return Selectors.is(element, 'table');  
+        }, function (isRoot) {
+          return Selectors.is(element, 'table') || isRoot(element);
+        });
       };
 
-      return SelectorFind.ancestor(element, tags.join(','), isRoot);
+      return SelectorFind.ancestor(element, tags.join(','), isRootOrUpperTable);
     };
 
->>>>>>> 2b2366ce
     /*
      * Identify the optional cell that element represents.
      */
     var cell = function (element, isRoot) {
-      return SelectorFind.closest(element, 'td,th', isRoot);
+      return lookup([ 'td', 'th' ], element, Option.from(isRoot));
     };
 
     var cells = function (ancestor) {
       return LayerSelector.firstLayer(ancestor, 'th,td');
     };
 
-    var notCell = function (element) {
-      return lookup([ 'caption', 'tr', 'tbody', 'tfoot', 'thead' ], element);
+    var notCell = function (element, isRoot) {
+      return lookup([ 'caption', 'tr', 'tbody', 'tfoot', 'thead' ], element, Option.from(isRoot));
     };
 
     var neighbours = function (selector, element) {
@@ -60,17 +62,12 @@
       return SelectorFind.descendant(ancestor, 'th,td');
     };
 
-<<<<<<< HEAD
     var table = function (element, isRoot) {
-      return SelectorFind.closest(element, 'table', isRoot);
-=======
-    var table = function (element) {
-      return SelectorFind.closest(element, 'table');
->>>>>>> 2b2366ce
+      return SelectorFind.closest(element, 'table', Option.from(isRoot));
     };
 
     var row = function (element, isRoot) {
-      return SelectorFind.closest(element, 'tr', isRoot);
+       return lookup([ 'tr' ], element, Option.from(isRoot));
     };
 
     var rows = function (ancestor) {
