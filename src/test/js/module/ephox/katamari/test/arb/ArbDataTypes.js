--- conflicted
+++ resolved
@@ -3,20 +3,14 @@
 
   [
     'ephox.katamari.api.Fun',
-<<<<<<< HEAD
     'ephox.katamari.api.Option',
-=======
     'ephox.katamari.api.FutureResult',
->>>>>>> 291e5548
     'ephox.katamari.api.Result',
     'ephox.wrap.Jsc'
   ],
 
-<<<<<<< HEAD
-  function (Fun, Option, Result, Jsc) {
-=======
-  function (Fun, FutureResult, Result, Jsc) {
->>>>>>> 291e5548
+
+  function (Fun, Option, FutureResult, Result, Jsc) {
     var show = function (res) {
       return res.fold(function (e) {
         return 'Result.error(' + e + ')';
@@ -92,24 +86,17 @@
     };
 
     return {
-<<<<<<< HEAD
-      resultError: resultError,
-      resultValue: resultValue,
-      result: result,
-
       option: arbOption,
       optionSome: arbSome,
       optionNone: arbNone,
 
-      indexArrayOf: arbIndexArrayOf
-=======
+      indexArrayOf: arbIndexArrayOf,
       resultError: arbResultError,
       resultValue: arbResultValue,
       result: arbResult,
 
       futureResult: arbFutureResult,
       futureResultSchema: arbFutureResultSchema
->>>>>>> 291e5548
     };
   }
 );