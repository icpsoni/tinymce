--- conflicted
+++ resolved
@@ -22,20 +22,13 @@
 define(
   'tinymce.core.NotificationManager',
   [
-<<<<<<< HEAD
     'tinymce.core.EditorView',
-=======
     'tinymce.core.ui.DomUtils',
->>>>>>> 3e620ed3
     'tinymce.core.ui.Notification',
     'tinymce.core.util.Delay',
     'tinymce.core.util.Tools'
   ],
-<<<<<<< HEAD
-  function (EditorView, Notification, Delay, Tools) {
-=======
-  function (DomUtils, Notification, Delay, Tools) {
->>>>>>> 3e620ed3
+  function (EditorView, DomUtils, Notification, Delay, Tools) {
     return function (editor) {
       var self = this, notifications = [];
 
