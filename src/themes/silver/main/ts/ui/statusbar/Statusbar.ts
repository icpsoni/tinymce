--- conflicted
+++ resolved
@@ -1,12 +1,8 @@
 import { Behaviour, Dragging, SimpleSpec } from '@ephox/alloy';
 import { Strings } from '@ephox/katamari';
-<<<<<<< HEAD
 import I18n from 'tinymce/core/api/util/I18n';
-=======
 import { Editor } from 'tinymce/core/api/Editor';
-import I18n from '../../../../../../core/main/ts/api/util/I18n';
 import { UiFactoryBackstageProviders } from '../../backstage/Backstage';
->>>>>>> 08bbdf47
 import { getDefaultOr } from '../icons/Icons';
 import { resize, ResizeTypes } from '../sizing/Resize';
 import ElementPath from './ElementPath';
@@ -110,4 +106,4 @@
   };
 };
 
-export { renderStatusbar };
+export { renderStatusbar };