--- conflicted
+++ resolved
@@ -59,21 +59,12 @@
 
   const step = Step.raw((_, next, die, initLogs) => {
     NamedChain.pipeline([
-<<<<<<< HEAD
       NamedChain.write('container', Chain.async((input, n, die) => {
-=======
-      NamedChain.write('container', Chain.async((input, next) => {
->>>>>>> 50918f3f
         const container = Element.fromTag('div');
         Attr.set(container, 'id', 'test-container-div');
         Html.set(container, containerHtml);
         Insert.append(Body.body(), container);
-<<<<<<< HEAD
         n(container);
-=======
-
-        next(container);
->>>>>>> 50918f3f
       })),
       NamedChain.write('editor', cOnSelector('div.tinymce')),
       NamedChain.direct('container', Chain.fromChains([
@@ -83,11 +74,7 @@
       ]), '_'),
       NamedChain.read('editor', Editor.cRemove),
       NamedChain.read('container', Chain.op((div) => Remove.remove(div)))
-<<<<<<< HEAD
     ], next, die, initLogs);
-=======
-    ], next, die, TestLogs.init());
->>>>>>> 50918f3f
   });
 
   Pipeline.async({}, [Log.step('TBA', 'Table: Table outside of inline editor should not become resizable',
