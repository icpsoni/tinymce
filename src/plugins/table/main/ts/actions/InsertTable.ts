/**
 * InsertTable.js
 *
 * Released under LGPL License.
 * Copyright (c) 1999-2018 Ephox Corp. All rights reserved
 *
 * License: http://www.tinymce.com/license
 * Contributing: http://www.tinymce.com/contributing
 */

import { Fun, Arr, Type } from '@ephox/katamari';
import { TableRender } from '@ephox/snooker';
<<<<<<< HEAD
import { Attr, Element, Html, SelectorFind } from '@ephox/sugar';
import { getDefaultAttributes, getDefaultStyles, hasResponsiveWidth } from '../api/Settings';
import { fireNewRow, fireNewCell } from '../api/Events';
=======
import { Attr, Html, SelectorFind, SelectorFilter } from '@ephox/sugar';
import { getDefaultAttributes, getDefaultStyles } from 'tinymce/plugins/table/api/Settings';
import { fireNewRow, fireNewCell } from 'tinymce/plugins/table/api/Events';
import Util from 'tinymce/plugins/table/alien/Util';
import { Editor } from 'tinymce/core/api/Editor';
>>>>>>> eca84980

const placeCaretInCell = (editor: Editor, cell) => {
  editor.selection.select(cell.dom(), true);
  editor.selection.collapse(true);
};

const selectFirstCellInTable = (editor: Editor, tableElm) => {
  SelectorFind.descendant(tableElm, 'td,th').each(Fun.curry(placeCaretInCell, editor));
};

<<<<<<< HEAD
const insert = function (editor, columns, rows) {
  let tableElm;

  const renderOptions = {
    styles: {
      'border-collapse': 'collapse',
      'width': '100%'
    },
    attributes: {
      border: '1'
    },
    percentages: hasResponsiveWidth(editor)
  };

  const renderedHtml = TableRender.render(rows, columns, 0, 0, renderOptions);

  Attr.set(renderedHtml, 'id', '__mce');

  const html = Html.getOuter(renderedHtml);

  editor.insertContent(html);

  tableElm = editor.dom.get('__mce');
  editor.dom.setAttrib(tableElm, 'id', null);

  if (!hasResponsiveWidth(editor)) {
    editor.dom.setStyle(tableElm, 'width', editor.dom.getStyle(tableElm, 'width', true));
  }

  editor.$('tr', tableElm).each(function (index, row) {
    fireNewRow(editor, row);
    editor.$('th,td', row).each(function (index, cell) {
      fireNewCell(editor, cell);
=======
const fireEvents = (editor: Editor, table) => {
  Arr.each(SelectorFilter.descendants(table, 'tr'), (row) => {
    fireNewRow(editor, row.dom());

    Arr.each(SelectorFilter.descendants(row, 'th,td'), (cell) => {
      fireNewCell(editor, cell.dom());
>>>>>>> eca84980
    });
  });
};

const isPercentage = (width) => Type.isString(width) && width.indexOf('%') !== -1;

const insert = (editor: Editor, columns: number, rows: number): HTMLElement => {
  const defaultStyles = getDefaultStyles(editor);
  const options: TableRender.RenderOptions = {
    styles: defaultStyles,
    attributes: getDefaultAttributes(editor),
    percentages: isPercentage(defaultStyles.width)
  };

  const table = TableRender.render(rows, columns, 0, 0, options);
  Attr.set(table, 'data-mce-id', '__mce');

  const html = Html.getOuter(table);
  editor.insertContent(html);

  return SelectorFind.descendant(Util.getBody(editor), 'table[data-mce-id="__mce"]').map((table) => {
    Attr.remove(table, 'data-mce-id');
    fireEvents(editor, table);
    selectFirstCellInTable(editor, table);
    return table.dom();
  }).getOr(null);
};

export default {
  insert
};<|MERGE_RESOLUTION|>--- conflicted
+++ resolved
@@ -10,17 +10,11 @@
 
 import { Fun, Arr, Type } from '@ephox/katamari';
 import { TableRender } from '@ephox/snooker';
-<<<<<<< HEAD
-import { Attr, Element, Html, SelectorFind } from '@ephox/sugar';
+import { Attr, Html, SelectorFind, SelectorFilter, Css } from '@ephox/sugar';
 import { getDefaultAttributes, getDefaultStyles, hasResponsiveWidth } from '../api/Settings';
 import { fireNewRow, fireNewCell } from '../api/Events';
-=======
-import { Attr, Html, SelectorFind, SelectorFilter } from '@ephox/sugar';
-import { getDefaultAttributes, getDefaultStyles } from 'tinymce/plugins/table/api/Settings';
-import { fireNewRow, fireNewCell } from 'tinymce/plugins/table/api/Events';
-import Util from 'tinymce/plugins/table/alien/Util';
+import Util from '../alien/Util';
 import { Editor } from 'tinymce/core/api/Editor';
->>>>>>> eca84980
 
 const placeCaretInCell = (editor: Editor, cell) => {
   editor.selection.select(cell.dom(), true);
@@ -31,48 +25,12 @@
   SelectorFind.descendant(tableElm, 'td,th').each(Fun.curry(placeCaretInCell, editor));
 };
 
-<<<<<<< HEAD
-const insert = function (editor, columns, rows) {
-  let tableElm;
-
-  const renderOptions = {
-    styles: {
-      'border-collapse': 'collapse',
-      'width': '100%'
-    },
-    attributes: {
-      border: '1'
-    },
-    percentages: hasResponsiveWidth(editor)
-  };
-
-  const renderedHtml = TableRender.render(rows, columns, 0, 0, renderOptions);
-
-  Attr.set(renderedHtml, 'id', '__mce');
-
-  const html = Html.getOuter(renderedHtml);
-
-  editor.insertContent(html);
-
-  tableElm = editor.dom.get('__mce');
-  editor.dom.setAttrib(tableElm, 'id', null);
-
-  if (!hasResponsiveWidth(editor)) {
-    editor.dom.setStyle(tableElm, 'width', editor.dom.getStyle(tableElm, 'width', true));
-  }
-
-  editor.$('tr', tableElm).each(function (index, row) {
-    fireNewRow(editor, row);
-    editor.$('th,td', row).each(function (index, cell) {
-      fireNewCell(editor, cell);
-=======
 const fireEvents = (editor: Editor, table) => {
   Arr.each(SelectorFilter.descendants(table, 'tr'), (row) => {
     fireNewRow(editor, row.dom());
 
     Arr.each(SelectorFilter.descendants(row, 'th,td'), (cell) => {
       fireNewCell(editor, cell.dom());
->>>>>>> eca84980
     });
   });
 };
@@ -84,7 +42,7 @@
   const options: TableRender.RenderOptions = {
     styles: defaultStyles,
     attributes: getDefaultAttributes(editor),
-    percentages: isPercentage(defaultStyles.width)
+    percentages: hasResponsiveWidth(editor)
   };
 
   const table = TableRender.render(rows, columns, 0, 0, options);
@@ -94,6 +52,9 @@
   editor.insertContent(html);
 
   return SelectorFind.descendant(Util.getBody(editor), 'table[data-mce-id="__mce"]').map((table) => {
+    if (!hasResponsiveWidth(editor)) {
+      Css.set(table, 'width', Css.get(table, 'width'));
+    }
     Attr.remove(table, 'data-mce-id');
     fireEvents(editor, table);
     selectFirstCellInTable(editor, table);
