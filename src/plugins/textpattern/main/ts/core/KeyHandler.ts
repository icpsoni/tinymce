--- conflicted
+++ resolved
@@ -8,7 +8,6 @@
 import { Editor } from 'tinymce/core/api/Editor';
 import VK from 'tinymce/core/api/util/VK';
 import { PatternSet } from '../api/Pattern';
-<<<<<<< HEAD
 import { findBlockPattern, findNestedInlinePatterns, textBefore } from './FindPatterns';
 import { applyBlockPattern, applyInlinePatterns } from './PatternApplication';
 import { Unicode } from '@ephox/katamari';
@@ -20,7 +19,7 @@
     editor.undoManager.add();
     editor.undoManager.extra(
       () => {
-        editor.undoManager.transact(() => editor.execCommand('mceInsertNewLine'));
+        editor.execCommand('mceInsertNewLine');
       },
       () => {
         // create a cursor position that we can move to avoid the inline formats
@@ -31,10 +30,17 @@
         const range = editor.selection.getRng();
         const block = editor.dom.getParent(range.startContainer, editor.dom.isBlock);
         const spot = textBefore(range.startContainer, range.startOffset, block);
+        console.log('Before new line', editor.getContent(), spot.getOrNull());
         editor.execCommand('mceInsertNewLine');
+        // clean up the cursor position we used to preserve the format
         spot.each((s) => {
           if (s.node.data.charAt(s.offset - 1) === Unicode.zeroWidth()) {
             s.node.deleteData(s.offset - 1, 1);
+            console.log('Delete cursor position', s.node);
+            if (editor.dom.isEmpty(s.node.parentNode)) {
+              console.log('Delete empty cursor position node', s.node.parentNode);
+              editor.dom.remove(s.node.parentNode);
+            }
           }
         });
       }
@@ -51,19 +57,6 @@
       applyInlinePatterns(editor, areas);
     });
   }
-=======
-import { applyBlockPattern, applyInlinePatternEnter, applyInlinePatternSpace, applyReplacementPatternEnter, applyReplacementPatternSpace } from './PatternApplication';
-
-const handleEnter = (editor: Editor, patternSet: PatternSet): void => {
-  applyReplacementPatternEnter(editor, patternSet.replacementPatterns);
-  applyInlinePatternEnter(editor, patternSet.inlinePatterns);
-  applyBlockPattern(editor, patternSet.blockPatterns);
-};
-
-const handleInlineKey = (editor: Editor, patternSet: PatternSet): void => {
-  applyReplacementPatternSpace(editor, patternSet.replacementPatterns);
-  applyInlinePatternSpace(editor, patternSet.inlinePatterns);
->>>>>>> edf4d71c
 };
 
 const checkKeyEvent = (codes, event, predicate) => {
