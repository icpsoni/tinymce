--- conflicted
+++ resolved
@@ -8,22 +8,7 @@
 import { Editor } from 'tinymce/core/api/Editor';
 import Settings from '../api/Settings';
 
-<<<<<<< HEAD
-const tab = () => {
-  const getVersion = (major: string, minor: string) => {
-    return major.indexOf('@') === 0 ? 'X.X.X' : major + '.' + minor;
-  };
-  const version = getVersion(EditorManager.majorVersion, EditorManager.minorVersion);
-  const changeLogLink = '<a href="https://www.tinymce.com/docs/changelog/?utm_campaign=editor_referral&utm_medium=help_dialog&utm_source=tinymce" target="_blank">TinyMCE ' + version + '</a>';
-
-  const htmlPanel: Types.Dialog.BodyComponentApi = {
-    type: 'htmlpanel',
-    presets: 'document',
-    html: '<p>' + I18n.translate(['You are using {0}', changeLogLink]) + '</p>'
-  };
-=======
 const tab = (editor: Editor) => {
->>>>>>> 05914683
   return {
     title: 'Version',
     items: [
