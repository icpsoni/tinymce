--- conflicted
+++ resolved
@@ -1,9 +1,6 @@
 Version 5.0.0-preview-5 (TBD)
-<<<<<<< HEAD
     Added anchorbar component to anchor inline toolbar dialogs to instead of the toolbar #TINY-2040
-=======
     Added support for toolbar<n> and toolbar array config options to be squashed into a single toolbar and not create multiple toolbars #TINY-2195
->>>>>>> 3530d99c
     Added error handling for when forced_root_block config option is set to true #TINY-2261
     Added functionality for the removed_menuitems config option #TINY-2184
     Fixed an issue in IE 11 where calling selection.getContent() would return an empty string when the editor didn't have focus #TINY-2325
