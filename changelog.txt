--- conflicted
+++ resolved
@@ -1,10 +1,7 @@
 Version 5.0.0-beta-2 (TBD)
-<<<<<<< HEAD
     Fixed readonly mode not fully disabling editing content #TINY-2287
-=======
     Updated the autocompleter to only show when it has matched items #TINY-2350
     Added editor settings functionality to specify title attributes for toolbar groups #TINY-2690
->>>>>>> a26442b5
     Added icons instead of button text to improve Search and Replace dialog footer appearance #TINY-2654
     Added `tox-dialog__table` instead of `mce-table-striped` class to enhance Help dialog appearance #TINY-2360
     Added title attribute to iframes so, screen readers can announce iframe labels #TINY-2692
