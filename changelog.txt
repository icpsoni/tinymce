<<<<<<< HEAD
Version 5.0.0-preview-4 (TBD)
    Fixed `EditorResize` event not being fired upon editor resize #AP-327
    Fixed tables losing styles when updating through the dialog #AP-368
    Fixed context toolbar positioning to be more consistent near the edges of the editor #AP-318
    Added `label` component type for dialogs to group components under a label
    Fixed table of contents plugin now works with v5 toolbar APIs correctly #AP-347
Version 5.0.0-preview-3 (2018-10-18)
    Changed editor layout to use modern CSS properties over manually calculating dimensions #AP-324
    Changed `autoresize_min_height` and `autoresize_max_height` configurations to `min_height` and `max_height` #AP-324
    Fixed bugs with editor width jumping when resizing and the iframe not resizing to smaller than 150px in height #AP-324
    Fixed mobile theme bug that prevented the editor from loading #AP-404
    Fixed long toolbar groups extending outside of the editor instead of wrapping
    Changed `Whole word` label in Search and Replace dialog to `Find whole words only` #AP-387
    Fixed dialog titles so they are now proper case #AP-384
    Fixed color picker default to be #000000 instead of #ff00ff #AP-216
    Fixed "match case" option on the Find and Replace dialog is no longer selected by default #AP-298
    Fixed vertical alignment of toolbar icons #DES-134
    Fixed toolbar icons not appearing on IE11 #DES-133
Version 5.0.0-preview-2 (2018-10-10)
    Changed configuration of color options has been simplified to `color_map`, `color_cols`, and `custom_colors` #AP-328
    Added swatch is now shown for colorinput fields, instead of the colorpicker directly #AP-328
    Removed `colorpicker` plugin, it is now in the theme #AP-328
    Removed `textcolor` plugin, it is now in the theme #AP-328
    Fixed styleselect not updating the displayed item as the cursor moved #AP-388
    Changed `height` configuration to apply to the editor frame (including menubar, toolbar, status bar) instead of the content area #AP-324
    Added fontformats and fontsizes menu items #AP-390
    Fixed preview iframe not expanding to the dialog size #AP-252
    Fixed 'meta' shortcuts not translated into platform-specific text #AP-270
    Fixed tabbed dialogs (Charmap and Emoticons) shrinking when no search results returned
    Fixed a bug where alert banner icons were not retrieved from icon pack. #AP-330
    Fixed component styles to flex so they fill large dialogs. #AP-252
    Fixed editor flashing unstyled during load (still in progress). #AP-349
Version 5.0.0-preview-1 (2018-10-01)
    Developer preview 1
    Initial list of features and changes is available at https://tiny.cloud/docs-preview/release-notes/new-features/
=======
Version 4.8.4 (2018-10-23)
    Added support for the HTML5 `main` element. #TINY-1877
    Changed the keyboard shortcut to move focus to contextual toolbars to Ctrl+F9. #TINY-1812
    Fixed a bug where content css could not be loaded from another domain. #TINY-1891
    Fixed a bug on FireFox where the cursor would get stuck between two contenteditable false inline elements located inside of the same block element divided by a BR. #TINY-1878
    Fixed a bug with the insertContent method where nonbreaking spaces would be inserted incorrectly. #TINY-1868
    Fixed a bug where the toolbar of the inline editor would not be visible in some scenarios. #TINY-1862
    Fixed a bug where removing the editor while more than one notification was open would throw an error. #TINY-1845
    Fixed a bug where the menubutton would be rendered on top of the menu if the viewport didn't have enough height. #TINY-1678
    Fixed a bug with the annotations api where annotating collapsed selections caused problems. #TBS-2449
    Fixed a bug where wbr elements were being transformed into whitespace when using the Paste Plugin's paste as text setting. #GH-4638
    Fixed a bug where the Search and Replace didn't replace spaces correctly. #GH-4632
    Fixed a bug with sublist items not persisting selection. #GH-4628
    Fixed a bug with mceInsertRawHTML command not working as expected. #GH-4625
>>>>>>> 5d68795f
Version 4.8.3 (2018-09-13)
    Fixed a bug where the Wordcount Plugin didn't correctly count words within tables on IE11. #TINY-1770
    Fixed a bug where it wasn't possible to move the caret out of a table on IE11 and Firefox. #TINY-1682
    Fixed a bug where merging empty blocks didn't work as expected, sometimes causing content to be deleted. #TINY-1781
    Fixed a bug where the Textcolor Plugin didn't show the correct current color. #TINY-1810
    Fixed a bug where clear formatting with a collapsed selection would sometimes clear formatting from more content than expected. #TINY-1813 #TINY-1821
    Fixed a bug with the Table Plugin where it wasn't possible to keyboard navigate to the caption. #TINY-1818
Version 4.8.2 (2018-08-09)
    Moved annotator from "experimental" to "annotator" object on editor. #TBS-2398
    Improved the multiclick normalization across browsers. #TINY-1788
    Fixed a bug where running getSelectedBlocks with a collapsed selection between block elements would produce incorrect results. #TINY-1787
    Fixed a bug where the ScriptLoaders loadScript method would not work as expected in FireFox when loaded on the same page as a ShadowDOM polyfill. #TINY-1786
    Removed reference to ShadowDOM event.path as Blink based browsers now support event.composedPath. #TINY-1785
    Fixed a bug where a reference to localStorage would throw an "access denied" error in IE11 with strict security settings. #TINY-1782
    Fixed a bug where pasting using the toolbar button on an inline editor in IE11 would cause a looping behaviour. #TINY-1768
Version 4.8.1 (2018-07-26)
    Fixed a bug where the content of inline editors was being cleaned on every call of `editor.save()`. #TINY-1783
    Fixed a bug where the arrow of the Inlite Theme toolbar was being rendered incorrectly in RTL mode. #TINY-1776
    Fixed a bug with the Paste Plugin where pasting after inline contenteditable false elements moved the caret to the end of the line. #TINY-1758
Version 4.8.0 (2018-06-27)
    Added new "experimental" object in editor, with initial Annotator API. #TBS-2374
    Fixed a bug where deleting paragraphs inside of table cells would delete the whole table cell. #TINY-1759
    Fixed a bug in the Table Plugin where removing row height set on the row properties dialog did not update the table. #TINY-1730
    Fixed a bug with the font select toolbar item didn't update correctly. #TINY-1683
    Fixed a bug where all bogus elements would not be deleted when removing an inline editor. #TINY-1669
Version 4.7.13 (2018-05-16)
    Fixed a bug where Edge 17 wouldn't be able to select images or tables. #TINY-1679
    Fixed issue where whitespace wasn't preserved when the editor was initialized on pre elements. #TINY-1649
    Fixed a bug with the fontselect dropdowns throwing an error if the editor was hidden in Firefox. #TINY-1664
    Fixed a bug where it wasn't possible to merge table cells on IE 11. #TINY-1671
    Fixed a bug where textcolor wasn't applying properly on IE 11 in some situations. #TINY-1663
    Fixed a bug where the justifyfull command state wasn't working correctly. #TINY-1677
    Fixed a bug where the styles wasn't updated correctly when resizing some tables. #TINY-1668
    Added missing code menu item from the default menu config. #TINY-1648
    Added new align button for combining the separate align buttons into a menu button. #TINY-1652
Version 4.7.12 (2018-05-03)
    Added an option to filter out image svg data urls.
    Added support for html5 details and summary elements.
    Changed so the mce-abs-layout-item css rule targets html instead of body. Patch contributed by nazar-pc.
    Fixed a bug where the "read" step on the mobile theme was still present on android mobile browsers.
    Fixed a bug where all images in the editor document would reload on any editor change.
    Fixed a bug with the Table Plugin where ObjectResized event wasn't being triggered on column resize.
    Fixed so the selection is set to the first suitable caret position after editor.setContent called.
    Fixed so links with xlink:href attributes are filtered correctly to prevent XSS.
    Fixed a bug on IE11 where pasting content into an inline editor initialized on a heading element would create new editable elements.
    Fixed a bug where readonly mode would not work as expected when the editor contained contentEditable=true elements.
    Fixed a bug where the Link Plugin would throw an error when used together with the webcomponents polyfill. Patch contributed by 4esnog.
    Fixed a bug where the "Powered by TinyMCE" branding link would break on XHTML pages. Patch contributed by tistre.
    Fixed a bug where the same id would be used in the blobcache for all pasted images. Patch contributed by thorn0.
Version 4.7.11 (2018-04-11)
    Added a new imagetools_credentials_hosts option to the Imagetools Plugin.
    Fixed a bug where toggling a list containing empty LIs would throw an error. Patch contributed by bradleyke.
    Fixed a bug where applying block styles to a text with the caret at the end of the paragraph would select all text in the paragraph.
    Fixed a bug where toggling on the Spellchecker Plugin would trigger isDirty on the editor.
    Fixed a bug where it was possible to enter content into selection bookmark spans.
    Fixed a bug where if a non paragraph block was configured in forced_root_block the editor.getContent method would return incorrect values with an empty editor.
    Fixed a bug where dropdown menu panels stayed open and fixed in position when dragging dialog windows.
    Fixed a bug where it wasn't possible to extend table cells with the space button in Safari.
    Fixed a bug where the setupeditor event would thrown an error when using the Compat3x Plugin.
    Fixed a bug where an error was thrown in FontInfo when called on a detached element.
Version 4.7.10 (2018-04-03)
    Removed the "read" step from the mobile theme.
    Added normalization of triple clicks across browsers in the editor.
    Added a `hasFocus` method to the editor that checks if the editor has focus.
    Added correct icon to the Nonbreaking Plugin menu item.
    Fixed so the `getContent`/`setContent` methods work even if the editor is not initialized.
    Fixed a bug with the Media Plugin where query strings were being stripped from youtube links.
    Fixed a bug where image styles were changed/removed when opening and closing the Image Plugin dialog.
    Fixed a bug in the Table Plugin where some table cell styles were not correctly added to the content html.
    Fixed a bug in the Spellchecker Plugin where it wasn't possible to change the spellchecker language.
    Fixed so the the unlink action in the Link Plugin has a menu item and can be added to the contextmenu.
    Fixed a bug where it wasn't possible to keyboard navigate to the start of an inline element on a new line within the same block element.
    Fixed a bug with the Text Color Plugin where if used with an inline editor located at the bottom of the screen the colorpicker could appear off screen.
    Fixed a bug with the UndoManager where undo levels were being added for nbzwsp characters.
    Fixed a bug with the Table Plugin where the caret would sometimes be lost when keyboard navigating up through a table.
    Fixed a bug where FontInfo.getFontFamily would throw an error when called on a removed editor.
    Fixed a bug in Firefox where undo levels were not being added correctly for some specific operations.
    Fixed a bug where initializing an inline editor inside of a table would make the whole table resizeable.
    Fixed a bug where the fake cursor that appears next to tables on Firefox was positioned incorrectly when switching to fullscreen.
    Fixed a bug where zwsp's weren't trimmed from the output from `editor.getContent({ format: 'text' })`.
    Fixed a bug where the fontsizeselect/fontselect toolbar items showed the body info rather than the first possible caret position info on init.
    Fixed a bug where it wasn't possible to select all content if the editor only contained an inline boundary element.
    Fixed a bug where `content_css` urls with query strings wasn't working.
    Fixed a bug in the Table Plugin where some table row styles were removed when changing other styles in the row properties dialog.
Version 4.7.9 (2018-02-27)
    Fixed a bug where the editor target element didn't get the correct style when removing the editor.
Version 4.7.8 (2018-02-26)
    Fixed an issue with the Help Plugin where the menuitem name wasn't lowercase.
    Fixed an issue on MacOS where text and bold text did not have the same line-height in the autocomplete dropdown in the Link Plugin dialog.
    Fixed a bug where the "paste as text" option in the Paste Plugin didn't work.
    Fixed a bug where dialog list boxes didn't get positioned correctly in documents with scroll.
    Fixed a bug where the Inlite Theme didn't use the Table Plugin api to insert correct tables.
    Fixed a bug where the Inlite Theme panel didn't hide on blur in a correct way.
    Fixed a bug where placing the cursor before a table in Firefox would scroll to the bottom of the table.
    Fixed a bug where selecting partial text in table cells with rowspans and deleting would produce faulty tables.
    Fixed a bug where the Preview Plugin didn't work on Safari due to sandbox security.
    Fixed a bug where table cell selection using the keyboard threw an error.
    Fixed so the font size and font family doesn't toggle the text but only sets the selected format on the selected text.
    Fixed so the built-in spellchecking on Chrome and Safari creates an undo level when replacing words.
Version 4.7.7 (2018-02-19)
    Added a border style selector to the advanced tab of the Image Plugin.
    Added better controls for default table inserted by the Table Plugin.
    Added new `table_responsive_width` option to the Table Plugin that controls whether to use pixel or percentage widths.
    Fixed a bug where the Link Plugin text didn't update when a URL was pasted using the context menu.
    Fixed a bug with the Spellchecker Plugin where using "Add to dictionary" in the context menu threw an error.
    Fixed a bug in the Media Plugin where the preview node for iframes got default width and height attributes that interfered with width/height styles.
    Fixed a bug where backslashes were being added to some font family names in Firefox in the fontselect toolbar item.
    Fixed a bug where errors would be thrown when trying to remove an editor that had not yet been fully initialized.
    Fixed a bug where the Imagetools Plugin didn't update the images atomically.
    Fixed a bug where the Fullscreen Plugin was throwing errors when being used on an inline editor.
    Fixed a bug where drop down menus weren't positioned correctly in inline editors on scroll.
    Fixed a bug with a semicolon missing at the end of the bundled javascript files.
    Fixed a bug in the Table Plugin with cursor navigation inside of tables where the cursor would sometimes jump into an incorrect table cells.
    Fixed a bug where indenting a table that is a list item using the "Increase indent" button would create a nested table.
    Fixed a bug where text nodes containing only whitespace were being wrapped by paragraph elements.
    Fixed a bug where whitespace was being inserted after br tags inside of paragraph tags.
    Fixed a bug where converting an indented paragraph to a list item would cause the list item to have extra padding.
    Fixed a bug where Copy/Paste in an editor with a lot of content would cause the editor to scroll to the top of the content in IE11.
    Fixed a bug with a memory leak in the DragHelper. Path contributed by ben-mckernan.
    Fixed a bug where the advanced tab in the Media Plugin was being shown even if it didn't contain anything. Patch contributed by gabrieeel.
    Fixed an outdated eventname in the EventUtils. Patch contributed by nazar-pc.
    Fixed an issue where the Json.parse function would throw an error when being used on a page with strict CSP settings.
    Fixed so you can place the curser before and after table elements within the editor in Firefox and Edge/IE.
Version 4.7.6 (2018-01-29)
    Fixed a bug in the jquery integration where it threw an error saying that "global is not defined".
    Fixed a bug where deleting a table cell whose previous sibling was set to contenteditable false would create a corrupted table.
    Fixed a bug where highlighting text in an unfocused editor did not work correctly in IE11/Edge.
    Fixed a bug where the table resize handles were not being repositioned when activating the Fullscreen Plugin.
    Fixed a bug where the Imagetools Plugin dialog didn't honor editor RTL settings.
    Fixed a bug where block elements weren't being merged correctly if you deleted from after a contenteditable false element to the beginning of another block element.
    Fixed a bug where TinyMCE didn't work with module loaders like webpack.
Version 4.7.5 (2018-01-22)
    Fixed bug with the Codesample Plugin where it wasn't possible to edit codesamples when the editor was in inline mode.
    Fixed bug where focusing on the status bar broke the keyboard navigation functionality.
    Fixed bug where an error would be thrown on Edge by the Table Plugin when pasting using the PowerPaste Plugin.
    Fixed bug in the Table Plugin where selecting row border style from the dropdown menu in advanced row properties would throw an error.
    Fixed bug with icons being rendered incorrectly on Chrome on Mac OS.
    Fixed bug in the Textcolor Plugin where the font color and background color buttons wouldn't trigger an ExecCommand event.
    Fixed bug in the Link Plugin where the url field wasn't forced LTR.
    Fixed bug where the Nonbreaking Plugin incorrectly inserted spaces into tables.
    Fixed bug with the inline theme where the toolbar wasn't repositioned on window resize.
Version 4.7.4 (2017-12-05)
    Fixed bug in the Nonbreaking Plugin where the nonbreaking_force_tab setting was being ignored.
    Fixed bug in the Table Plugin where changing row height incorrectly converted column widths to pixels.
    Fixed bug in the Table Plugin on Edge and IE11 where resizing the last column after resizing the table would cause invalid column heights.
    Fixed bug in the Table Plugin where keyboard navigation was not normalized between browsers.
    Fixed bug in the Table Plugin where the colorpicker button would show even without defining the colorpicker_callback.
    Fixed bug in the Table Plugin where it wasn't possible to set the cell background color.
    Fixed bug where Firefox would throw an error when intialising an editor on an element that is hidden or not yet added to the DOM.
    Fixed bug where Firefox would throw an error when intialising an editor inside of a hidden iframe.
Version 4.7.3 (2017-11-23)
    Added functionality to open the Codesample Plugin dialog when double clicking on a codesample. Patch contributed by dakuzen.
    Fixed bug where undo/redo didn't work correctly with some formats and caret positions.
    Fixed bug where the color picker didn't show up in Table Plugin dialogs.
    Fixed bug where it wasn't possible to change the width of a table through the Table Plugin dialog.
    Fixed bug where the Charmap Plugin couldn't insert some special characters.
    Fixed bug where editing a newly inserted link would not actually edit the link but insert a new link next to it.
    Fixed bug where deleting all content in a table cell made it impossible to place the caret into it.
    Fixed bug where the vertical alignment field in the Table Plugin cell properties dialog didn't do anything.
    Fixed bug where an image with a caption showed two sets of resize handles in IE11.
    Fixed bug where pressing the enter button inside of an h1 with contenteditable set to true would sometimes produce a p tag.
    Fixed bug with backspace not working as expected before a noneditable element.
    Fixed bug where operating on tables with invalid rowspans would cause an error to be thrown.
    Fixed so a real base64 representation of the image is available on the blobInfo that the images_upload_handler gets called with.
    Fixed so the image upload tab is available when the images_upload_handler is defined (and not only when the images_upload_url is defined).
Version 4.7.2 (2017-11-07)
    Added newly rewritten Table Plugin.
    Added support for attributes with colon in valid_elements and addValidElements.
    Added support for dailymotion short url in the Media Plugin. Patch contributed by maat8.
    Added support for converting to half pt when converting font size from px to pt. Patch contributed by danny6514.
    Added support for location hash to the Autosave plugin to make it work better with SPAs using hash routing.
    Added support for merging table cells when pasting a table into another table.
    Changed so the language packs are only loaded once. Patch contributed by 0xor1.
    Simplified the css for inline boundaries selection by switching to an attribute selector.
    Fixed bug where an error would be thrown on editor initialization if the window.getSelection() returned null.
    Fixed bug where holding down control or alt keys made the keyboard navigation inside an inline boundary not work as expected.
    Fixed bug where applying formats in IE11 produced extra, empty paragraphs in the editor.
    Fixed bug where the Word Count Plugin didn't count some mathematical operators correctly.
    Fixed bug where removing an inline editor removed the element that the editor had been initialized on.
    Fixed bug where setting the selection to the end of an editable container caused some formatting problems.
    Fixed bug where an error would be thrown sometimes when an editor was removed because of the selection bookmark was being stored asynchronously.
    Fixed a bug where an editor initialized on an empty list did not contain any valid cursor positions.
    Fixed a bug with the Context Menu Plugin and webkit browsers on Mac where right-clicking inside a table would produce an incorrect selection.
    Fixed bug where the Image Plugin constrain proportions setting wasn't working as expected.
    Fixed bug where deleting the last character in a span with decorations produced an incorrect element when typing.
    Fixed bug where focusing on inline editors made the toolbar flicker when moving between elements quickly.
    Fixed bug where the selection would be stored incorrectly in inline editors when the mouseup event was fired outside the editor body.
    Fixed bug where toggling bold at the end of an inline boundary would toggle off the whole word.
    Fixed bug where setting the skin to false would not stop the loading of some skin css files.
    Fixed bug in mobile theme where pinch-to-zoom would break after exiting the editor.
    Fixed bug where sublists of a fully selected list would not be switched correctly when changing list style.
    Fixed bug where inserting media by source would break the UndoManager.
    Fixed bug where inserting some content into the editor with a specific selection would replace some content incorrectly.
    Fixed bug where selecting all content with ctrl+a in IE11 caused problems with untoggling some formatting.
    Fixed bug where the Search and Replace Plugin left some marker spans in the editor when undoing and redoing after replacing some content.
    Fixed bug where the editor would not get a scrollbar when using the Fullscreen and Autoresize plugins together.
    Fixed bug where the font selector would stop working correctly after selecting fonts three times.
    Fixed so pressing the enter key inside of an inline boundary inserts a br after the inline boundary element.
    Fixed a bug where it wasn't possible to use tab navigation inside of a table that was inside of a list.
    Fixed bug where end_container_on_empty_block would incorrectly remove elements.
    Fixed bug where content_styles weren't added to the Preview Plugin iframe.
    Fixed so the beforeSetContent/beforeGetContent events are preventable.
    Fixed bug where changing height value in Table Plugin advanced tab didn't do anything.
    Fixed bug where it wasn't possible to remove formatting from content in beginning of table cell.
Version 4.7.1 (2017-10-09)
    Fixed bug where theme set to false on an inline editor produced an extra div element after the target element.
    Fixed bug where the editor drag icon was misaligned with the branding set to false.
    Fixed bug where doubled menu items were not being removed as expected with the removed_menuitems setting.
    Fixed bug where the Table of contents plugin threw an error when initialized.
    Fixed bug where it wasn't possible to add inline formats to text selected right to left.
    Fixed bug where the paste from plain text mode did not work as expected.
    Fixed so the style previews do not set color and background color when selected.
    Fixed bug where the Autolink plugin didn't work as expected with some formats applied on an empty editor.
    Fixed bug where the Textpattern plugin were throwing errors on some patterns.
    Fixed bug where the Save plugin saved all editors instead of only the active editor. Patch contributed by dannoe.
Version 4.7.0 (2017-10-03)
    Added new mobile ui that is specifically designed for mobile devices.
    Updated the default skin to be more modern and white since white is preferred by most implementations.
    Restructured the default menus to be more similar to common office suites like Google Docs.
    Fixed so theme can be set to false on both inline and iframe editor modes.
    Fixed bug where inline editor would add/remove the visualblocks css multiple times.
    Fixed bug where selection wouldn't be properly restored when editor lost focus and commands where invoked.
    Fixed bug where toc plugin would generate id:s for headers even though a toc wasn't inserted into the content.
    Fixed bug where is wasn't possible to drag/drop contents within the editor if paste_data_images where set to true.
    Fixed bug where getParam and close in WindowManager would get the first opened window instead of the last opened window.
    Fixed bug where delete would delete between cells inside a table in Firefox.
Version 4.6.7 (2017-09-18)
    Fixed bug where paste wasn't working in IOS.
    Fixed bug where the Word Count Plugin didn't count some mathematical operators correctly.
    Fixed bug where inserting a list in a table caused the cell to expand in height.
    Fixed bug where pressing enter in a list located inside of a table deleted list items instead of inserting new list item.
    Fixed bug where copy and pasting table cells produced inconsistent results.
    Fixed bug where initializing an editor with an ID of 'length' would throw an exception.
    Fixed bug where it was possible to split a non merged table cell.
    Fixed bug where copy and pasting a list with a very specific selection into another list would produce a nested list.
    Fixed bug where copy and pasting ordered lists sometimes produced unordered lists.
    Fixed bug where padded elements inside other elements would be treated as empty.
    Added some missing translations to Image, Link and Help plugins.
    Fixed so you can resize images inside a figure element.
    Fixed bug where an inline TinyMCE editor initialized on a table did not set selection on load in Chrome.
    Fixed the positioning of the inlite toolbar when the target element wasn't big enough to fit the toolbar.
Version 4.6.6 (2017-08-30)
    Fixed so that notifications wrap long text content instead of bleeding outside the notification element.
    Fixed so the content_style css is added after the skin and custom stylesheets.
    Fixed bug where it wasn't possible to remove a table with the Cut button.
    Fixed bug where the center format wasn't getting the same font size as the other formats in the format preview.
    Fixed bug where the wordcount plugin wasn't counting hyphenated words correctly.
    Fixed bug where all content pasted into the editor was added to the end of the editor.
    Fixed bug where enter keydown on list item selection only deleted content and didn't create a new line.
    Fixed bug where destroying the editor while the content css was still loading caused error notifications on Firefox.
    Fixed bug where undoing cut operation in IE11 left some unwanted html in the editor content.
    Fixed bug where enter keydown would throw an error in IE11.
    Fixed bug where duplicate instances of an editor were added to the editors array when using the createEditor API.
    Fixed bug where the formatter applied formats on the wrong content when spellchecker was activated.
    Fixed bug where switching formats would reset font size on child nodes.
    Fixed bug where the table caption element weren't always the first descendant to the table tag.
    Fixed bug where pasting some content into the editor on chrome some newlines were removed.
    Fixed bug where it wasn't possible to remove a list if a list item was a table element.
    Fixed bug where copy/pasting partial selections of tables wouldn't produce a proper table.
    Fixed bug where the searchreplace plugin could not find consecutive spaces.
    Fixed bug where background color wasn't applied correctly on some partially selected contents.
Version 4.6.5 (2017-08-02)
    Added new inline_boundaries_selector that allows you to specify the elements that should have boundaries.
    Added new local upload feature this allows the user to upload images directly from the image dialog.
    Added a new api for providing meta data for plugins. It will show up in the help dialog if it's provided.
    Fixed so that the notifications created by the notification manager are more screen reader accessible.
    Fixed bug where changing the list format on multiple selected lists didn't change all of the lists.
    Fixed bug where the nonbreaking plugin would insert multiple undo levels when pressing the tab key.
    Fixed bug where delete/backspace wouldn't render a caret when all editor contents where deleted.
    Fixed bug where delete/backspace wouldn't render a caret if the deleted element was a single contentEditable false element.
    Fixed bug where the wordcount plugin wouldn't count words correctly if word where typed after applying a style format.
    Fixed bug where the wordcount plugin would count mathematical formulas as multiple words for example 1+1=2.
    Fixed bug where formatting of triple clicked blocks on Chrome/Safari would result in styles being added outside the visual selection.
    Fixed bug where paste would add the contents to the end of the editor area when inline mode was used.
    Fixed bug where toggling off bold formatting on text entered in a new paragraph would add an extra line break.
    Fixed bug where autolink plugin would only produce a link on every other consecutive link on Firefox.
    Fixed bug where it wasn't possible to select all contents if the content only had one pre element.
    Fixed bug where sizzle would produce lagging behavior on some sites due to repaints caused by feature detection.
    Fixed bug where toggling off inline formats wouldn't include the space on selected contents with leading or trailing spaces.
    Fixed bug where the cut operation in UI wouldn't work in Chrome.
    Fixed bug where some legacy editor initialization logic would throw exceptions about editor settings not being defined.
    Fixed bug where it wasn't possible to apply text color to links if they where part of a non collapsed selection.
    Fixed bug where an exception would be thrown if the user selected a video element and then moved the focus outside the editor.
    Fixed bug where list operations didn't work if there where block elements inside the list items.
    Fixed bug where applying block formats to lists wrapped in block elements would apply to all elements in that wrapped block.
Version 4.6.4 (2017-06-13)
    Fixed bug where the editor would move the caret when clicking on the scrollbar next to a content editable false block.
    Fixed bug where the text color select dropdowns wasn't placed correctly when they didn't fit the width of the screen.
    Fixed bug where the default editor line height wasn't working for mixed font size contents.
    Fixed bug where the content css files for inline editors were loaded multiple times for multiple editor instances.
    Fixed bug where the initial value of the font size/font family dropdowns wasn't displayed.
    Fixed bug where the I18n api was not supporting arrays as the translation replacement values.
    Fixed bug where chrome would display "The given range isn't in document." errors for invalid ranges passed to setRng.
    Fixed bug where the compat3x plugin wasn't working since the global tinymce references wasn't resolved correctly.
    Fixed bug where the preview plugin wasn't encoding the base url passed into the iframe contents producing a xss bug.
    Fixed bug where the dom parser/serializer wasn't handling some special elements like noframes, title and xmp.
    Fixed bug where the dom parser/serializer wasn't handling cdata sections with comments inside.
    Fixed bug where the editor would scroll to the top of the editable area if a dialog was closed in inline mode.
    Fixed bug where the link dialog would not display the right rel value if rel_list was configured.
    Fixed bug where the context menu would select images on some platforms but not others.
    Fixed bug where the filenames of images were not retained on dragged and drop into the editor from the desktop.
    Fixed bug where the paste plugin would misrepresent newlines when pasting plain text and having forced_root_block configured.
    Fixed so that the error messages for the imagetools plugin is more human readable.
    Fixed so the internal validate setting for the parser/serializer can't be set from editor initialization settings.
Version 4.6.3 (2017-05-30)
    Fixed bug where the arrow keys didn't work correctly when navigating on nested inline boundary elements.
    Fixed bug where delete/backspace didn't work correctly on nested inline boundary elements.
    Fixed bug where image editing didn't work on subsequent edits of the same image.
    Fixed bug where charmap descriptions wouldn't properly wrap if they exceeded the width of the box.
    Fixed bug where the default image upload handler only accepted 200 as a valid http status code.
    Fixed so rel on target=_blank links gets forced with only noopener instead of both noopener and noreferrer.
Version 4.6.2 (2017-05-23)
    Fixed bug where the SaxParser would run out of memory on very large documents.
    Fixed bug with formatting like font size wasn't applied to del elements.
    Fixed bug where various api calls would be throwing exceptions if they where invoked on a removed editor instance.
    Fixed bug where the branding position would be incorrect if the editor was inside a hidden tab and then later showed.
    Fixed bug where the color levels feature in the imagetools dialog wasn't working properly.
    Fixed bug where imagetools dialog wouldn't pre-load images from CORS domains, before trying to prepare them for editing.
    Fixed bug where the tab key would move the caret to the next table cell if being pressed inside a list inside a table.
    Fixed bug where the cut/copy operations would loose parent context like the current format etc.
    Fixed bug with format preview not working on invalid elements excluded by valid_elements.
    Fixed bug where blocks would be merged in incorrect order on backspace/delete.
    Fixed bug where zero length text nodes would cause issues with the undo logic if there where iframes present.
    Fixed bug where the font size/family select lists would throw errors if the first node was a comment.
    Fixed bug with csp having to allow local script evaluation since it was used to detect global scope.
    Fixed bug where CSP required a relaxed option for javascript: URLs in unsupported legacy browsers.
    Fixed bug where a fake caret would be rendered for td with the contenteditable=false.
    Fixed bug where typing would be blocked on IE 11 when within a nested contenteditable=true/false structure.
Version 4.6.1 (2017-05-10)
    Added configuration option to list plugin to disable tab indentation.
    Fixed bug where format change on very specific content could cause the selection to change.
    Fixed bug where TinyMCE could not be lazyloaded through jquery integration.
    Fixed bug where entities in style attributes weren't decoded correctly on paste in webkit.
    Fixed bug where fontsize_formats option had been renamed incorrectly.
    Fixed bug with broken backspace/delete behaviour between contenteditable=false blocks.
    Fixed bug where it wasn't possible to backspace to the previous line with the inline boundaries functionality turned on.
    Fixed bug where is wasn't possible to move caret left and right around a linked image with the inline boundaries functionality turned on.
    Fixed bug where pressing enter after/before hr element threw exception. Patch contributed bradleyke.
    Fixed so the CSS in the visualblocks plugin doesn't overwrite background color. Patch contributed by Christian Rank.
    Fixed bug where multibyte characters weren't encoded correctly. Patch contributed by James Tarkenton.
    Fixed bug where shift-click to select within contenteditable=true fields wasn't working.
Version 4.6.0 (2017-05-04)
    Dropped support for IE 8-10 due to market share and lack of support from Microsoft. See tinymce docs for details.
    Added an inline boundary caret position feature that makes it easier to type at the beginning/end of links/code elements.
    Added a help plugin that adds a button and a dialog showing the editor shortcuts and loaded plugins.
    Added an inline_boundaries option that allows you to disable the inline boundary feature if it's not desired.
    Added a new ScrollIntoView event that allows you to override the default scroll to element behavior.
    Added role and aria- attributes as valid elements in the default valid elements config.
    Added new internal flag for PastePreProcess/PastePostProcess this is useful to know if the paste was coming from an external source.
    Added new ignore function to UndoManager this works similar to transact except that it doesn't add an undo level by default.
    Fixed so that urls gets retained for images when being edited. This url is then passed on to the upload handler.
    Fixed so that the editors would be initialized on readyState interactive instead of complete.
    Fixed so that the init event of the editor gets fired once all contentCSS files have been properly loaded.
    Fixed so that width/height of the editor gets taken from the textarea element if it's explicitly specified in styles.
    Fixed so that keep_styles set to false no longer clones class/style from the previous paragraph on enter.
    Fixed so that the default line-height is 1.2em to avoid zwnbsp characters from producing text rendering glitches on Windows.
    Fixed so that loading errors of content css gets presented by a notification message.
    Fixed so figure image elements can be linked when selected this wraps the figure image in a anchor element.
    Fixed bug where it wasn't possible to copy/paste rows with colspans by using the table copy/paste feature.
    Fixed bug where the protect setting wasn't properly applied to header/footer parts when using the fullpage plugin.
    Fixed bug where custom formats that specified upper case element names where not applied correctly.
    Fixed bug where some screen readers weren't reading buttons due to an aria specific fix for IE 8.
    Fixed bug where cut wasn't working correctly on iOS due to it's clipboard API not working correctly.
    Fixed bug where Edge would paste div elements instead of paragraphs when pasting plain text.
    Fixed bug where the textpattern plugin wasn't dealing with trailing punctuations correctly.
    Fixed bug where image editing would some times change the image format from jpg to png.
    Fixed bug where some UI elements could be inserted into the toolbar even if they where not registered.
    Fixed bug where it was possible to click the TD instead of the character in the character map and that caused an exception.
    Fixed bug where the font size/font family dropdowns would sometimes show an incorrect value due to css not being loaded in time.
    Fixed bug with the media plugin inserting undefined instead of retaining size when media_dimensions was set to false.
    Fixed bug with deleting images when forced_root_blocks where set to false.
    Fixed bug where input focus wasn't properly handled on nested content editable elements.
    Fixed bug where Chrome/Firefox would throw an exception when selecting images due to recent change of setBaseAndExtent support.
    Fixed bug where malformed blobs would throw exceptions now they are simply ignored.
    Fixed bug where backspace/delete wouldn't work properly in some cases where all contents was selected in WebKit.
    Fixed bug with Angular producing errors since it was expecting events objects to be patched with their custom properties.
    Fixed bug where the formatter would apply formatting to spellchecker errors now all bogus elements are excluded.
    Fixed bug with backspace/delete inside table caption elements wouldn't behave properly on IE 11.
    Fixed bug where typing after a contenteditable false inline element could move the caret to the end of that element.
    Fixed bug where backspace before/after contenteditable false blocks wouldn't properly remove the right element.
    Fixed bug where backspace before/after contenteditable false inline elements wouldn't properly empty the current block element.
    Fixed bug where vertical caret navigation with a custom line-height would sometimes match incorrect positions.
    Fixed bug with paste on Edge where character encoding wasn't handled properly due to a browser bug.
    Fixed bug with paste on Edge where extra fragment data was inserted into the contents when pasting.
    Fixed bug with pasting contents when having a whole block element selected on WebKit could cause WebKit spans to appear.
    Fixed bug where the visualchars plugin wasn't working correctly showing invisible nbsp characters.
    Fixed bug where browsers would hang if you tried to load some malformed html contents.
    Fixed bug where the init call promise wouldn't resolve if the specified selector didn't find any matching elements.
    Fixed bug where the Schema isValidChild function was case sensitive.
Version 4.5.3 (2017-02-01)
    Added keyboard navigation for menu buttons when the menu is in focus.
    Added api to the list plugin for setting custom classes/attributes on lists.
    Added validation for the anchor plugin input field according to W3C id naming specifications.
    Fixed bug where media placeholders were removed after resize with the forced_root_block setting set to false.
    Fixed bug where deleting selections with similar sibling nodes sometimes deleted the whole document.
    Fixed bug with inlite theme where several toolbars would appear scrolling when more than one instance of the editor was in use.
    Fixed bug where the editor would throw error with the fontselect plugin on hidden editor instances in Firefox.
    Fixed bug where the background color would not stretch to the font size.
    Fixed bug where font size would be removed when changing background color.
    Fixed bug where the undomanager trimmed away whitespace between nodes on undo/redo.
    Fixed bug where media_dimensions=false in media plugin caused the editor to throw an error.
    Fixed bug where IE was producing font/u elements within links on paste.
    Fixed bug where some button tooltips were broken when compat3x was in use.
    Fixed bug where backspace/delete/typeover would remove the caption element.
    Fixed bug where powerspell failed to function when compat3x was enabled.
    Fixed bug where it wasn't possible to apply sub/sup on text with large font size.
    Fixed bug where pre tags with spaces weren't treated as content.
    Fixed bug where Meta+A would select the entire document instead of all contents in nested ce=true elements.
Version 4.5.2 (2017-01-04)
    Added missing keyboard shortcut description for the underline menu item in the format menu.
    Fixed bug where external blob urls wasn't properly handled by editor upload logic. Patch contributed by David Oviedo.
    Fixed bug where urls wasn't treated as a single word by the wordcount plugin.
    Fixed bug where nbsp characters wasn't treated as word delimiters by the wordcount plugin.
    Fixed bug where editor instance wasn't properly passed to the format preview logic. Patch contributed by NullQuery.
    Fixed bug where the fake caret wasn't hidden when you moved selection to a cE=false element.
    Fixed bug where it wasn't possible to edit existing code sample blocks.
    Fixed bug where it wasn't possible to delete editor contents if the selection included an empty block.
    Fixed bug where the formatter wasn't expanding words on some international characters. Patch contributed by Martin Larochelle.
    Fixed bug where the open link feature wasn't working correctly on IE 11.
    Fixed bug where enter before/after a cE=false block wouldn't properly padd the paragraph with an br element.
    Fixed so font size and font family select boxes always displays a value by using the runtime style as a fallback.
    Fixed so missing plugins will be logged to console as warnings rather than halting the initialization of the editor.
    Fixed so splitbuttons become normal buttons in advlist plugin if styles are empty. Patch contributed by René Schleusner.
    Fixed so you can multi insert rows/cols by selecting table cells and using insert rows/columns.
Version 4.5.1 (2016-12-07)
    Fixed bug where the lists plugin wouldn't initialize without the advlist plugins if served from cdn.
    Fixed bug where selectors with "*" would cause the style format preview to throw an error.
    Fixed bug with toggling lists off on lists with empty list items would throw an error.
    Fixed bug where editing images would produce non existing blob uris.
    Fixed bug where the offscreen toc selection would be treated as the real toc element.
    Fixed bug where the aria level attribute for element path would have an incorrect start index.
    Fixed bug where the offscreen selection of cE=false that where very wide would be shown onscreen. Patch contributed by Steven Bufton.
    Fixed so the default_link_target gets applied to links created by the autolink plugin.
    Fixed so that the name attribute gets removed by the anchor plugin if editing anchors.
Version 4.5.0 (2016-11-23)
    Added new toc plugin allows you to insert table of contents based on editor headings.
    Added new auto complete menu to all url fields. Adds history, link to anchors etc.
    Added new sidebar api that allows you to add custom sidebar panels and buttons to toggle these.
    Added new insert menu button that allows you to have multiple insert functions under the same menu button.
    Added new open link feature to ctrl+click, alt+enter and context menu.
    Added new media_embed_handler option to allow the media plugin to be populated with custom embeds.
    Added new support for editing transparent images using the image tools dialog.
    Added new images_reuse_filename option to allow filenames of images to be retained for upload.
    Added new security feature where links with target="_blank" will by default get rel="noopener noreferrer".
    Added new allow_unsafe_link_target to allow you to opt-out of the target="_blank" security feature.
    Added new style_formats_autohide option to automatically hide styles based on context.
    Added new codesample_content_css option to specify where the code sample prism css is loaded from.
    Added new support for Japanese/Chinese word count following the unicode standards on this.
    Added new fragmented undo levels this dramatically reduces flicker on contents with iframes.
    Added new live previews for complex elements like table or lists.
    Fixed bug where it wasn't possible to properly tab between controls in a dialog with a disabled form item control.
    Fixed bug where firefox would generate a rectangle on elements produced after/before a cE=false elements.
    Fixed bug with advlist plugin not switching list element format properly in some edge cases.
    Fixed bug where col/rowspans wasn't correctly computed by the table plugin in some cases.
    Fixed bug where the table plugin would thrown an error if object_resizing was disabled.
    Fixed bug where some invalid markup would cause issues when running in XHTML mode. Patch contributed by Charles Bourasseau.
    Fixed bug where the fullscreen class wouldn't be removed properly when closing dialogs.
    Fixed bug where the PastePlainTextToggle event wasn't fired by the paste plugin when the state changed.
    Fixed bug where table the row type wasn't properly updated in table row dialog. Patch contributed by Matthias Balmer.
    Fixed bug where select all and cut wouldn't place caret focus back to the editor in WebKit. Patch contributed by Daniel Jalkut.
    Fixed bug where applying cell/row properties to multiple cells/rows would reset other unchanged properties.
    Fixed bug where some elements in the schema would have redundant/incorrect children.
    Fixed bug where selector and target options would cause issues if used together.
    Fixed bug where drag/drop of images from desktop on chrome would thrown an error.
    Fixed bug where cut on WebKit/Blink wouldn't add an undo level.
    Fixed bug where IE 11 would scroll to the cE=false elements when they where selected.
    Fixed bug where keys like F5 wouldn't work when a cE=false element was selected.
    Fixed bug where the undo manager wouldn't stop the typing state when commands where executed.
    Fixed bug where unlink on wrapped links wouldn't work properly.
    Fixed bug with drag/drop of images on WebKit where the image would be deleted form the source editor.
    Fixed bug where the visual characters mode would be disabled when contents was extracted from the editor.
    Fixed bug where some browsers would toggle of formats applied to the caret when clicking in the editor toolbar.
    Fixed bug where the custom theme function wasn't working correctly.
    Fixed bug where image option for custom buttons required you to have icon specified as well.
    Fixed bug where the context menu and contextual toolbars would be visible at the same time and sometimes overlapping.
    Fixed bug where the noneditable plugin would double wrap elements when using the noneditable_regexp option.
    Fixed bug where tables would get padding instead of margin when you used the indent button.
    Fixed bug where the charmap plugin wouldn't properly insert non breaking spaces.
    Fixed bug where the color previews in color input boxes wasn't properly updated.
    Fixed bug where the list items of previous lists wasn't merged in the right order.
    Fixed bug where it wasn't possible to drag/drop inline-block cE=false elements on IE 11.
    Fixed bug where some table cell merges would produce incorrect rowspan/colspan.
    Fixed so the font size of the editor defaults to 14px instead of 11px this can be overridden by custom css.
    Fixed so wordcount is debounced to reduce cpu hogging on larger texts.
    Fixed so tinymce global gets properly exported as a module when used with some module bundlers.
    Fixed so it's possible to specify what css properties you want to preview on specific formats.
    Fixed so anchors are contentEditable=false while within the editor.
    Fixed so selected contents gets wrapped in a inline code element by the codesample plugin.
    Fixed so conditional comments gets properly stripped independent of case. Patch contributed by Georgii Dolzhykov.
    Fixed so some escaped css sequences gets properly handled. Patch contributed by Georgii Dolzhykov.
    Fixed so notifications with the same message doesn't get displayed at the same time.
    Fixed so F10 can be used as an alternative key to focus to the toolbar.
    Fixed various api documentation issues and typos.
    Removed layer plugin since it wasn't really ported from 3.x and there doesn't seem to be much use for it.
    Removed moxieplayer.swf from the media plugin since it wasn't used by the media plugin.
    Removed format state from the advlist plugin to be more consistent with common word processors.
Version 4.4.3 (2016-09-01)
    Fixed bug where copy would produce an exception on Chrome.
    Fixed bug where deleting lists on IE 11 would merge in correct text nodes.
    Fixed bug where deleting partial lists with indentation wouldn't cause proper normalization.
Version 4.4.2 (2016-08-25)
    Added new importcss_exclusive option to disable unique selectors per group.
    Added new group specific selector_converter option to importcss plugin.
    Added new codesample_languages option to apply custom languages to codesample plugin.
    Added new codesample_dialog_width/codesample_dialog_height options.
    Fixed bug where fullscreen button had an incorrect keyboard shortcut.
    Fixed bug where backspace/delete wouldn't work correctly from a block to a cE=false element.
    Fixed bug where smartpaste wasn't detecting links with special characters in them like tilde.
    Fixed bug where the editor wouldn't get proper focus if you clicked on a cE=false element.
    Fixed bug where it wasn't possible to copy/paste table rows that had merged cells.
    Fixed bug where merging cells could some times produce invalid col/rowspan attibute values.
    Fixed bug where getBody would sometimes thrown an exception now it just returns null if the iframe is clobbered.
    Fixed bug where drag/drop of cE=false element wasn't properly constrained to viewport.
    Fixed bug where contextmenu on Mac would collapse any selection to a caret.
    Fixed bug where rtl mode wasn't rendered properly when loading a language pack with the rtl flag.
    Fixed bug where Kamer word bounderies would be stripped from contents.
    Fixed bug where lists would sometimes render two dots or numbers on the same line.
    Fixed bug where the skin_url wasn't used by the inlite theme.
    Fixed so data attributes are ignored when comparing formats in the formatter.
    Fixed so it's possible to disable inline toolbars in the inlite theme.
    Fixed so template dialog gets resized if it doesn't fit the window viewport.
Version 4.4.1 (2016-07-26)
    Added smart_paste option to paste plugin to allow disabling the paste behavior if needed.
    Fixed bug where png urls wasn't properly detected by the smart paste logic.
    Fixed bug where the element path wasn't working properly when multiple editor instances where used.
    Fixed bug with creating lists out of multiple paragraphs would just create one list item instead of multiple.
    Fixed bug where scroll position wasn't properly handled by the inlite theme to place the toolbar properly.
    Fixed bug where multiple instances of the editor using the inlite theme didn't render the toolbar properly.
    Fixed bug where the shortcut label for fullscreen mode didn't match the actual shortcut key.
    Fixed bug where it wasn't possible to select cE=false blocks using touch devices on for example iOS.
    Fixed bug where it was possible to select the child image within a cE=false on IE 11.
    Fixed so inserts of html containing lists doesn't merge with any existing lists unless it's a paste operation.
Version 4.4.0 (2016-06-30)
    Added new inlite theme this is a more lightweight inline UI.
    Added smarter paste logic that auto detects urls in the clipboard and inserts images/links based on that.
    Added a better image resize algorithm for better image quality in the imagetools plugin.
    Fixed bug where it wasn't possible to drag/dropping cE=false elements on FF.
    Fixed bug where backspace/delete before/after a cE=false block would produce a new paragraph.
    Fixed bug where list style type css property wasn't preserved when indenting lists.
    Fixed bug where merging of lists where done even if the list style type was different.
    Fixed bug where the image_dataimg_filter function wasn't used when pasting images.
    Fixed bug where nested editable within a non editable element would cause scroll on focus in Chrome.
    Fixed so invalid targets for inline mode is blocked on initialization. We only support elements that can have children.
Version 4.3.13 (2016-06-08)
    Added characters with a diacritical mark to charmap plugin. Patch contributed by Dominik Schilling.
    Added better error handling if the image proxy service would produce errors.
    Fixed issue with pasting list items into list items would produce nested list rather than a merged list.
    Fixed bug where table selection could get stuck in selection mode for inline editors.
    Fixed bug where it was possible to place the caret inside the resize grid elements.
    Fixed bug where it wasn't possible to place in elements horizontally adjacent cE=false blocks.
    Fixed bug where multiple notifications wouldn't be properly placed on screen.
    Fixed bug where multiple editor instance of the same id could be produces in some specific integrations.
Version 4.3.12 (2016-05-10)
    Fixed bug where focus calls couldn't be made inside the editors PostRender event handler.
    Fixed bug where some translations wouldn't work as expected due to a bug in editor.translate.
    Fixed bug where the node change event could fire with a node out side the root of the editor.
    Fixed bug where Chrome wouldn't properly present the keyboard paste clipboard details when paste was clicked.
    Fixed bug where merged cells in tables couldn't be selected from right to left.
    Fixed bug where insert row wouldn't properly update a merged cells rowspan property.
    Fixed bug where the color input boxes preview field wasn't properly set on initialization.
    Fixed bug where IME composition inside table cells wouldn't work as expected on IE 11.
    Fixed so all shadow dom support is under and experimental flag due to flaky browser support.
Version 4.3.11 (2016-04-25)
    Fixed bug where it wasn't possible to insert empty blocks though the API unless they where padded.
    Fixed bug where you couldn't type the Euro character on Windows.
    Fixed bug where backspace/delete from a cE=false element to a text block didn't work properly.
    Fixed bug where the text color default grid would render incorrectly.
    Fixed bug where the codesample plugin wouldn't load the css in the editor for multiple editors.
    Fixed so the codesample plugin textarea gets focused by default.
Version 4.3.10 (2016-04-12)
    Fixed bug where the key "y" on WebKit couldn't be entered due to conflict with keycode for F10 on keypress.
Version 4.3.9 (2016-04-12)
    Added support for focusing the contextual toolbars using keyboard.
    Added keyboard support for slider UI controls. You can no increase/decrease using arrow keys.
    Added url pattern matching for Dailymotion to media plugin. Patch contributed by Bertrand Darbon.
    Added body_class to template plugin preview. Patch contributed by Milen Petrinski.
    Added options to better override textcolor pickers with custom colors. Patch contributed by Xavier Boubert.
    Added visual arrows to inline contextual toolbars so that they point to the element being active.
    Fixed so toolbars for tables or other larger elements get better positioned below the scrollable viewport.
    Fixed bug where it was possible to click links inside cE=false blocks.
    Fixed bug where event targets wasn't properly handled in Safari Technical Preview.
    Fixed bug where drag/drop text in FF 45 would make the editor caret invisible.
    Fixed bug where the remove state wasn't properly set on editor instances when detected as clobbered.
    Fixed bug where offscreen selection of some cE=false elements would render onscreen. Patch contributed by Steven Bufton
    Fixed bug where enter would clone styles out side the root on editors inside a span. Patch contributed by ChristophKaser.
    Fixed bug where drag/drop of images into the editor didn't work correctly in FF.
    Fixed so the first item in panels for the imagetools dialog gets proper keyboard focus.
    Changed the Meta+Shift+F shortcut to Ctrl+Shift+F since Czech, Slovak, Polish languages used the first one for input.
Version 4.3.8 (2016-03-15)
    Fixed bug where inserting HR at the end of a block element would produce an extra empty block.
    Fixed bug where links would be clickable when readonly mode was enabled.
    Fixed bug where the formatter would normalize to the wrong node on very specific content.
    Fixed bug where some nested list items couldn't be indented properly.
    Fixed bug where links where clickable in the preview dialog.
    Fixed so the alt attribute doesn't get padded with an empty value by default.
    Fixed so nested alignment works more correctly. You will now alter the alignment to the closest block parent.
Version 4.3.7 (2016-03-02)
    Fixed bug where incorrect icons would be rendered for imagetools edit and color levels.
    Fixed bug where navigation using arrow keys inside a SelectBox didn't move up/down.
    Fixed bug where the visualblocks plugin would render borders round internal UI elements.
Version 4.3.6 (2016-03-01)
    Added new paste_remember_plaintext_info option to allow a global disable of the plain text mode notification.
    Added new PastePlainTextToggle event that fires when plain text mode toggles on/off.
    Fixed bug where it wasn't possible to select media elements since the drag logic would snap it to mouse cursor.
    Fixed bug where it was hard to place the caret inside nested cE=true elements when the outer cE=false element was focused.
    Fixed bug where editors wouldn't properly initialize if both selector and mode where used.
    Fixed bug where IME input inside table cells would switch the IME off.
    Fixed bug where selection inside the first table cell would cause the whole table cell to get selected.
    Fixed bug where error handling of images being uploaded wouldn't properly handle faulty statuses.
    Fixed bug where inserting contents before a HR would cause an exception to be thrown.
    Fixed bug where copy/paste of Excel data would be inserted as an image.
    Fixed caret position issues with copy/paste of inline block cE=false elements.
    Fixed issues with various menu item focus bugs in Chrome. Where the focused menu bar item wasn't properly blurred.
    Fixed so the notifications have a solid background since it would be hard to read if there where text under it.
    Fixed so notifications gets animated similar to the ones used by dialogs.
    Fixed so larger images that gets pasted is handled better.
    Fixed so the window close button is more uniform on various platform and also increased it's hit area.
Version 4.3.5 (2016-02-11)
    Npm version bump due to package not being fully updated.
Version 4.3.4 (2016-02-11)
    Added new OpenWindow/CloseWindow events that gets fired when windows open/close.
    Added new NewCell/NewRow events that gets fired when table cells/rows are created.
    Added new Promise return value to tinymce.init makes it easier to handle initialization.
    Removed the jQuery version the jQuery plugin is now moved into the main package.
    Removed jscs from build process since eslint can now handle code style checking.
    Fixed various bugs with drag/drop of contentEditable:false elements.
    Fixed bug where deleting of very specific nested list items would result in an odd list.
    Fixed bug where lists would get merged with adjacent lists outside the editable inline root.
    Fixed bug where MS Edge would crash when closing a dialog then clicking a menu item.
    Fixed bug where table cell selection would add undo levels.
    Fixed bug where table cell selection wasn't removed when inline editor where removed.
    Fixed bug where table cell selection wouldn't work properly on nested tables.
    Fixed bug where table merge menu would be available when merging between thead and tbody.
    Fixed bug where table row/column resize wouldn't get properly removed when the editor was removed.
    Fixed bug where Chrome would scroll to the editor if there where a empty hash value in document url.
    Fixed bug where the cache suffix wouldn't work correctly with the importcss plugin.
    Fixed bug where selection wouldn't work properly on MS Edge on Windows Phone 10.
    Fixed so adjacent pre blocks gets joined into one pre block since that seems like the user intent.
    Fixed so events gets properly dispatched in shadow dom. Patch provided by Nazar Mokrynskyi.
Version 4.3.3 (2016-01-14)
    Added new table_resize_bars configuration setting.  This setting allows you to disable the table resize bars.
    Added new beforeInitialize event to tinymce.util.XHR lets you modify XHR properties before open. Patch contributed by Brent Clintel.
    Added new autolink_pattern setting to autolink plugin. Enables you to override the default autolink formats. Patch contributed by Ben Tiedt.
    Added new charmap option that lets you override the default charmap of the charmap plugin.
    Added new charmap_append option that lets you add new characters to the default charmap of the charmap plugin.
    Added new insertCustomChar event that gets fired when a character is inserted by the charmap plugin.
    Fixed bug where table cells started with a superfluous &nbsp; in IE10+.
    Fixed bug where table plugin would retain all BR tags when cells were merged.
    Fixed bug where media plugin would strip underscores from youtube urls.
    Fixed bug where IME input would fail on IE 11 if you typed within a table.
    Fixed bug where double click selection of a word would remove the space before the word on insert contents.
    Fixed bug where table plugin would produce exceptions when hovering tables with invalid structure.
    Fixed bug where fullscreen wouldn't scroll back to it's original position when untoggled.
    Fixed so the template plugins templates setting can be a function that gets a callback that can provide templates.
Version 4.3.2 (2015-12-14)
    Fixed bug where the resize bars for table cells were not affected by the object_resizing property.
    Fixed bug where the contextual table toolbar would appear incorrectly if TinyMCE was initialized inline inside a table.
    Fixed bug where resizing table cells did not fire a node change event or add an undo level.
    Fixed bug where double click selection of text on IE 11 wouldn't work properly.
    Fixed bug where codesample plugin would incorrectly produce br elements inside code elements.
    Fixed bug where media plugin would strip dashes from youtube urls.
    Fixed bug where it was possible to move the caret into the table resize bars.
    Fixed bug where drag/drop into a cE=false element was possible on IE.
Version 4.3.1 (2015-11-30)
    Fixed so it's possible to disable the table inline toolbar by setting it to false or an empty string.
    Fixed bug where it wasn't possible to resize some tables using the drag handles.
    Fixed bug where unique id:s would clash for multiple editor instances and cE=false selections.
    Fixed bug where the same plugin could be initialized multiple times.
    Fixed bug where the table inline toolbars would be displayed at the same time as the image toolbars.
    Fixed bug where the table selection rect wouldn't be removed when selecting another control element.
Version 4.3.0 (2015-11-23)
    Added new table column/row resize support. Makes it a lot more easy to resize the columns/rows in a table.
    Added new table inline toolbar. Makes it easier to for example add new rows or columns to a table.
    Added new notification API. Lets you display floating notifications to the end user.
    Added new codesample plugin that lets you insert syntax highlighted pre elements into the editor.
    Added new image_caption to images. Lets you create images with captions using a HTML5 figure/figcaption elements.
    Added new live previews of embeded videos. Lets you play the video right inside the editor.
    Added new setDirty method and "dirty" event to the editor. Makes it easier to track the dirty state change.
    Added new setMode method to Editor instances that lets you dynamically switch between design/readonly.
    Added new core support for contentEditable=false elements within the editor overrides the browsers broken behavior.
    Rewrote the noneditable plugin to use the new contentEditable false core logic.
    Fixed so the dirty state doesn't set to false automatically when the undo index is set to 0.
    Fixed the Selection.placeCaretAt so it works better on IE when the coordinate is between paragraphs.
    Fixed bug where data-mce-bogus="all" element contents where counted by the word count plugin.
    Fixed bug where contentEditable=false elements would be indented by the indent buttons.
    Fixed bug where images within contentEditable=false would be selected in WebKit on mouse click.
    Fixed bug in DOMUntils split method where the replacement parameter wouldn't work on specific cases.
    Fixed bug where the importcss plugin would import classes from the skin content css file.
    Fixed so all button variants have a wrapping span for it's text to make it easier to skin.
    Fixed so it's easier to exit pre block using the arrow keys.
    Fixed bug where listboxes with fix widths didn't render correctly.
Version 4.2.8 (2015-11-13)
    Fixed bug where it was possible to delete tables as the inline root element if all columns where selected.
    Fixed bug where the UI buttons active state wasn't properly updated due to recent refactoring of that logic.
Version 4.2.7 (2015-10-27)
    Fixed bug where backspace/delete would remove all formats on the last paragraph character in WebKit/Blink.
    Fixed bug where backspace within a inline format element with a bogus caret container would move the caret.
    Fixed bug where backspace/delete on selected table cells wouldn't add an undo level.
    Fixed bug where script tags embedded within the editor could sometimes get a mce- prefix prepended to them
    Fixed bug where validate: false option could produce an error to be thrown from the Serialization step.
    Fixed bug where inline editing of a table as the root element could let the user delete that table.
    Fixed bug where inline editing of a table as the root element wouldn't properly handle enter key.
    Fixed bug where inline editing of a table as the root element would normalize the selection incorrectly.
    Fixed bug where inline editing of a list as the root element could let the user delete that list.
    Fixed bug where inline editing of a list as the root element could let the user split that list.
    Fixed bug where resize handles would be rendered on editable root elements such as table.
Version 4.2.6 (2015-09-28)
    Added capability to set request headers when using XHRs.
    Added capability to upload local images automatically default delay is set to 30 seconds after editing images.
    Added commands ids mceEditImage, mceAchor and mceMedia to be avaiable from execCommand.
    Added Edge browser to saucelabs grunt task. Patch contributed by John-David Dalton.
    Fixed bug where blob uris not produced by tinymce would produce HTML invalid markup.
    Fixed bug where selection of contents of a nearly empty editor in Edge would sometimes fail.
    Fixed bug where color styles woudln't be retained on copy/paste in Blink/Webkit.
    Fixed bug where the table plugin would throw an error when inserting rows after a child table.
    Fixed bug where the template plugin wouldn't handle functions as variable replacements.
    Fixed bug where undo/redo sometimes wouldn't work properly when applying formatting collapsed ranges.
    Fixed bug where shift+delete wouldn't do a cut operation on Blink/WebKit.
    Fixed bug where cut action wouldn't properly store the before selection bookmark for the undo level.
    Fixed bug where backspace in side an empty list element on IE would loose editor focus.
    Fixed bug where the save plugin wouldn't enable the buttons when a change occurred.
    Fixed bug where Edge wouldn't initialize the editor if a document.domain was specified.
    Fixed bug where enter key before nested images would sometimes not properly expand the previous block.
    Fixed bug where the inline toolbars wouldn't get properly hidden when blurring the editor instance.
    Fixed bug where Edge would paste Chinese characters on some Windows 10 installations.
    Fixed bug where IME would loose focus on IE 11 due to the double trailing br bug fix.
    Fixed bug where the proxy url in imagetools was incorrect. Patch contributed by Wong Ho Wang.
Version 4.2.5 (2015-08-31)
    Added fullscreen capability to embedded youtube and vimeo videos.
    Fixed bug where the uploadImages call didn't work on IE 10.
    Fixed bug where image place holders would be uploaded by uploadImages call.
    Fixed bug where images marked with bogus would be uploaded by the uploadImages call.
    Fixed bug where multiple calls to uploadImages would result in decreased performance.
    Fixed bug where pagebreaks were editable to imagetools patch contributed by Rasmus Wallin.
    Fixed bug where the element path could cause too much recursion exception.
    Fixed bug for domains containing ".min". Patch contributed by Loïc Février.
    Fixed so validation of external links to accept a number after www. Patch contributed by Victor Carvalho.
    Fixed so the charmap is exposed though execCommand. Patch contributed by Matthew Will.
    Fixed so that the image uploads are concurrent for improved performance.
    Fixed various grammar problems in inline documentation. Patches provided by nikolas.
Version 4.2.4 (2015-08-17)
    Added picture as a valid element to the HTML 5 schema. Patch contributed by Adam Taylor.
    Fixed bug where contents would be duplicated on drag/drop within the same editor.
    Fixed bug where floating/alignment of images on Edge wouldn't work properly.
    Fixed bug where it wasn't possible to drag images on IE 11.
    Fixed bug where image selection on Edge would sometimes fail.
    Fixed bug where contextual toolbars icons wasn't rendered properly when using the toolbar_items_size.
    Fixed bug where searchreplace dialog doesn't get prefilled with the selected text.
    Fixed bug where fragmented matches wouldn't get properly replaced by the searchreplace plugin.
    Fixed bug where enter key wouldn't place the caret if was after a trailing space within an inline element.
    Fixed bug where the autolink plugin could produce multiple links for the same text on Gecko.
    Fixed bug where EditorUpload could sometimes throw an exception if the blob wasn't found.
    Fixed xss issues with media plugin not properly filtering out some script attributes.
Version 4.2.3 (2015-07-30)
    Fixed bug where image selection wasn't possible on Edge due to incompatible setBaseAndExtend API.
    Fixed bug where image blobs urls where not properly destroyed by the imagetools plugin.
    Fixed bug where keyboard shortcuts wasn't working correctly on IE 8.
    Fixed skin issue where the borders of panels where not visible on IE 8.
Version 4.2.2 (2015-07-22)
    Fixed bug where float panels were not being hidden on inline editor blur when fixed_toolbar_container config option was in use.
    Fixed bug where combobox states wasn't properly updated if contents where updated without keyboard.
    Fixed bug where pasting into textbox or combobox would move the caret to the end of text.
    Fixed bug where removal of bogus span elements before block elements would remove whitespace between nodes.
    Fixed bug where repositioning of inline toolbars where async and producing errors if the editor was removed from DOM to early. Patch by iseulde.
    Fixed bug where element path wasn't working correctly. Patch contributed by iseulde.
    Fixed bug where menus wasn't rendered correctly when custom images where added to a menu. Patch contributed by Naim Hammadi.
Version 4.2.1 (2015-06-29)
    Fixed bug where back/forward buttons in the browser would render blob images as broken images.
    Fixed bug where Firefox would throw regexp to big error when replacing huge base64 chunks.
    Fixed bug rendering issues with resize and context toolbars not being placed properly until next animation frame.
    Fixed bug where the rendering of the image while cropping would some times not be centered correctly.
    Fixed bug where listbox items with submenus would me selected as active.
    Fixed bug where context menu where throwing an error when rendering.
    Fixed bug where resize both option wasn't working due to resent addClass API change. Patch contributed by Jogai.
    Fixed bug where a hideAll call for container rendered inline toolbars would throw an error.
    Fixed bug where onclick event handler on combobox could cause issues if element.id was a function by some polluting libraries.
    Fixed bug where listboxes wouldn't get proper selected sub menu item when using link_list or image_list.
    Fixed so the UI controls are as wide as 4.1.x to avoid wrapping controls in toolbars.
    Fixed so the imagetools dialog is adaptive for smaller screen sizes.
Version 4.2.0 (2015-06-25)
    Added new flat default skin to make the UI more modern.
    Added new imagetools plugin, lets you crop/resize and apply filters to images.
    Added new contextual toolbars support to the API lets you add floating toolbars for specific CSS selectors.
    Added new promise feature fill as tinymce.util.Promise.
    Added new built in image upload feature lets you upload any base64 encoded image within the editor as files.
    Fixed bug where resize handles would appear in the right position in the wrong editor when switching between resizable content in different inline editors.
    Fixed bug where tables would not be inserted in inline mode due to previous float panel fix.
    Fixed bug where floating panels would remain open when focus was lost on inline editors.
    Fixed bug where cut command on Chrome would thrown a browser security exception.
    Fixed bug where IE 11 sometimes would report an incorrect size for images in the image dialog.
    Fixed bug where it wasn't possible to remove inline formatting at the end of block elements.
    Fixed bug where it wasn't possible to delete table cell contents when cell selection was vertical.
    Fixed bug where table cell wasn't emptied from block elements if delete/backspace where pressed in empty cell.
    Fixed bug where cmd+shift+arrow didn't work correctly on Firefox mac when selecting to start/end of line.
    Fixed bug where removal of bogus elements would sometimes remove whitespace between nodes.
    Fixed bug where the resize handles wasn't updated when the main window was resized.
    Fixed so script elements gets removed by default to prevent possible XSS issues in default config implementations.
    Fixed so the UI doesn't need manual reflows when using non native layout managers.
    Fixed so base64 encoded images doesn't slow down the editor on modern browsers while editing.
    Fixed so all UI elements uses touch events to improve mobile device support.
    Removed the touch click quirks patch for iOS since it did more harm than good.
    Removed the non proportional resize handles since. Unproportional resize can still be done by holding the shift key.
Version 4.1.10 (2015-05-05)
    Fixed bug where plugins loaded with compat3x would sometimes throw errors when loading using the jQuery version.
    Fixed bug where extra empty paragraphs would get deleted in WebKit/Blink due to recent Quriks fix.
    Fixed bug where the editor wouldn't work properly on IE 12 due to some required browser sniffing.
    Fixed bug where formatting shortcut keys where interfering with Mac OS X screenshot keys.
    Fixed bug where the caret wouldn't move to the next/previous line boundary on Cmd+Left/Right on Gecko.
    Fixed bug where it wasn't possible to remove formats from very specific nested contents.
    Fixed bug where undo levels wasn't produced when typing letters using the shift or alt+ctrl modifiers.
    Fixed bug where the dirty state wasn't properly updated when typing using the shift or alt+ctrl modifiers.
    Fixed bug where an error would be thrown if an autofocused editor was destroyed quickly after its initialization. Patch provided by thorn0.
    Fixed issue with dirty state not being properly updated on redo operation.
    Fixed issue with entity decoder not handling incorrectly written numeric entities.
    Fixed issue where some PI element values wouldn't be properly encoded.
Version 4.1.9 (2015-03-10)
    Fixed bug where indentation wouldn't work properly for non list elements.
    Fixed bug with image plugin not pulling the image dimensions out correctly if a custom document_base_url was used.
    Fixed bug where ctrl+alt+[1-9] would conflict with the AltGr+[1-9] on Windows. New shortcuts is ctrl+shift+[1-9].
    Fixed bug with removing formatting on nodes in inline mode would sometimes include nodes outside the editor body.
    Fixed bug where extra nbsp:s would be inserted when you replaced a word surrounded by spaces using insertContent.
    Fixed bug with pasting from Google Docs would produce extra strong elements and line feeds.
Version 4.1.8 (2015-03-05)
    Added new html5 sizes attribute to img elements used together with srcset.
    Added new elementpath option that makes it possible to disable the element path but keep the statusbar.
    Added new option table_style_by_css for the table plugin to set table styling with css rather than table attributes.
    Added new link_assume_external_targets option to prompt the user to prepend http:// prefix if the supplied link does not contain a protocol prefix.
    Added new image_prepend_url option to allow a custom base path/url to be added to images.
    Added new table_appearance_options option to make it possible to disable some options.
    Added new image_title option to make it possible to alter the title of the image, disabled by default.
    Fixed bug where selection starting from out side of the body wouldn't produce a proper selection range on IE 11.
    Fixed bug where pressing enter twice before a table moves the cursor in the table and causes a javascript error.
    Fixed bug where advanced image styles were not respected.
    Fixed bug where the less common Shift+Delete didn't produce a proper cut operation on WebKit browsers.
    Fixed bug where image/media size constrain logic would produce NaN when handling non number values.
    Fixed bug where internal classes where removed by the removeformat command.
    Fixed bug with creating links table cell contents with a specific selection would throw a exceptions on WebKit/Blink.
    Fixed bug where valid_classes option didn't work as expected according to docs. Patch provided by thorn0.
    Fixed bug where jQuery plugin would patch the internal methods multiple times. Patch provided by Drew Martin.
    Fixed bug where backspace key wouldn't delete the current selection of newly formatted content.
    Fixed bug where type over of inline formatting elements wouldn't properly keep the format on WebKit/Blink.
    Fixed bug where selection needed to be properly normalized on modern IE versions.
    Fixed bug where Command+Backspace didn't properly delete the whole line of text but the previous word.
    Fixed bug where UI active states wheren't properly updated on IE if you placed caret within the current range.
    Fixed bug where delete/backspace on WebKit/Blink would remove span elements created by the user.
    Fixed bug where delete/backspace would produce incorrect results when deleting between two text blocks with br elements.
    Fixed bug where captions where removed when pasting from MS Office.
    Fixed bug where lists plugin wouldn't properly remove fully selected nested lists.
    Fixed bug where the ttf font used for icons would throw an warning message on Gecko on Mac OS X.
    Fixed a bug where applying a color to text did not update the undo/redo history.
    Fixed so shy entities gets displayed when using the visualchars plugin.
    Fixed so removeformat removes ins/del by default since these might be used for strikethough.
    Fixed so multiple language packs can be loaded and added to the global I18n data structure.
    Fixed so transparent color selection gets treated as a normal color selection. Patch contributed by Alexander Hofbauer.
    Fixed so it's possible to disable autoresize_overflow_padding, autoresize_bottom_margin options by setting them to false.
    Fixed so the charmap plugin shows the description of the character in the dialog. Patch contributed by Jelle Hissink.
    Removed address from the default list of block formats since it tends to be missused.
    Fixed so the pre block format is called preformatted to make it more verbose.
    Fixed so it's possible to context scope translation strings this isn't needed most of the time.
    Fixed so the max length of the width/height input fields of the media dialog is 5 instead of 3.
    Fixed so drag/dropped contents gets properly processed by paste plugin since it's basically a paste. Patch contributed by Greg Fairbanks.
    Fixed so shortcut keys for headers is ctrl+alt+[1-9] instead of ctrl+[1-9] since these are for switching tabs in the browsers.
    Fixed so "u" doesn't get converted into a span element by the legacy input filter. Since this is now a valid HTML5 element.
    Fixed font families in order to provide appropriate web-safe fonts.
Version 4.1.7 (2014-11-27)
    Added HTML5 schema support for srcset, source and picture. Patch contributed by mattheu.
    Added new cache_suffix setting to enable cache busting by producing unique urls.
    Added new paste_convert_word_fake_lists option to enable users to disable the fake lists convert logic.
    Fixed so advlist style changes adds undo levels for each change.
    Fixed bug where WebKit would sometimes produce an exception when the autolink plugin where looking for URLs.
    Fixed bug where IE 7 wouldn't be rendered properly due to aggressive css compression.
    Fixed bug where DomQuery wouldn't accept window as constructor element.
    Fixed bug where the color picker in 3.x dialogs wouldn't work properly. Patch contributed by Callidior.
    Fixed bug where the image plugin wouldn't respect the document_base_url.
    Fixed bug where the jQuery plugin would fail to append to elements named array prototype names.
Version 4.1.6 (2014-10-08)
    Fixed bug with clicking on the scrollbar of the iframe would cause a JS error to be thrown.
    Fixed bug where null would produce an exception if you passed it to selection.setRng.
    Fixed bug where Ctrl/Cmd+Tab would indent the current list item if you switched tabs in the browser.
    Fixed bug where pasting empty cells from Excel would result in a broken table.
    Fixed bug where it wasn't possible to switch back to default list style type.
    Fixed issue where the select all quirk fix would fire for other modifiers than Ctrl/Cmd combinations.
    Replaced jake with grunt since it is more mainstream and has better plugin support.
Version 4.1.5 (2014-09-09)
    Fixed bug where sometimes the resize rectangles wouldn't properly render on images on WebKit/Blink.
    Fixed bug in list plugin where delete/backspace would merge empty LI elements in lists incorrectly.
    Fixed bug where empty list elements would result in empty LI elements without it's parent container.
    Fixed bug where backspace in empty caret formatted element could produce an type error exception of Gecko.
    Fixed bug where lists pasted from word with a custom start index above 9 wouldn't be properly handled.
    Fixed bug where tabfocus plugin would tab out of the editor instance even if the default action was prevented.
    Fixed bug where tabfocus wouldn't tab properly to other adjacent editor instances.
    Fixed bug where the DOMUtils setStyles wouldn't properly removed or update the data-mce-style attribute.
    Fixed bug where dialog select boxes would be placed incorrectly if document.body wasn't statically positioned.
    Fixed bug where pasting would sometimes scroll to the top of page if the user was using the autoresize plugin.
    Fixed bug where caret wouldn't be properly rendered by Chrome when clicking on the iframes documentElement.
    Fixed so custom images for menubutton/splitbutton can be provided. Patch contributed by Naim Hammadi.
    Fixed so the default action of windows closing can be prevented by blocking the default action of the close event.
    Fixed so nodeChange and focus of the editor isn't automatically performed when opening sub dialogs.
Version 4.1.4 (2014-08-21)
    Added new media_filter_html option to media plugin that blocks any conditional comments, scripts etc within a video element.
    Added new content_security_policy option allows you to set custom policy for iframe contents. Patch contributed by Francois Chagnon.
    Fixed bug where activate/deactivate events wasn't firing properly when switching between editors.
    Fixed bug where placing the caret on iOS was difficult due to a WebKit bug with touch events.
    Fixed bug where the resize helper wouldn't render properly on older IE versions.
    Fixed bug where resizing images inside tables on older IE versions would sometimes fail depending mouse position.
    Fixed bug where editor.insertContent would produce an exception when inserting select/option elements.
    Fixed bug where extra empty paragraphs would be produced if block elements where inserted inside span elements.
    Fixed bug where the spellchecker menu item wouldn't be properly checked if spell checking was started before it was rendered.
    Fixed bug where the DomQuery filter function wouldn't remove non elements from collection.
    Fixed bug where document with custom document.domain wouldn't properly render the editor.
    Fixed bug where IE 8 would throw exception when trying to enter invalid color values into colorboxes.
    Fixed bug where undo manager could incorrectly add an extra undo level when custom resize handles was removed.
    Fixed bug where it wouldn't be possible to alter cell properties properly on table cells on IE 8.
    Fixed so the color picker button in table dialog isn't shown unless you include the colorpicker plugin or add your own custom color picker.
    Fixed so activate/deactivate events fire when windowManager opens a window since.
    Fixed so the table advtab options isn't separated by an underscore to normalize naming with image_advtab option.
    Fixed so the table cell dialog has proper padding when the advanced tab in disabled.
Version 4.1.3 (2014-07-29)
    Added event binding logic to tinymce.util.XHR making it possible to override headers and settings before any request is made.
    Fixed bug where drag events wasn't fireing properly on older IE versions since the event handlers where bound to document.
    Fixed bug where drag/dropping contents within the editor on IE would force the contents into plain text mode even if it was internal content.
    Fixed bug where IE 7 wouldn't open menus properly due to a resize bug in the browser auto closing them immediately.
    Fixed bug where the DOMUtils getPos logic wouldn't produce a valid coordinate inside the body if the body was positioned non static.
    Fixed bug where the element path and format state wasn't properly updated if you had the wordcount plugin enabled.
    Fixed bug where a comment at the beginning of source would produce an exception in the formatter logic.
    Fixed bug where setAttrib/getAttrib on null would throw exception together with any hooked attributes like style.
    Fixed bug where table sizes wasn't properly retained when copy/pasting on WebKit/Blink.
    Fixed bug where WebKit/Blink would produce colors in RGB format instead of the forced HEX format when deleting contents.
    Fixed bug where the width attribute wasn't updated on tables if you changed the size inside the table dialog.
    Fixed bug where control selection wasn't properly handled when the caret was placed directly after an image.
    Fixed bug where selecting the contents of table cells using the selection.select method wouldn't place the caret properly.
    Fixed bug where the selection state for images wasn't removed when placing the caret right after an image on WebKit/Blink.
    Fixed bug where all events wasn't properly unbound when and editor instance was removed or destroyed by some external innerHTML call.
    Fixed bug where it wasn't possible or very hard to select images on iOS when the onscreen keyboard was visible.
    Fixed so auto_focus can take a boolean argument this will auto focus the last initialized editor might be useful for single inits.
    Fixed so word auto detect lists logic works better for faked lists that doesn't have specific markup.
    Fixed so nodeChange gets fired on mouseup as it used to before 4.1.1 we optimized that event to fire less often.
    Removed the finish menu item from spellchecker menu since it's redundant you can stop spellchecking by toggling menu item or button.
Version 4.1.2 (2014-07-15)
    Added offset/grep to DomQuery class works basically the same as it's jQuery equivalent.
    Fixed bug where backspace/delete or setContent with an empty string would remove header data when using the fullpage plugin.
    Fixed bug where tinymce.remove with a selector not matching any editors would remove all editors.
    Fixed bug where resizing of the editor didn't work since the theme was calling setStyles instead of setStyle.
    Fixed bug where IE 7 would fail to append html fragments to iframe document when using DomQuery.
    Fixed bug where the getStyle DOMUtils method would produce an exception if it was called with null as it's element.
    Fixed bug where the paste plugin would remove the element if the none of the paste_webkit_styles rules matched the current style.
    Fixed bug where contextmenu table items wouldn't work properly on IE since it would some times fire an incorrect selection change.
    Fixed bug where the padding/border values wasn't used in the size calculation for the body size when using autoresize. Patch contributed by Matt Whelan.
    Fixed bug where conditional word comments wouldn't be properly removed when pasting plain text.
    Fixed bug where resizing would sometime fail on IE 11 when the mouseup occurred inside the resizable element.
    Fixed so the iframe gets initialized without any inline event handlers for better CSP support. Patch contributed by Matt Whelan.
    Fixed so the tinymce.dom.Sizzle is the latest version of sizzle this resolves the document context bug.
Version 4.1.1 (2014-07-08)
    Fixed bug where pasting plain text on some WebKit versions would result in an empty line.
    Fixed bug where resizing images inside tables on IE 11 wouldn't work properly.
    Fixed bug where IE 11 would sometimes throw "Invalid argument" exception when editor contents was set to an empty string.
    Fixed bug where document.activeElement would throw exceptions on IE 9 when that element was hidden or removed from dom.
    Fixed bug where WebKit/Blink sometimes produced br elements with the Apple-interchange-newline class.
    Fixed bug where table cell selection wasn't properly removed when copy/pasting table cells.
    Fixed bug where pasting nested list items from Word wouldn't produce proper semantic nested lists.
    Fixed bug where right clicking using the contextmenu plugin on WebKit/Blink on Mac OS X would select the target current word or line.
    Fixed bug where it wasn't possible to alter table cell properties on IE 8 using the context menu.
    Fixed bug where the resize helper wouldn't be correctly positioned on older IE versions.
    Fixed bug where fullpage plugin would produce an error if you didn't specify a doctype encoding.
    Fixed bug where anchor plugin would get the name/id of the current element even if it wasn't anchor element.
    Fixed bug where visual aids for tables wouldn't be properly disabled when changing the border size.
    Fixed bug where some control selection events wasn't properly fired on older IE versions.
    Fixed bug where table cell selection on older IE versions would prevent resizing of images.
    Fixed bug with paste_data_images paste option not working properly on modern IE versions.
    Fixed bug where custom elements with underscores in the name wasn't properly parsed/serialized.
    Fixed bug where applying inline formats to nested list elements would produce an incorrect formatting result.
    Fixed so it's possible to hide items from elements path by using preventDefault/stopPropagation.
    Fixed so inline mode toolbar gets rendered right aligned if the editable element positioned to the documents right edge.
    Fixed so empty inline elements inside empty block elements doesn't get removed if configured to be kept intact.
    Fixed so DomQuery parentsUntil/prevUntil/nextUntil supports selectors/elements/filters etc.
    Fixed so legacyoutput plugin overrides fontselect and fontsizeselect controls and handles font elements properly.
Version 4.1.0 (2014-06-18)
    Added new file_picker_callback option to replace the old file_browser_callback the latter will still work though.
    Added new custom colors to textcolor plugin will be displayed if a color picker is provided also shows the latest colors.
    Added new color_picker_callback option to enable you to add custom color pickers to the editor.
    Added new advanced tabs to table/cell/row dialogs to enable you to select colors for border/background.
    Added new colorpicker plugin that lets you select colors from a hsv color picker.
    Added new tinymce.util.Color class to handle color parsing and converting.
    Added new colorpicker UI widget element lets you add a hsv color picker to any form/window.
    Added new textpattern plugin that allows you to use markdown like text patterns to format contents.
    Added new resize helper element that shows the current width & height while resizing.
    Added new "once" method to Editor and EventDispatcher enables since callback execution events.
    Added new jQuery like class under tinymce.dom.DomQuery it's exposed on editor instances (editor.$) and globally under (tinymce.$).
    Fixed so the default resize method for images are proportional shift/ctrl can be used to make an unproportional size.
    Fixed bug where the image_dimensions option of the image plugin would cause exceptions when it tried to update the size.
    Fixed bug where table cell dialog class field wasn't properly updated when editing an a table cell with an existing class.
    Fixed bug where Safari on Mac would produce webkit-fake-url for pasted images so these are now removed.
    Fixed bug where the nodeChange event would get fired before the selection was changed when clicking inside the current selection range.
    Fixed bug where valid_classes option would cause exception when it removed internal prefixed classes like mce-item-.
    Fixed bug where backspace would cause navigation in IE 8 on an inline element and after a caret formatting was applied.
    Fixed so placeholder images produced by the media plugin gets selected when inserted/edited.
    Fixed so it's possible to drag in images when the paste_data_images option is enabled. Might be useful for mail clients.
    Fixed so images doesn't get a width/height applied if the image_dimensions option is set to false useful for responsive contents.
    Fixed so it's possible to pass in an optional arguments object for the nodeChanged function to be passed to all nodechange event listeners.
    Fixed bug where media plugin embed code didn't update correctly.<|MERGE_RESOLUTION|>--- conflicted
+++ resolved
@@ -1,4 +1,3 @@
-<<<<<<< HEAD
 Version 5.0.0-preview-4 (TBD)
     Fixed `EditorResize` event not being fired upon editor resize #AP-327
     Fixed tables losing styles when updating through the dialog #AP-368
@@ -34,7 +33,6 @@
 Version 5.0.0-preview-1 (2018-10-01)
     Developer preview 1
     Initial list of features and changes is available at https://tiny.cloud/docs-preview/release-notes/new-features/
-=======
 Version 4.8.4 (2018-10-23)
     Added support for the HTML5 `main` element. #TINY-1877
     Changed the keyboard shortcut to move focus to contextual toolbars to Ctrl+F9. #TINY-1812
@@ -49,7 +47,6 @@
     Fixed a bug where the Search and Replace didn't replace spaces correctly. #GH-4632
     Fixed a bug with sublist items not persisting selection. #GH-4628
     Fixed a bug with mceInsertRawHTML command not working as expected. #GH-4625
->>>>>>> 5d68795f
 Version 4.8.3 (2018-09-13)
     Fixed a bug where the Wordcount Plugin didn't correctly count words within tables on IE11. #TINY-1770
     Fixed a bug where it wasn't possible to move the caret out of a table on IE11 and Firefox. #TINY-1682
