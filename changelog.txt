--- conflicted
+++ resolved
@@ -1,4 +1,3 @@
-<<<<<<< HEAD
 Version 5.0.0-rc-3 (TBA)
     Fixed an issue where tab panel heights weren't sizing properly on smaller screens and weren't updating on resize #TINY-3242
     Added links and registered names with * to denote premium plugins in Plugins tab of Help dialog #TINY-3223
@@ -115,7 +114,6 @@
 Version 5.0.0-preview-1 (2018-10-01)
     Developer preview 1
     Initial list of features and changes is available at https://tiny.cloud/docs-preview/release-notes/new-features/
-=======
 Version 4.9.3 (2019-01-31)
     Added a visualchars_defaul_state setting to the Visualchars Plugin. Patch contributed by mat3e.
     Fixed a bug where scrolling on a page with more than one editor would cause a ResizeWindow event to fire. #TINY-3247
@@ -125,7 +123,6 @@
     Fixed a bug where it wasn't possible to enter spaces into an editor after pressing shift+enter. #TINY-3099
     Fixed a bug where no caret would be rendered after backspacing to a contenteditable false element. #TINY-2998
     Fixed a bug where deletion to/from indented lists would leave list fragments in the editor. #TINY-2981
->>>>>>> 5331ef5b
 Version 4.9.2 (2018-12-17)
     Fixed a bug with pressing the space key on IE 11 would result in nbsp characters being inserted between words at the end of a block. #TINY-2996
     Fixed a bug where character composition using quote and space on US International keyboards would produce a space instead of a quote. #TINY-2999
