# Changelog
All notable changes to this project will be documented in this file.

The format is based on [Keep a Changelog](http://keepachangelog.com/en/1.0.0/)
and this project adheres to [Semantic Versioning](http://semver.org/spec/v2.0.0.html).

## [Unreleased]

<<<<<<< HEAD
## [3.40.0] - 2018-09-20
### Added
 - Alloy listens to the keyup event

### Changed
 - Keying behaviours that handle space cancel space on keyup. Helps to prevent a firefox issue with buttons
=======
## [3.41.0] - 2018-09-20
### Added
 - Exposed Layout and Bubble through Main
 - Additional Layout options: east and west
 - Configuration classes for different bubbles positions

### Changed
 - Layout names in the private API have changed
 - Bubble data structure format

## [3.40.0] - 2018-09-20
### Changed
 - Positioning logic refactor.
>>>>>>> 7b1c15f8

## [3.39.3] - 2018-09-19
### Fixed
 - Correct argument is passed through for `item` in itemExecute in Typeahead
 - Internal event Typeahead itemExecute is handled when dismissOnBlur is false

## [3.39.0] - 2018-09-17
### Removed
 - Shorthands `type` and `placeholder` from Input

## [3.38.0] - 2018-09-17
### Added
 - Function `onItemExecute` to Typeahead

## [3.37.0] - 2018-09-17
### Added
 - Event `focusout` to NativeEvents

## [3.36.0] - 2018-09-14
### Added
 - InlineView has new API method: setContent

## [3.35.0] - 2018-09-14
### Changed
 - Typeahead now lets `onEscape` and `onEnter` events bubble when sandbox is closed

## [3.34.0] - 2018-09-13
### Added
 - Function `attachSystemAfter` to Attachment so a `GuiSystem` can be attached as a sibling

## [3.33.0] - 2018-09-12
### Added
 - Group parts have a `preprocess` configuration

### Fixed
 - Sliding listens to transition events from itself, not the animation root

### Changed
 - Modal Dialog busy container is now inside the Modal Dialog container
 - ModalDialog callback in `setBusy` API is no longer passed the existing dialog styles

### Removed
 - Menu movement configuration options for laying out item components. Use group `preprocess` instead


## [3.32.0] - 2018-09-11
### Fixed
 - Sliding behaviour now handles rapidly switching between expanding and shrinking

## [3.31.0] - 2018-09-11
### Changed
 - `text` property is now in `meta` for Items

## [3.30.0] - 2018-09-10
### Added
 - Created a Dropdown API with isOpen, close, expand, open
 - New event `focusShifted` that is fired by the FocusManager in Keying
 - Representing config to the Dropdown sandbox to store the triggering Dropdown

### Changed
 - Hover behaviour on menus now shows the expanded menu, but doesn't focus it
 - Renamed unused config `openImmediately` to `highlightImmediately` and made TieredMenus always open

## [3.29.0] - 2018-09-07
### Added
 - Docking.refresh() to recalculate the component's position and visibility

## [3.28.0] - 2018-09-06
### Added
- Expanded the SlotContainer API to add:
  - getSlotNames
  - isShowing
  - hideAllSlots
### Fixed
 - Sandbox cloaking no longer enforces position when no position attributes are applied.

## [3.27.0] - 2018-09-06
### Fixed
 - Fixed Sliding behaviour responding to transitionend on nested elements
 - Fixed types on Sliding behavior API

## [3.26.0] - 2018-09-05
### Added
 - data alloy identifiers to the DOM nodes themselves. They are no longer in the
 visible HTML

## [3.25.0] - 2018-09-05
### Added
 - dynamic configuration of debugging modes

## [3.24.0] - 2018-09-04
### Added
 - InlineView.showMenuAt() to special-case positioning for inline menus
 - Sandboxing.openWhileCloaked() convenience method

## [3.23.0] - 2018-08-31
### Added
 - eventOrder for Dropdowns
 - extra debugging information

## [3.22.0] - 2018-08-29
### Added
 - dragging behaviour flag for repositionTarget (defaults to true)
 - dragging behaviour handler (onDrag)

## [3.21.0] - 2018-08-29
### Added
 - onChoose event to Sliders

## [3.20.0] - 2018-08-28
### Added
 - Replacing.replaceAt and Replacing.replaceBy

## [3.19.0] - 2018-08-23
### Added
 - Tooltipping API access to hideAllExclusive, and tooltipComponents in config
 - DomFactory.simple and DomFactory.dom for quick generation of basic AlloySpec objects
 - InlineView API: getContent
 - Readable state for Flatgrid Keying types
 - Support for matrix-style menus
 - Consistent definitions for itemBehaviours and widgetBehaviours
 - IgnoreFocus capability for item widgets
 - Exposing onChangeTab and onDismissTab through TabSectionTypes
 - Chain methods for TestStore

## [3.18.0] - 2018-08-20
### Added
 - selectClasses and selectAttributes to HtmlSelect sketcher

## [3.17.0] - 2018-08-10
### Added
 - Configuration for InlineView: fireDismissalEventInstead
 - SystemEvents.dismissRequested()

## [3.16.0] - 2018-08-08
### Added
- Reflecting behaviour
- ModalDialog getFooter API
- Exported AlloyComponent and renamed MomentoRecord to MementoRecord

## [3.15.0] - 2018-08-03
### Added
- Typeahead, SplitDropdown: getHotspot option

## [3.14.0] - 2018-08-01
### Added
- SlotContainer: new sketcher

## [3.13.0] - 2018-08-01
### Added
- ModalDialog setIdle and setBusy API

## [3.12.0] - 2018-08-01
### Added
- Alloy listens to paste event

## [3.11.0] - 2018-07-31
### Added
- Highlighting.getCandidates API
- TabSection showTab API

## [3.10.0] - 2018-07-31
### Added
- Changelog.
- The capability to set dropdown anchor points to something other than the drop button.<|MERGE_RESOLUTION|>--- conflicted
+++ resolved
@@ -6,14 +6,13 @@
 
 ## [Unreleased]
 
-<<<<<<< HEAD
-## [3.40.0] - 2018-09-20
+## [3.42.0] - 2018-09-20
 ### Added
  - Alloy listens to the keyup event
 
 ### Changed
  - Keying behaviours that handle space cancel space on keyup. Helps to prevent a firefox issue with buttons
-=======
+
 ## [3.41.0] - 2018-09-20
 ### Added
  - Exposed Layout and Bubble through Main
@@ -27,7 +26,6 @@
 ## [3.40.0] - 2018-09-20
 ### Changed
  - Positioning logic refactor.
->>>>>>> 7b1c15f8
 
 ## [3.39.3] - 2018-09-19
 ### Fixed
