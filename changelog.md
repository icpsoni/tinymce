# Changelog
All notable changes to this project will be documented in this file.

The format is based on [Keep a Changelog](http://keepachangelog.com/en/1.0.0/)
and this project adheres to [Semantic Versioning](http://semver.org/spec/v2.0.0.html).

## [Unreleased]

<<<<<<< HEAD
## [3.29.0] - 2018-09-10
### Added
 - Created a Dropdown API with isOpen, close, expand, open
 - Added a new event `focusShifted` that is fired by the FocusManager in Keying
 - Renamed unused config `openImmediately` to `highlightImmediately` and made TieredMenus always open
 - Changed the hover behaviour on menus so that it shows the expanded menu, but doesn't focus it
 - Added a Representing config to the Dropdown sandbox to store the triggering Dropdown
=======
## [3.29.0] - 2018-09-07
### Added
 - Docking.refresh() to recalculate the component's position and visibility
>>>>>>> c6fc1183

## [3.28.0] - 2018-09-06
### Added
- Expanded the SlotContainer API to add:
  - getSlotNames
  - isShowing
  - hideAllSlots
### Fixed
 - Sandbox cloaking no longer enforces position when no position attributes are applied.

## [3.27.0] - 2018-09-06
### Fixed
 - Fixed Sliding behaviour responding to transitionend on nested elements
 - Fixed types on Sliding behavior API

## [3.26.0] - 2018-09-05
### Added
 - data alloy identifiers to the DOM nodes themselves. They are no longer in the
 visible HTML

## [3.25.0] - 2018-09-05
### Added
 - dynamic configuration of debugging modes

## [3.24.0] - 2018-09-04
### Added
 - InlineView.showMenuAt() to special-case positioning for inline menus
 - Sandboxing.openWhileCloaked() convenience method

## [3.23.0] - 2018-08-31
### Added
 - eventOrder for Dropdowns
 - extra debugging information

## [3.22.0] - 2018-08-29
### Added
 - dragging behaviour flag for repositionTarget (defaults to true)
 - dragging behaviour handler (onDrag)

## [3.21.0] - 2018-08-29
### Added
 - onChoose event to Sliders

## [3.20.0] - 2018-08-28
### Added
 - Replacing.replaceAt and Replacing.replaceBy

## [3.19.0] - 2018-08-23
### Added
 - Tooltipping API access to hideAllExclusive, and tooltipComponents in config
 - DomFactory.simple and DomFactory.dom for quick generation of basic AlloySpec objects
 - InlineView API: getContent
 - Readable state for Flatgrid Keying types
 - Support for matrix-style menus
 - Consistent definitions for itemBehaviours and widgetBehaviours
 - IgnoreFocus capability for item widgets
 - Exposing onChangeTab and onDismissTab through TabSectionTypes
 - Chain methods for TestStore

## [3.18.0] - 2018-08-20
### Added
 - selectClasses and selectAttributes to HtmlSelect sketcher

## [3.17.0] - 2018-08-10
### Added
 - Configuration for InlineView: fireDismissalEventInstead
 - SystemEvents.dismissRequested()

## [3.16.0] - 2018-08-08
### Added
- Reflecting behaviour
- ModalDialog getFooter API
- Exported AlloyComponent and renamed MomentoRecord to MementoRecord

## [3.15.0] - 2018-08-03
### Added
- Typeahead, SplitDropdown: getHotspot option

## [3.14.0] - 2018-08-01
### Added
- SlotContainer: new sketcher

## [3.13.0] - 2018-08-01
### Added
- ModalDialog setIdle and setBusy API

## [3.12.0] - 2018-08-01
### Added
- Alloy listens to paste event

## [3.11.0] - 2018-07-31
### Added
- Highlighting.getCandidates API
- TabSection showTab API

## [3.10.0] - 2018-07-31
### Added
- Changelog.
- The capability to set dropdown anchor points to something other than the drop button.<|MERGE_RESOLUTION|>--- conflicted
+++ resolved
@@ -6,19 +6,17 @@
 
 ## [Unreleased]
 
-<<<<<<< HEAD
-## [3.29.0] - 2018-09-10
+## [3.30.0] - 2018-09-10
 ### Added
  - Created a Dropdown API with isOpen, close, expand, open
  - Added a new event `focusShifted` that is fired by the FocusManager in Keying
  - Renamed unused config `openImmediately` to `highlightImmediately` and made TieredMenus always open
  - Changed the hover behaviour on menus so that it shows the expanded menu, but doesn't focus it
  - Added a Representing config to the Dropdown sandbox to store the triggering Dropdown
-=======
+
 ## [3.29.0] - 2018-09-07
 ### Added
  - Docking.refresh() to recalculate the component's position and visibility
->>>>>>> c6fc1183
 
 ## [3.28.0] - 2018-09-06
 ### Added
