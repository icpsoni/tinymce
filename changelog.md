--- conflicted
+++ resolved
@@ -6,15 +6,13 @@
 
 ## [Unreleased]
 
-<<<<<<< HEAD
-# [4.10.10] - 2019-04-10
+# [4.11.1] - 2019-04-10
 ### Changed
 - Made footers an optional part in modal dialogs
-=======
+
 # [4.11.0] - 2019-04-04
 ### Added
 - Added new DragnDrop behaviour for support of browser native drag/drop
->>>>>>> 1f5490be
 
 # [4.10.7] - 2019-03-15
 ### Added
