--- conflicted
+++ resolved
@@ -1,10 +1,6 @@
 {
   "name": "@ephox/alloy",
-<<<<<<< HEAD
-  "version": "3.29.0",
-=======
-  "version": "3.29.1",
->>>>>>> c6fc1183
+  "version": "3.30.0",
   "description": "Ui Framework",
   "dependencies": {
     "@ephox/boulder": "latest",
