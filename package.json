--- conflicted
+++ resolved
@@ -1,10 +1,6 @@
 {
   "name": "@ephox/alloy",
-<<<<<<< HEAD
   "version": "2.0.4",
-=======
-  "version": "1.0.5",
->>>>>>> 660d9799
   "description": "Ui Framework",
   "dependencies": {
     "@ephox/boulder": "latest",
