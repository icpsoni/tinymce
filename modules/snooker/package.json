{
  "name": "@ephox/snooker",
  "description": "This project implements the table model.",
  "version": "4.0.43",
  "files": [
    "lib/main",
    "lib/demo",
    "lib/test",
    "src",
    "tsconfig.json",
    "readme.md",
    "LEGAL.txt",
    "CHANGELOG.txt",
    "LICENSE.txt"
  ],
  "repository": {
    "type": "git",
    "url": "https://github.com/tinymce/tinymce"
  },
  "dependencies": {
    "@ephox/dom-globals": "^1.1.2",
<<<<<<< HEAD
    "@ephox/dragster": "^4.0.18",
=======
    "@ephox/dragster": "^4.0.19",
    "@ephox/echo": "^3.0.25",
>>>>>>> 9aab1800
    "@ephox/katamari": "^2.4.25",
    "@ephox/porkbun": "^4.0.16",
    "@ephox/robin": "^7.0.23",
    "@ephox/sugar": "^4.6.26"
  },
  "author": "Ephox Corporation",
  "license": "Apache-2.0",
  "main": "./lib/main/ts/ephox/snooker/api/Main.js",
  "module": "./lib/main/ts/ephox/snooker/api/Main.js",
  "types": "./lib/main/ts/ephox/snooker/api/Main.d.ts",
  "scripts": {
    "prepublishOnly": "tsc -b",
    "test": "bedrock-auto -b phantomjs -d src/test/ts",
    "test-manual": "bedrock -d src/test/ts",
    "lint": "tslint --config ../../tslint.json --project ."
  }
}<|MERGE_RESOLUTION|>--- conflicted
+++ resolved
@@ -19,12 +19,7 @@
   },
   "dependencies": {
     "@ephox/dom-globals": "^1.1.2",
-<<<<<<< HEAD
-    "@ephox/dragster": "^4.0.18",
-=======
     "@ephox/dragster": "^4.0.19",
-    "@ephox/echo": "^3.0.25",
->>>>>>> 9aab1800
     "@ephox/katamari": "^2.4.25",
     "@ephox/porkbun": "^4.0.16",
     "@ephox/robin": "^7.0.23",
