--- conflicted
+++ resolved
@@ -54,11 +54,7 @@
       id: currentId
     },
     onSubmit(api) {
-<<<<<<< HEAD
-      if (!insertAnchor(editor, api.getData().id)) { // TODO we need a better way to do validation
-=======
       if (insertAnchor(editor, api.getData().id)) { // TODO we need a better way to do validation
->>>>>>> 47537dd8
         api.close();
       }
     }
