/**
 * Copyright (c) Tiny Technologies, Inc. All rights reserved.
 * Licensed under the LGPL or a commercial license.
 * For LGPL see License.txt in the project root for license information.
 * For commercial licenses see https://www.tiny.cloud/
 */
import { document, window } from '@ephox/dom-globals';
import { Fun, Singleton } from '@ephox/katamari';
<<<<<<< HEAD
import { PlatformDetection } from '@ephox/sand';
import { Css, Element, VisualViewport } from '@ephox/sugar';
import DOMUtils from 'tinymce/core/api/dom/DOMUtils';
import Delay from 'tinymce/core/api/util/Delay';

import Events from '../api/Events';
import Thor from './Thor';
=======
import { Css, Element, VisualViewport } from '@ephox/sugar';
import Events from '../api/Events';
import DOMUtils from 'tinymce/core/api/dom/DOMUtils';
import Env from 'tinymce/core/api/Env';
>>>>>>> 09bf9b7f

const DOM = DOMUtils.DOM;

const getScrollPos = function () {
  const vp = VisualViewport.getBounds(window);

  return {
    x: vp.x(),
    y: vp.y()
  };
};

const setScrollPos = function (pos) {
  window.scrollTo(pos.x, pos.y);
};

/* tslint:disable-next-line:no-string-literal */
const visualViewport: VisualViewport.VisualViewport = window['visualViewport'];

// Experiment is for ipadOS 13 only at this stage. Chrome supports this on desktop, and ipadOS cannot be UA detected, so restrict to Safari.
const isSafari = Env.browser.isSafari();

const viewportUpdate = !isSafari || visualViewport === undefined ? { bind: Fun.noop, unbind: Fun.noop, update: Fun.noop } : (() => {
  const editorContainer = Singleton.value<Element>();

  const refreshScroll = () => {
    document.body.scrollTop = 0;
    document.documentElement.scrollTop = 0;
  };

  const refreshVisualViewport = () => {
    window.requestAnimationFrame(() => {
      editorContainer.on((container) => Css.setAll(container, {
        top: visualViewport.offsetTop + 'px',
        left: visualViewport.offsetLeft + 'px',
        height: visualViewport.height + 'px',
        width: visualViewport.width + 'px'
      }));
    });
  };

  const update = Delay.throttle(() => {
    refreshScroll();
    refreshVisualViewport();
  }, 50);

  const bind = (element) => {
    editorContainer.set(element);
    update();
    visualViewport.addEventListener('resize', update);
    visualViewport.addEventListener('scroll', update);
  };

  const unbind = () => {
    editorContainer.on(() => {
      visualViewport.removeEventListener('scroll', update);
      visualViewport.removeEventListener('resize', update);
    });
    editorContainer.clear();
  };

  return {
    update,
    bind,
    unbind
  };
})();

const toggleFullscreen = function (editor, fullscreenState) {
  const body = document.body;
  const documentElement = document.documentElement;
  let editorContainerStyle;
  let editorContainer, iframe, iframeStyle;
  editorContainer = editor.getContainer();
  const editorContainerS = Element.fromDom(editorContainer);

  const fullscreenInfo = fullscreenState.get();
  const editorBody = Element.fromDom(editor.getBody());

  const isTouch = PlatformDetection.detect().deviceType.isTouch();

  editorContainerStyle = editorContainer.style;
  iframe = editor.getContentAreaContainer().firstChild;
  iframeStyle = iframe.style;

  if (!fullscreenInfo) {
    const newFullScreenInfo = {
      scrollPos: getScrollPos(),
      containerWidth: editorContainerStyle.width,
      containerHeight: editorContainerStyle.height,
      iframeWidth: iframeStyle.width,
      iframeHeight: iframeStyle.height
    };

    if (isTouch) {
      Thor.clobberStyles(editorContainerS, editorBody);
    }

    iframeStyle.width = iframeStyle.height = '100%';
    editorContainerStyle.width = editorContainerStyle.height = '';

    DOM.addClass(body, 'tox-fullscreen');
    DOM.addClass(documentElement, 'tox-fullscreen');
    DOM.addClass(editorContainer, 'tox-fullscreen');

    viewportUpdate.bind(editorContainerS);

    editor.on('refreshVisualViewport', viewportUpdate.update);

    editor.on('remove', () => {
      editor.off('refreshVisualViewport', viewportUpdate.update);
      viewportUpdate.unbind();
    });
    fullscreenState.set(newFullScreenInfo);
    Events.fireFullscreenStateChanged(editor, true);
  } else {
    iframeStyle.width = fullscreenInfo.iframeWidth;
    iframeStyle.height = fullscreenInfo.iframeHeight;

    if (fullscreenInfo.containerWidth) {
      editorContainerStyle.width = fullscreenInfo.containerWidth;
    }

    if (fullscreenInfo.containerHeight) {
      editorContainerStyle.height = fullscreenInfo.containerHeight;
    }

    if (isTouch) {
      Thor.restoreStyles();
    }
    DOM.removeClass(body, 'tox-fullscreen');
    DOM.removeClass(documentElement, 'tox-fullscreen');
    DOM.removeClass(editorContainer, 'tox-fullscreen');
    setScrollPos(fullscreenInfo.scrollPos);

    fullscreenState.set(null);
    Events.fireFullscreenStateChanged(editor, false);
    viewportUpdate.unbind();
    editor.off('remove', viewportUpdate.unbind);
  }
};

export default {
  toggleFullscreen
};<|MERGE_RESOLUTION|>--- conflicted
+++ resolved
@@ -6,20 +6,12 @@
  */
 import { document, window } from '@ephox/dom-globals';
 import { Fun, Singleton } from '@ephox/katamari';
-<<<<<<< HEAD
-import { PlatformDetection } from '@ephox/sand';
-import { Css, Element, VisualViewport } from '@ephox/sugar';
-import DOMUtils from 'tinymce/core/api/dom/DOMUtils';
-import Delay from 'tinymce/core/api/util/Delay';
-
-import Events from '../api/Events';
-import Thor from './Thor';
-=======
 import { Css, Element, VisualViewport } from '@ephox/sugar';
 import Events from '../api/Events';
 import DOMUtils from 'tinymce/core/api/dom/DOMUtils';
 import Env from 'tinymce/core/api/Env';
->>>>>>> 09bf9b7f
+import Delay from 'tinymce/core/api/util/Delay';
+import Thor from './Thor';
 
 const DOM = DOMUtils.DOM;
 
@@ -99,7 +91,7 @@
   const fullscreenInfo = fullscreenState.get();
   const editorBody = Element.fromDom(editor.getBody());
 
-  const isTouch = PlatformDetection.detect().deviceType.isTouch();
+  const isTouch = Env.deviceType.isTouch();
 
   editorContainerStyle = editorContainer.style;
   iframe = editor.getContentAreaContainer().firstChild;
