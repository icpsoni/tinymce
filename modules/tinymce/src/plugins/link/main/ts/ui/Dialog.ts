/**
 * Copyright (c) Tiny Technologies, Inc. All rights reserved.
 * Licensed under the LGPL or a commercial license.
 * For LGPL see License.txt in the project root for license information.
 * For commercial licenses see https://www.tiny.cloud/
 */

import { Arr, Optional, Optionals } from '@ephox/katamari';
import Editor from 'tinymce/core/api/Editor';
import { Dialog } from 'tinymce/core/api/ui/Ui';

import * as Settings from '../api/Settings';
import { ListOptions } from '../core/ListOptions';
import * as Utils from '../core/Utils';
import { DialogChanges } from './DialogChanges';
import { DialogConfirms } from './DialogConfirms';
import { DialogInfo } from './DialogInfo';
import { LinkDialogData, LinkDialogInfo } from './DialogTypes';

const handleSubmit = (editor: Editor, info: LinkDialogInfo) => (api: Dialog.DialogInstanceApi<LinkDialogData>) => {
  const data: LinkDialogData = api.getData();

  if (!data.url.value) {
    Utils.unlink(editor);
    // Temporary fix. TODO: TINY-2811
    api.close();
    return;
  }

  // Check if a key is defined, meaning it was a field in the dialog. If it is,
  // then check if it's changed and return none if nothing has changed.
  const getChangedValue = (key: string) => Optional.from(data[key]).filter((value) => !info.anchor[key].is(value));

  const changedData = {
    href: data.url.value,
    text: getChangedValue('text'),
    target: getChangedValue('target'),
    rel: getChangedValue('rel'),
    class: getChangedValue('linkClass'),
    title: getChangedValue('title')
  };

  const attachState = {
    href: data.url.value,
    attach: data.url.meta !== undefined && data.url.meta.attach ? data.url.meta.attach : () => {}
  };

  DialogConfirms.preprocess(editor, changedData).then((pData) => {
    Utils.link(editor, attachState, pData);
  });

  api.close();
};

const collectData = (editor): Promise<LinkDialogInfo> => {
  const anchorNode: HTMLAnchorElement = Utils.getAnchorElement(editor);
  return DialogInfo.collect(editor, anchorNode);
};

<<<<<<< HEAD
const getInitialData = (info: LinkDialogInfo, defaultTarget: Optional<string>): LinkDialogData => ({
  url: {
    value: info.anchor.url.getOr(''),
    meta: {
      attach: () => { },
      text: info.anchor.url.fold(
        () => '',
        () => info.anchor.text.getOr('')
      ),
      original: {
        value: info.anchor.url.getOr('')
=======
const getInitialData = (info: LinkDialogInfo, defaultTarget: Option<string>): LinkDialogData => {
  const anchor = info.anchor;
  const url = anchor.url.getOr('');

  return {
    url: {
      value: url,
      meta: {
        original: {
          value: url
        }
>>>>>>> d580ac10
      }
    },
    text: anchor.text.getOr(''),
    title: anchor.title.getOr(''),
    anchor: url,
    link: url,
    rel: anchor.rel.getOr(''),
    target: anchor.target.or(defaultTarget).getOr(''),
    linkClass: anchor.linkClass.getOr('')
  };
};

const makeDialog = (settings: LinkDialogInfo, onSubmit, editor: Editor): Dialog.DialogSpec<LinkDialogData> => {

  const urlInput: Dialog.UrlInputSpec[] = [
    {
      name: 'url',
      type: 'urlinput',
      filetype: 'file',
      label: 'URL'
    }
  ];

  const displayText = settings.anchor.text.map<Dialog.InputSpec>(() => (
    {
      name: 'text',
      type: 'input',
      label: 'Text to display'
    }
  )).toArray();

  const titleText: Dialog.InputSpec[] = settings.flags.titleEnabled ? [
    {
      name: 'title',
      type: 'input',
      label: 'Title'
    }
  ] : [];

  const defaultTarget: Optional<string> = Optional.from(Settings.getDefaultLinkTarget(editor));

  const initialData = getInitialData(settings, defaultTarget);
  const catalogs = settings.catalogs;
  const dialogDelta = DialogChanges.init(initialData, catalogs);

  const body: Dialog.PanelSpec = {
    type: 'panel',
    items: Arr.flatten<Dialog.BodyComponentSpec>([
      urlInput,
      displayText,
      titleText,
      Optionals.cat([
        catalogs.anchor.map(ListOptions.createUi('anchor', 'Anchors')),
        catalogs.rels.map(ListOptions.createUi('rel', 'Rel')),
        catalogs.targets.map(ListOptions.createUi('target', 'Open link in...')),
        catalogs.link.map(ListOptions.createUi('link', 'Link list')),
        catalogs.classes.map(ListOptions.createUi('linkClass', 'Class'))
      ])
    ])
  };
  return {
    title: 'Insert/Edit Link',
    size: 'normal',
    body,
    buttons: [
      {
        type: 'cancel',
        name: 'cancel',
        text: 'Cancel'
      },
      {
        type: 'submit',
        name: 'save',
        text: 'Save',
        primary: true
      }
    ],
    initialData,
    onChange: (api: Dialog.DialogInstanceApi<LinkDialogData>, { name }) => {
      dialogDelta.onChange(api.getData, { name }).each((newData) => {
        api.setData(newData);
      });
    },
    onSubmit
  };
};

const open = function (editor: Editor) {
  const data = collectData(editor);
  data.then((info) => {
    const onSubmit = handleSubmit(editor, info);
    return makeDialog(info, onSubmit, editor);
  }).then((spec) => {
    editor.windowManager.open(spec);
  });
};

export {
  open
};<|MERGE_RESOLUTION|>--- conflicted
+++ resolved
@@ -57,20 +57,7 @@
   return DialogInfo.collect(editor, anchorNode);
 };
 
-<<<<<<< HEAD
-const getInitialData = (info: LinkDialogInfo, defaultTarget: Optional<string>): LinkDialogData => ({
-  url: {
-    value: info.anchor.url.getOr(''),
-    meta: {
-      attach: () => { },
-      text: info.anchor.url.fold(
-        () => '',
-        () => info.anchor.text.getOr('')
-      ),
-      original: {
-        value: info.anchor.url.getOr('')
-=======
-const getInitialData = (info: LinkDialogInfo, defaultTarget: Option<string>): LinkDialogData => {
+const getInitialData = (info: LinkDialogInfo, defaultTarget: Optional<string>): LinkDialogData => {
   const anchor = info.anchor;
   const url = anchor.url.getOr('');
 
@@ -81,7 +68,6 @@
         original: {
           value: url
         }
->>>>>>> d580ac10
       }
     },
     text: anchor.text.getOr(''),
