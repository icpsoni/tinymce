import { Fun, Obj, Strings, Type, Unicode } from '@ephox/katamari';

import TextSeeker from 'tinymce/core/api/dom/TextSeeker';
import Editor from 'tinymce/core/api/Editor';

import * as Options from '../api/Options';
import { findChar, freefallRtl, hasProtocol, isBracketOrSpace, isPunctuation } from './Utils';

interface ParseResult {
  readonly rng: Range;
  readonly url: string;
}

const parseCurrentLine = (editor: Editor, offset: number): ParseResult => {
  const voidElements = editor.schema.getVoidElements();
  const autoLinkPattern = Options.getAutoLinkPattern(editor);
  const { dom, selection } = editor;

  // Never create a link when we are inside a link
  if (dom.getParent(selection.getNode(), 'a[href]') !== null) {
    return;
  }

  const rng = selection.getRng();
  const textSeeker = TextSeeker(dom, (node) => {
    return dom.isBlock(node) || Obj.has(voidElements, node.nodeName.toLowerCase()) || dom.getContentEditable(node) === 'false';
  });

  // Descend down the end container to find the text node
  const { container: endContainer, offset: endOffset } = freefallRtl(rng.endContainer, rng.endOffset);

  // Find the root container to use when walking
  const root = dom.getParent(endContainer, dom.isBlock) ?? dom.getRoot();

  // Move the selection backwards to the start of the potential URL to account for the pressed character
  // while also excluding the last full stop from a word like "www.site.com."
  const endSpot = textSeeker.backwards(endContainer, endOffset + offset, (node, offset) => {
    const text = node.data;
    const idx = findChar(text, offset, Fun.not(isBracketOrSpace));
    // Move forward one so the offset is after the found character unless the found char is a punctuation char
    return idx === -1 || isPunctuation(text[idx]) ? idx : idx + 1;
  }, root);

  if (!endSpot) {
    return;
  }

  // Walk backwards until we find a boundary or a bracket/space
  let lastTextNode = endSpot.container;
  const startSpot = textSeeker.backwards(endSpot.container, endSpot.offset, (node, offset) => {
    lastTextNode = node;
    const idx = findChar(node.data, offset, isBracketOrSpace);
    // Move forward one so that the offset is after the bracket/space
    return idx === -1 ? idx : idx + 1;
  }, root);

  const newRng = dom.createRng();
  if (!startSpot) {
    newRng.setStart(lastTextNode, 0);
  } else {
    newRng.setStart(startSpot.container, startSpot.offset);
  }
  newRng.setEnd(endSpot.container, endSpot.offset);

  const rngText = Unicode.removeZwsp(newRng.toString());
  const matches = rngText.match(autoLinkPattern);
  if (matches) {
    let url = matches[0];
    if (Strings.startsWith(url, 'www.')) {
      const protocol = Options.getDefaultLinkProtocol(editor);
      url = protocol + '://' + url;
    } else if (Strings.contains(url, '@') && !hasProtocol(url)) {
      url = 'mailto:' + url;
    }

    return { rng: newRng, url };
  } else {
    return null;
  }
};

const convertToLink = (editor: Editor, result: ParseResult): void => {
  const { dom, selection } = editor;
  const { rng, url } = result;

<<<<<<< HEAD
  editor.undoManager.transact(() => {
    const bookmark = selection.getBookmark();
    selection.setRng(rng);

    // Needs to be a native createlink command since this is executed in a keypress event handler
    // so the pending character that is to be inserted needs to be inserted after the link. That will not
    // happen if we use the formatter create link version. Since we're using the native command
    // then we also need to ensure the exec command events are fired for backwards compatibility.
    const command = 'createlink';
    const args = { command, ui: false, value: url };
    const beforeExecEvent = editor.dispatch('BeforeExecCommand', args);
    if (!beforeExecEvent.isDefaultPrevented()) {
      editor.getDoc().execCommand(command, false, url);
      editor.dispatch('ExecCommand', args);

      const defaultLinkTarget = Options.getDefaultLinkTarget(editor);
      if (Type.isString(defaultLinkTarget)) {
        const anchor = selection.getNode();
        dom.setAttrib(anchor, 'target', defaultLinkTarget);

        // Ensure noopener is added for blank targets to prevent window opener attacks
        if (defaultLinkTarget === '_blank' && !Options.allowUnsafeLinkTarget(editor)) {
          dom.setAttrib(anchor, 'rel', 'noopener');
        }
      }
=======
  const bookmark = editor.selection.getBookmark();
  editor.selection.setRng(rng);

  // Needs to be a native createlink command since this is executed in a keypress event handler
  // so the pending character that is to be inserted needs to be inserted after the link. That will not
  // happen if we use the formatter create link version. Since we're using the native command
  // then we also need to ensure the exec command events are fired for backwards compatibility.
  const command = 'createlink';
  const args = { command, ui: false, value: url };
  const beforeExecEvent = editor.dispatch('BeforeExecCommand', args);
  if (!beforeExecEvent.isDefaultPrevented()) {
    editor.getDoc().execCommand(command, false, url);
    editor.dispatch('ExecCommand', args);

    if (Type.isString(defaultLinkTarget)) {
      editor.dom.setAttrib(editor.selection.getNode(), 'target', defaultLinkTarget);
>>>>>>> a413a1ed
    }
  }

<<<<<<< HEAD
    selection.moveToBookmark(bookmark);
    editor.nodeChanged();
  });
=======
  editor.selection.moveToBookmark(bookmark);
  editor.nodeChanged();
>>>>>>> a413a1ed
};

const handleSpacebar = (editor: Editor): void => {
  const result = parseCurrentLine(editor, -1);
  if (Type.isNonNullable(result)) {
    convertToLink(editor, result);
  }
};

const handleBracket = handleSpacebar;

<<<<<<< HEAD
const handleEnter = (editor: Editor, e: EditorEvent<KeyboardEvent>): void => {
  const result = parseCurrentLine(editor, 0);
=======
const handleEnter = (editor: Editor): void => {
  const result = parseCurrentLine(editor, -1);
>>>>>>> a413a1ed
  if (Type.isNonNullable(result)) {
    convertToLink(editor, result);
  }
};

const setup = (editor: Editor): void => {
  editor.on('keydown', (e) => {
    if (e.keyCode === 13 && !e.isDefaultPrevented()) {
      handleEnter(editor);
    }
  });

  editor.on('keyup', (e) => {
    if (e.keyCode === 32) {
      handleSpacebar(editor);
    // One of the closing bracket keys: ), ] or }
    } else if (e.keyCode === 48 && e.shiftKey || e.keyCode === 221) {
      handleBracket(editor);
    }
  });
};

export {
  setup
};<|MERGE_RESOLUTION|>--- conflicted
+++ resolved
@@ -11,7 +11,7 @@
   readonly url: string;
 }
 
-const parseCurrentLine = (editor: Editor, offset: number): ParseResult => {
+const parseCurrentLine = (editor: Editor, offset: number): ParseResult | null => {
   const voidElements = editor.schema.getVoidElements();
   const autoLinkPattern = Options.getAutoLinkPattern(editor);
   const { dom, selection } = editor;
@@ -83,35 +83,8 @@
   const { dom, selection } = editor;
   const { rng, url } = result;
 
-<<<<<<< HEAD
-  editor.undoManager.transact(() => {
-    const bookmark = selection.getBookmark();
-    selection.setRng(rng);
-
-    // Needs to be a native createlink command since this is executed in a keypress event handler
-    // so the pending character that is to be inserted needs to be inserted after the link. That will not
-    // happen if we use the formatter create link version. Since we're using the native command
-    // then we also need to ensure the exec command events are fired for backwards compatibility.
-    const command = 'createlink';
-    const args = { command, ui: false, value: url };
-    const beforeExecEvent = editor.dispatch('BeforeExecCommand', args);
-    if (!beforeExecEvent.isDefaultPrevented()) {
-      editor.getDoc().execCommand(command, false, url);
-      editor.dispatch('ExecCommand', args);
-
-      const defaultLinkTarget = Options.getDefaultLinkTarget(editor);
-      if (Type.isString(defaultLinkTarget)) {
-        const anchor = selection.getNode();
-        dom.setAttrib(anchor, 'target', defaultLinkTarget);
-
-        // Ensure noopener is added for blank targets to prevent window opener attacks
-        if (defaultLinkTarget === '_blank' && !Options.allowUnsafeLinkTarget(editor)) {
-          dom.setAttrib(anchor, 'rel', 'noopener');
-        }
-      }
-=======
-  const bookmark = editor.selection.getBookmark();
-  editor.selection.setRng(rng);
+  const bookmark = selection.getBookmark();
+  selection.setRng(rng);
 
   // Needs to be a native createlink command since this is executed in a keypress event handler
   // so the pending character that is to be inserted needs to be inserted after the link. That will not
@@ -124,20 +97,20 @@
     editor.getDoc().execCommand(command, false, url);
     editor.dispatch('ExecCommand', args);
 
+    const defaultLinkTarget = Options.getDefaultLinkTarget(editor);
     if (Type.isString(defaultLinkTarget)) {
-      editor.dom.setAttrib(editor.selection.getNode(), 'target', defaultLinkTarget);
->>>>>>> a413a1ed
+      const anchor = selection.getNode();
+      dom.setAttrib(anchor, 'target', defaultLinkTarget);
+
+      // Ensure noopener is added for blank targets to prevent window opener attacks
+      if (defaultLinkTarget === '_blank' && !Options.allowUnsafeLinkTarget(editor)) {
+        dom.setAttrib(anchor, 'rel', 'noopener');
+      }
     }
   }
 
-<<<<<<< HEAD
-    selection.moveToBookmark(bookmark);
-    editor.nodeChanged();
-  });
-=======
-  editor.selection.moveToBookmark(bookmark);
+  selection.moveToBookmark(bookmark);
   editor.nodeChanged();
->>>>>>> a413a1ed
 };
 
 const handleSpacebar = (editor: Editor): void => {
@@ -149,13 +122,8 @@
 
 const handleBracket = handleSpacebar;
 
-<<<<<<< HEAD
-const handleEnter = (editor: Editor, e: EditorEvent<KeyboardEvent>): void => {
+const handleEnter = (editor: Editor): void => {
   const result = parseCurrentLine(editor, 0);
-=======
-const handleEnter = (editor: Editor): void => {
-  const result = parseCurrentLine(editor, -1);
->>>>>>> a413a1ed
   if (Type.isNonNullable(result)) {
     convertToLink(editor, result);
   }
