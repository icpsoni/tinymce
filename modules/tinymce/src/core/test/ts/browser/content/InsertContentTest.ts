import { context, describe, it } from '@ephox/bedrock-client';
import { PlatformDetection } from '@ephox/sand';
import { TinyAssertions, TinyHooks, TinySelections, TinyState } from '@ephox/wrap-mcagar';
import { assert } from 'chai';

import Editor from 'tinymce/core/api/Editor';
import { SetContentEvent } from 'tinymce/core/api/EventTypes';
import { EditorEvent } from 'tinymce/core/api/util/EventDispatcher';
import * as InsertContent from 'tinymce/core/content/InsertContent';

describe('browser.tinymce.core.content.InsertContentTest', () => {
  const isSafari = PlatformDetection.detect().browser.isSafari();

  const hook = TinyHooks.bddSetupLight<Editor>({
    add_unload_trigger: false,
    disable_nodechange: true,
    entities: 'raw',
    indent: false,
    base_url: '/project/tinymce/js/tinymce',
    custom_elements: '~foo-bar'
  }, [], true);

  it('TBA: insertAtCaret - i inside text, converts to em', () => {
    const editor = hook.editor();
    editor.setContent('<p>1234</p>');
    TinySelections.setSelection(editor, [ 0, 0 ], 2, [ 0, 0 ], 2);
    InsertContent.insertAtCaret(editor, '<i>a</i>');
    TinyAssertions.assertContent(editor, '<p>12<em>a</em>34</p>');
  });

  it('TBA: insertAtCaret - ul at beginning of li', () => {
    const editor = hook.editor();
    editor.setContent('<ul><li>12</li></ul>');
    TinySelections.setSelection(editor, [ 0, 0, 0 ], 0, [ 0, 0, 0 ], 0);
    InsertContent.insertAtCaret(editor, { content: '<ul><li>a</li></ul>', paste: true });
    TinyAssertions.assertContent(editor, '<ul><li>a</li><li>12</li></ul>');
    TinyAssertions.assertSelection(editor, [ 0, 1, 0 ], 0, [ 0, 1, 0 ], 0);
  });

  it('TBA: insertAtCaret - ul with multiple items at beginning of li', () => {
    const editor = hook.editor();
    editor.setContent('<ul><li>12</li></ul>');
    TinySelections.setSelection(editor, [ 0, 0, 0 ], 0, [ 0, 0, 0 ], 0);
    InsertContent.insertAtCaret(editor, { content: '<ul><li>a</li><li>b</li></ul>', paste: true });
    TinyAssertions.assertContent(editor, '<ul><li>a</li><li>b</li><li>12</li></ul>');
    TinyAssertions.assertSelection(editor, [ 0, 2, 0 ], 0, [ 0, 2, 0 ], 0);
  });

  it('TBA: insertAtCaret - ul at end of li', () => {
    const editor = hook.editor();
    editor.setContent('<ul><li>12</li></ul>');
    TinySelections.setSelection(editor, [ 0, 0, 0 ], 2, [ 0, 0, 0 ], 2);
    InsertContent.insertAtCaret(editor, { content: '<ul><li>a</li></ul>', paste: true });
    TinyAssertions.assertContent(editor, '<ul><li>12</li><li>a</li></ul>');
    TinyAssertions.assertSelection(editor, [ 0, 1, 0 ], 1, [ 0, 1, 0 ], 1);
  });

  it('TBA: insertAtCaret - ul with multiple items at end of li', () => {
    const editor = hook.editor();
    editor.setContent('<ul><li>12</li></ul>');
    TinySelections.setSelection(editor, [ 0, 0, 0 ], 2, [ 0, 0, 0 ], 2);
    InsertContent.insertAtCaret(editor, { content: '<ul><li>a</li><li>b</li><li>c</li></ul>', paste: true });
    TinyAssertions.assertContent(editor, '<ul><li>12</li><li>a</li><li>b</li><li>c</li></ul>');
    TinyAssertions.assertSelection(editor, [ 0, 3, 0 ], 1, [ 0, 3, 0 ], 1);
  });

  it('TBA: insertAtCaret - ul with multiple items in middle of li', () => {
    const editor = hook.editor();
    editor.setContent('<ul><li>12</li></ul>');
    TinySelections.setSelection(editor, [ 0, 0, 0 ], 1, [ 0, 0, 0 ], 1);
    InsertContent.insertAtCaret(editor, { content: '<ul><li>a</li><li>b</li></ul>', paste: true });
    TinyAssertions.assertContent(editor, '<ul><li>1</li><li>a</li><li>b</li><li>2</li></ul>');
    TinyAssertions.assertSelection(editor, [ 0, 2, 0 ], 1, [ 0, 2, 0 ], 1);
  });

  it('TBA: insertAtCaret - ul in middle of li with formatting', () => {
    const editor = hook.editor();
    editor.setContent('<ul><li><em><strong>12</strong></em></li></ul>');
    TinySelections.setSelection(editor, [ 0, 0, 0, 0, 0 ], 1, [ 0, 0, 0, 0, 0 ], 1);
    InsertContent.insertAtCaret(editor, { content: '<ul><li>a</li></ul>', paste: true });
    TinyAssertions.assertContent(editor, '<ul><li><em><strong>1</strong></em></li><li>a</li><li><em><strong>2</strong></em></li></ul>');
    TinyAssertions.assertSelection(editor, [ 0, 1, 0 ], 1, [ 0, 1, 0 ], 1);
  });

  it('TBA: insertAtCaret - ul with trailing empty block in middle of li', () => {
    const editor = hook.editor();
    editor.setContent('<ul><li>a</li><li>d</li></ul>');
    TinySelections.setSelection(editor, [ 0, 0, 0 ], 1, [ 0, 0, 0 ], 1);
    InsertContent.insertAtCaret(editor, { content: '<ul><li>b</li><li>c</li></ul><p>\u00a0</p>', paste: true });
    TinyAssertions.assertContent(editor, '<ul><li>a</li><li>b</li><li>c</li><li>d</li></ul>');
    TinyAssertions.assertSelection(editor, [ 0, 2, 0 ], 1, [ 0, 2, 0 ], 1);
  });

  it('TBA: insertAtCaret - ul at beginning of li with empty end li', () => {
    const editor = hook.editor();
    editor.setContent('<ul><li>12</li></ul>');
    TinySelections.setSelection(editor, [ 0, 0, 0 ], 0, [ 0, 0, 0 ], 0);
    InsertContent.insertAtCaret(editor, { content: '<ul><li>a</li><li></li></ul>', paste: true });
    TinyAssertions.assertContent(editor, '<ul><li>a</li><li>12</li></ul>');
    TinyAssertions.assertSelection(editor, [ 0, 1, 0 ], 0, [ 0, 1, 0 ], 0);
  });

  it('TBA: insertAtCaret - merge inline elements', () => {
    const editor = hook.editor();
    editor.setContent('<p><strong><em>abc</em></strong></p>');
    TinySelections.setSelection(editor, [ 0, 0, 0, 0 ], 1, [ 0, 0, 0, 0 ], 1);
    InsertContent.insertAtCaret(editor, { content: '<em><strong>123</strong></em>', merge: true });
    TinyAssertions.assertContent(editor, '<p><strong><em>a123bc</em></strong></p>');
  });

  it('TINY-1231: insertAtCaret - list into empty table cell with invalid contents', () => {
    const editor = hook.editor();
    editor.setContent('<table class="mce-item-table"><tbody><tr><td><br></td></tr></tbody></table>', { format: 'raw' });
    TinySelections.setSelection(editor, [ 0, 0, 0, 0 ], 0, [ 0, 0, 0, 0 ], 0);
    InsertContent.insertAtCaret(editor, {
      content: '<meta http-equiv="content-type" content="text/html; charset=utf-8"><ul><li>a</li></ul>',
      paste: true
    });
    TinyAssertions.assertContent(editor, '<table><tbody><tr><td><ul><li>a</li></ul></td></tr></tbody></table>');
    TinyAssertions.assertSelection(editor, [ 0, 0, 0, 0, 0, 0, 0 ], 1, [ 0, 0, 0, 0, 0, 0, 0 ], 1);
  });

  it('TBA: insertAtCaret - content into single table cell with all content selected', () => {
    const editor = hook.editor();
    editor.setContent('<table class="mce-item-table"><tbody><tr><td>content</td></tr></tbody></table>', { format: 'raw' });
    TinySelections.setSelection(editor, [ 0, 0, 0, 0, 0 ], 0, [ 0, 0, 0, 0, 0 ], 7);
    InsertContent.insertAtCaret(editor, { content: 'replace', paste: true });
    TinyAssertions.assertContent(editor, '<table><tbody><tr><td>replace</td></tr></tbody></table>');
  });

  it('TBA: insertAtCaret - empty paragraph pad the empty element with br on insert and nbsp on save', () => {
    const editor = hook.editor();
    editor.setContent('<p>ab</p>');
    TinySelections.setSelection(editor, [ 0, 0 ], 1, [ 0, 0 ], 1);
    InsertContent.insertAtCaret(editor, { content: '<p></p>', merge: true });
    assert.equal(editor.getContent({ format: 'raw' }), '<p>a</p><p><br data-mce-bogus="1"></p><p>b</p>', 'Raw content');
    TinyAssertions.assertContent(editor, '<p>a</p><p>\u00a0</p><p>b</p>');
  });

  it('TBA: insertAtCaret prevent default of beforeSetContent', () => {
    const editor = hook.editor();
    let args: EditorEvent<SetContentEvent> | undefined;

    const handler = (e: EditorEvent<SetContentEvent>) => {
      if (e.selection === true) {
        e.preventDefault();
        e.content = '<h1>b</h1>';
        editor.getBody().innerHTML = '<h1>c</h1>';
      }
    };

    const collector = (e: EditorEvent<SetContentEvent>) => {
      args = e;
    };

    editor.on('BeforeSetContent', handler);
    editor.on('SetContent', collector);

    editor.setContent('<p>a</p>');
    editor.selection.setCursorLocation(editor.dom.select('p')[0].firstChild as Text, 0);
    InsertContent.insertAtCaret(editor, { content: '<p>b</p>', paste: true });
    TinyAssertions.assertContent(editor, '<h1>c</h1>');
    assert.equal(args?.content, '<h1>b</h1>');
    assert.equal(args?.type, 'setcontent');
    assert.isTrue(args?.paste);

    editor.off('BeforeSetContent', handler);
    editor.on('BeforeSetContent', collector);
  });

  it('TBA: insertAtCaret - text content at a text node with a trailing nbsp character', () => {
    const editor = hook.editor();
    editor.setContent('<p>abc&nbsp;</p>');
    TinySelections.setSelection(editor, [ 0, 0 ], 4, [ 0, 0 ], 4);
    InsertContent.insertAtCaret(editor, 'd');
    TinyAssertions.assertContent(editor, '<p>abc d</p>');
  });

  it('TBA: insertAtCaret - html at a text node with a trailing nbsp character', () => {
    const editor = hook.editor();
    editor.setContent('<p>abc&nbsp;</p>');
    TinySelections.setSelection(editor, [ 0, 0 ], 4, [ 0, 0 ], 4);
    InsertContent.insertAtCaret(editor, '<em>d</em>');
    TinyAssertions.assertContent(editor, '<p>abc <em>d</em></p>');
  });

  it('TBA: insertAtCaret - text in the middle of a text node with nbsp characters', () => {
    const editor = hook.editor();
    editor.setContent('<p>a&nbsp;c</p>');
    TinySelections.setSelection(editor, [ 0, 0 ], 2, [ 0, 0 ], 2);
    InsertContent.insertAtCaret(editor, 'b');
    TinyAssertions.assertContent(editor, '<p>a bc</p>');
  });

  it('TBA: insertAtCaret - html in the middle of a text node with nbsp characters', () => {
    const editor = hook.editor();
    editor.setContent('<p>a&nbsp;c</p>');
    TinySelections.setSelection(editor, [ 0, 0 ], 2, [ 0, 0 ], 2);
    InsertContent.insertAtCaret(editor, '<em>b</em>');
    TinyAssertions.assertContent(editor, '<p>a <em>b</em>c</p>');
  });

  it('TINY-5966:  insertAtCaret - text content at a text node with a leading nbsp character', () => {
    const editor = hook.editor();
    editor.setContent('<p>&nbsp;abc</p>');
    TinySelections.setSelection(editor, [ 0, 0 ], 0, [ 0, 0 ], 0);
    InsertContent.insertAtCaret(editor, 'd');
    TinyAssertions.assertContent(editor, '<p>d abc</p>');
  });

  it('TINY-5966:  insertAtCaret - html at a text node with a leading nbsp character', () => {
    const editor = hook.editor();
    editor.setContent('<p>&nbsp;abc</p>');
    TinySelections.setSelection(editor, [ 0, 0 ], 0, [ 0, 0 ], 0);
    InsertContent.insertAtCaret(editor, '<em>d</em>');
    TinyAssertions.assertContent(editor, '<p><em>d</em> abc</p>');
  });

  it('TINY-5966:  insertAtCaret - text content at a text node with a only a nbsp character', () => {
    const editor = hook.editor();
    editor.setContent('<p>&nbsp;</p>', { format: 'raw' });
    TinySelections.setSelection(editor, [ 0, 0 ], 1, [ 0, 0 ], 1);
    InsertContent.insertAtCaret(editor, 'a');
    TinyAssertions.assertContent(editor, '<p>\u00a0a</p>');

    editor.setContent('<p>&nbsp;</p>', { format: 'raw' });
    TinySelections.setSelection(editor, [ 0, 0 ], 0, [ 0, 0 ], 0);
    InsertContent.insertAtCaret(editor, 'a');
    TinyAssertions.assertContent(editor, '<p>a\u00a0</p>');
  });

  it('TINY-5966:  insertAtCaret - html at a text node with a only a nbsp character', () => {
    const editor = hook.editor();
    editor.setContent('<p>&nbsp;</p>', { format: 'raw' });
    TinySelections.setSelection(editor, [ 0, 0 ], 1, [ 0, 0 ], 1);
    InsertContent.insertAtCaret(editor, '<em>a</em>');
    TinyAssertions.assertContent(editor, '<p>\u00a0<em>a</em></p>');

    editor.setContent('<p>&nbsp;</p>', { format: 'raw' });
    TinySelections.setSelection(editor, [ 0, 0 ], 0, [ 0, 0 ], 0);
    InsertContent.insertAtCaret(editor, '<em>a</em>');
    TinyAssertions.assertContent(editor, '<p><em>a</em>\u00a0</p>');
  });

  it('TINY-5966:  insertAtCaret - text content at a empty block with leading/trailing spaces', () => {
    const editor = hook.editor();
    editor.setContent('<p></p>');
    TinySelections.setSelection(editor, [ 0, 0 ], 0, [ 0, 0 ], 0);
    InsertContent.insertAtCaret(editor, ' a ');
    TinyAssertions.assertContent(editor, '<p>\u00a0a\u00a0</p>');
  });

  it('TINY-5966:  insertAtCaret - text content at a text node between 2 spaces with leading/trailing spaces', () => {
    const editor = hook.editor();
    editor.setContent('<p>a&nbsp; c</p>');
    TinySelections.setSelection(editor, [ 0, 0 ], 2, [ 0, 0 ], 2);
    InsertContent.insertAtCaret(editor, ' b ');
    TinyAssertions.assertContent(editor, '<p>a\u00a0 b\u00a0 c</p>');
  });

  it('TINY-5966:  insertAtCaret - text content at a text node before br', () => {
    const editor = hook.editor();
    editor.setContent('<p>a<br>b</p>');
    TinySelections.setSelection(editor, [ 0, 0 ], 1, [ 0, 0 ], 1);
    InsertContent.insertAtCaret(editor, ' c ');
    TinyAssertions.assertContent(editor, '<p>a c\u00a0<br>b</p>');

    editor.setContent('<p>a&nbsp;<br>&nbsp;b</p>');
    TinySelections.setSelection(editor, [ 0, 0 ], 2, [ 0, 0 ], 2);
    InsertContent.insertAtCaret(editor, 'c');
    TinyAssertions.assertContent(editor, '<p>a c<br>\u00a0b</p>');
  });

  it('TINY-5966:  insertAtCaret - html content at a text node before br', () => {
    const editor = hook.editor();
    editor.setContent('<p>a&nbsp;<br>&nbsp;b</p>');
    TinySelections.setSelection(editor, [ 0, 0 ], 2, [ 0, 0 ], 2);
    InsertContent.insertAtCaret(editor, '<em>c</em>');
    TinyAssertions.assertContent(editor, '<p>a <em>c</em><br>\u00a0b</p>');
  });

  it('TINY-5966:  insertAtCaret - text content at a text node after br', () => {
    const editor = hook.editor();
    editor.setContent('<p>a<br>b</p>');
    TinySelections.setSelection(editor, [ 0, 2 ], 0, [ 0, 2 ], 0);
    InsertContent.insertAtCaret(editor, ' c ');
    TinyAssertions.assertContent(editor, '<p>a<br>\u00a0c b</p>');

    editor.setContent('<p>a&nbsp;<br>&nbsp;b</p>');
    TinySelections.setSelection(editor, [ 0, 2 ], 0, [ 0, 2 ], 0);
    InsertContent.insertAtCaret(editor, 'c');
    TinyAssertions.assertContent(editor, '<p>a\u00a0<br>c b</p>');
  });

  it('TINY-5966:  insertAtCaret - html content at a text node after br', () => {
    const editor = hook.editor();
    editor.setContent('<p>a&nbsp;<br>&nbsp;b</p>');
    TinySelections.setSelection(editor, [ 0, 2 ], 0, [ 0, 2 ], 0);
    InsertContent.insertAtCaret(editor, '<em>c</em>');
    TinyAssertions.assertContent(editor, '<p>a\u00a0<br><em>c</em> b</p>');
  });

  it('TINY-5966:  insertAtCaret - text content with spaces in pre', () => {
    const editor = hook.editor();
    editor.setContent('<pre></pre>');
    TinySelections.setSelection(editor, [ 0, 0 ], 0, [ 0, 0 ], 0);
    InsertContent.insertAtCaret(editor, '  a  ');
    TinyAssertions.assertContent(editor, '<pre>  a  </pre>');

    editor.setContent('<pre>a b c</pre>');
    TinySelections.setSelection(editor, [ 0, 0 ], 2, [ 0, 0 ], 3);
    InsertContent.insertAtCaret(editor, ' b ');
    TinyAssertions.assertContent(editor, '<pre>a  b  c</pre>');
  });

  it('TINY-5966:  insertAtCaret - html content with spaces in pre', () => {
    const editor = hook.editor();
    editor.setContent('<pre></pre>');
    TinySelections.setSelection(editor, [ 0, 0 ], 0, [ 0, 0 ], 0);
    InsertContent.insertAtCaret(editor, ' <strong> a </strong> ');
    TinyAssertions.assertContent(editor, '<pre> <strong> a </strong> </pre>');
  });

  it('TINY-8860: insertAtCaret - insert pre block on empty p', () => {
    const editor = hook.editor();
    editor.setContent('<p></p>');
    TinySelections.setCursor(editor, [ 0 ], 0);
    InsertContent.insertAtCaret(editor, { content: '<pre>abc</pre>', paste: true });
    TinyAssertions.assertContent(editor, '<pre>abc</pre>');
  });

  it('TINY-8860: insertAtCaret - insert styled pre block', () => {
    const editor = hook.editor();
    editor.setContent('<pre>abc</pre>');
    TinySelections.setCursor(editor, [ 0, 0 ], 1);
    InsertContent.insertAtCaret(editor, { content: '<pre><strong>123</strong></pre>', paste: true });
    TinyAssertions.assertContent(editor, '<pre>a<strong>123</strong>bc</pre>');
  });

  it('TINY-8860: insertAtCaret - insert plain pre in styled pre block', () => {
    const editor = hook.editor();
    editor.setContent('<pre><strong>123</strong>abc</pre>');
    TinySelections.setCursor(editor, [ 0, 0, 0 ], 1);
    InsertContent.insertAtCaret(editor, { content: '<pre>abc</pre>', paste: true });
    TinyAssertions.assertContent(editor, '<pre><strong>1abc23</strong>abc</pre>');
  });

  it('TINY-8860: insertAtCaret - insert styled pre in differently styled pre block', () => {
    const editor = hook.editor();
    editor.setContent('<pre><strong>1abc23</strong>abc</pre>');
    TinySelections.setCursor(editor, [ 0, 0, 0 ], 5);
    InsertContent.insertAtCaret(editor, { content: '<pre><em>abc</em></pre>', paste: true });
    TinyAssertions.assertContent(editor, '<pre><strong>1abc2<em>abc</em>3</strong>abc</pre>');
  });

  it('TINY-8860: insertAtCaret - insert cef pre in pre block', () => {
    const editor = hook.editor();
    editor.setContent('<pre>abc</pre>');
    TinySelections.setCursor(editor, [ 0, 0 ], 1);
    InsertContent.insertAtCaret(editor, { content: '<pre contenteditable="false">123</pre>', paste: true });
    TinyAssertions.assertContent(editor, '<pre>a</pre><pre contenteditable="false">123</pre><pre>bc</pre>');
  });

  it('TINY-8860: insertAtCaret - insert pre over cef pre block', () => {
    const editor = hook.editor();
    editor.setContent('<pre contenteditable="false">abc</pre>');
    TinySelections.setSelection(editor, [], 1, [], 2);
    InsertContent.insertAtCaret(editor, { content: '<pre>123</pre>', paste: true });
    TinyAssertions.assertContent(editor, '<pre>123</pre>');
  });

  it('TINY-6263: insertAtCaret - merge font-size spans', () => {
    const editor = hook.editor();
    editor.setContent('');
    TinySelections.setCursor(editor, [ 0 ], 0);
    InsertContent.insertAtCaret(editor, {
      content: '<p>' +
        '<span style="font-size: 9pt;">' +
        '<span style="font-size: 14pt;">' +
        '<span style="font-size: 9pt;">' +
        '<span style="font-size: 9pt;">test</span>' +
        '</span>' +
        '</span>' +
        '</span>' +
        '</p>',
      merge: true
    });
    TinyAssertions.assertContent(editor, '<p>' +
      '<span style="font-size: 9pt;">' +
      '<span style="font-size: 14pt;">' +
      '<span style="font-size: 9pt;">test</span>' +
      '</span>' +
      '</span>' +
      '</p>');
  });

  it('TINY-6263: insertAtCaret - merge spans with similar node in-between', () => {
    const editor = hook.editor();
    editor.setContent('');
    TinySelections.setCursor(editor, [ 0 ], 0);
    InsertContent.insertAtCaret(editor, {
      content: '<p>' +
        '<span style="color: red; font-size: 9pt;">' +
        '<span style="background-color: red; color: red;">' +
        '<span style="color: red; font-size: 9pt;">test</span>' +
        '</span>' +
        '</span>' +
        '</p>',
      merge: true
    });
    TinyAssertions.assertContent(editor, '<p>' +
      '<span style="color: red; font-size: 9pt;">' +
      '<span style="background-color: red; color: red;">test</span>' +
      '</span>' +
      '</p>');
  });

  it('TINY-6263: insertAtCaret - merge font colors with other surrounding inline elements in-between', () => {
    const editor = hook.editor();
    editor.setContent('');
    TinySelections.setCursor(editor, [ 0 ], 0);
    InsertContent.insertAtCaret(editor, {
      content: '<p>' +
        '<span style="color: yellow;">' +
        '<span style="background-color: red;">' +
        '<span style="color: yellow;">' +
        '<span style="color: red;">red</span>' +
        'yellow' +
        '<span style="color: blue;">' +
        '<strong>' +
        '<span style="color: blue;">blue</span>' +
        '</strong>' +
        '</span>' +
        '</span>' +
        '</span>' +
        '</span>' +
        '</p>',
      merge: true
    });
    TinyAssertions.assertContent(editor, '<p>' +
    '<span style="color: yellow;">' +
    '<span style="background-color: red;">' +
    '<span style="color: red;">red</span>' +
    'yellow' +
    '<span style="color: blue;"><strong>blue</strong></span>' +
    '</span>' +
    '</span>' +
    '</p>');
  });

  it('TINY-6263: insertAtCaret - spans with non-inheritable styles should not merge', () => {
    const editor = hook.editor();
    editor.setContent('');
    TinySelections.setCursor(editor, [ 0 ], 0);
    InsertContent.insertAtCaret(editor, {
      content: '<p>' +
        '<span style="margin: 5px;">' +
        '<span style="margin-left: 5px; margin-right: 5px;">' +
        '<span style="margin: 5px;">test</span>' +
        '</span>' +
        '</span>' +
        '</p>' +
        '<p>' +
        '<span style="border-style: solid;">' +
        '<span style="border: solid red;">' +
        '<span style="border-style: solid;">test</span>' +
        '</span>' +
        '</span>' +
        '</p>',
      merge: true
    });
    TinyAssertions.assertContent(editor, '<p>' +
    '<span style="margin: 5px;">' +
    '<span style="margin-left: 5px; margin-right: 5px;">' +
    '<span style="margin: 5px;">test</span>' +
    '</span>' +
    '</span>' +
    '</p>' +
    '<p>' +
    '<span style="border-style: solid;">' +
    '<span style="border: solid red;">' +
    '<span style="border-style: solid;">test</span>' +
    '</span>' +
    '</span>' +
    '</p>');
  });

  it('TINY-6263: insertAtCaret - shorthand styles with longhand properties in-between', () => {
    const editor = hook.editor();
    editor.setContent('');
    TinySelections.setCursor(editor, [ 0 ], 0);
    InsertContent.insertAtCaret(editor, {
      content: '<p>' +
        '<span style="font: italic 10px sans-serif;">' +
        '<span style="font-size: 10px;">' +
        '<span style="font: italic 10px sans-serif;">test</span>' +
        '</span>' +
        '</span>' +
        '</p>' +
        '<p>' +
        '<span style="font: italic 10px sans-serif;">' +
        '<span style="font-size: 12px;">' +
        '<span style="font: italic 10px sans-serif;">test</span>' +
        '</span>' +
        '</span>' +
        '</p>',
      merge: true
    });
    TinyAssertions.assertContent(editor, '<p>' +
      '<span style="font: italic 10px sans-serif;">' +
      '<span style="font-size: 10px;">test</span>' +
      '</span>' +
      '</p>' +
      '<p>' +
      '<span style="font: italic 10px sans-serif;">' +
      '<span style="font-size: 12px;">' +
      '<span style="font: italic 10px sans-serif;">test</span>' +
      '</span>' +
      '</span>' +
      '</p>');
  });

  it('TINY-6263: insertAtCaret - longhand style spans with shorthand style span in-between', () => {
    const editor = hook.editor();
    editor.setContent('');
    TinySelections.setCursor(editor, [ 0 ], 0);
    InsertContent.insertAtCaret(editor, {
      content: '<p>' +
        '<span style="font-style: italic;">' +
        '<span style="font: italic 12px sans-serif;">' +
        '<span style="font-style: italic;">test</span>' +
        '</span>' +
        '</span>' +
        '</span>' +
        '</span>' +
        '</p>' +
        '<p>' +
        '<span style="font-size: 10px;">' +
        '<span style="font: italic 12px sans-serif;">' +
        '<span style="font-size: 10px;">test</span>' +
        '</span>' +
        '</span>' +
        '</p>',
      merge: true
    });
    TinyAssertions.assertContent(editor, '<p>' +
      '<span style="font-style: italic;">' +
      '<span style="font: italic 12px sans-serif;">test</span>' +
      '</span>' +
      '</p>' +
      '<p>' +
      '<span style="font-size: 10px;">' +
      '<span style="font: italic 12px sans-serif;">' +
      '<span style="font-size: 10px;">test</span>' +
      '</span>' +
      '</span>' +
      '</p>');
  });

  it('TINY-7756: Content with nested elements that will be invalid if parent is unwrapped', () => {
    const editor = hook.editor();
    editor.setContent('');
    TinySelections.setCursor(editor, [ 0 ], 0);
    InsertContent.insertAtCaret(
      editor,
      '<table>' +
        '<button>' +
          '<a>' +
            '<meta>' +
            '</meta>' +
          '</a>' +
        '</button>' +
      '</table>'
    );
    TinyAssertions.assertContent(editor, '');

    editor.setContent('');
    TinySelections.setCursor(editor, [ 0 ], 0);
    InsertContent.insertAtCaret(
      editor,
      '<table>' +
        '<tbody>' +
          '<tr>' +
            '<td>' +
              '<meta>' +
                '<button>' +
                  '<img/>' +
                  '<button>' +
                    '<a>' +
                      '<meta></meta>' +
                    '</a>' +
                  '</button>' +
                  '<img/>' +
                '</button>' +
              '</meta>' +
            '</td>' +
          '</tr>' +
        '</tbody>' +
      '</table>'
    );

    TinyAssertions.assertContent(
      editor,
      '<table>' +
        '<tbody>' +
          '<tr>' +
            '<td>' +
              '<button>' +
                '<img>' +
              '</button>' +
              '<button></button>' +
              '<img>' +
            '</td>' +
          '</tr>' +
        '</tbody>' +
      '</table>'
    );
  });

  it('TINY-7842: Inserting content into a contenteditable=true block within a contenteditable=false parent', () => {
    const editor = hook.editor();
    editor.setContent(
      '<p>some content to stop the fake caret rendering before the CEF element</p>' +
      '<div contenteditable="false">' +
        '<p>Non editable content</p>' +
        '<div contenteditable="true">' +
          '<p>Editablecontent</p>' +
        '</div>' +
      '</div>'
    );
    TinySelections.setCursor(editor, [ 1, 1, 0, 0 ], 8);
    InsertContent.insertAtCaret(editor, ' pasted ');
    TinyAssertions.assertContent(
      editor,
      '<p>some content to stop the fake caret rendering before the CEF element</p>' +
      '<div contenteditable="false">' +
        '<p>Non editable content</p>' +
        '<div contenteditable="true">' +
          '<p>Editable pasted content</p>' +
        '</div>' +
      '</div>'
    );
    TinyAssertions.assertCursor(editor, [ 1, 1, 0, 0 ], 16);
  });

  it('TINY-8444: Inserting block content runs the node filters', () => {
    const editor = hook.editor();
    editor.setContent('<p>Content</p>');
    TinySelections.setCursor(editor, [ 0, 0 ], 3);

    let numNodesFiltered = 0;
    editor.parser.addNodeFilter('div', (nodes) => {
      numNodesFiltered += nodes.length;
    });

    editor.insertContent('<div>inserted content</div>');
    assert.equal(numNodesFiltered, 1, 'Node filters should have run');
    TinyAssertions.assertContent(editor, '<p>Con</p><div>inserted content</div><p>tent</p>');
  });

  it('TINY-4784: An empty custom element should not be removed when inserted', () => {
    const editor = hook.editor();
    editor.setContent('<p></p>');

    editor.insertContent('<foo-bar contenteditable="false" data-name="foobar"></foo-bar>');
    TinyAssertions.assertContent(editor, '<p><foo-bar contenteditable="false" data-name="foobar"></foo-bar></p>');
  });

  it('TINY-9193: it should keep the caret in the same paragraph where insertion occurred', () => {
    const editor = hook.editor();
    editor.setContent('<p>foo</p><p>bar<span></span>baz</p>', { format: 'raw' });
    TinySelections.setSelection(editor, [ 1 ], 0, [ 1 ], 1);
    editor.insertContent('X');
    TinyAssertions.assertRawContent(editor, '<p>foo</p><p>X<span></span>baz</p>');
  });

  context('Transparent blocks', () => {
    it('TINY-9172: Insert block anchor in regular block', () => {
      const editor = hook.editor();

      editor.setContent('<div>a</div>');
      TinySelections.setCursor(editor, [ 0, 0 ], 0);
      editor.insertContent('<a href="#"><p>b</p></a>');
      TinyAssertions.assertContent(editor, '<div><a href="#"><p>b</p></a>a</div>');
      assert.isTrue(editor.dom.select('a[data-mce-block="true"]').length === 1, 'Should have data-mce-block set to true');
    });

    it('TINY-9172: Insert block anchor in transparent block should split the block', () => {
      const editor = hook.editor();

      editor.setContent('<a href="#1"><div>ac</div></a>');
      TinySelections.setCursor(editor, [ 0, 0, 0 ], 1);
      editor.insertContent('<a href="#2"><p>b</p></a>');
      TinyAssertions.assertContent(editor, '<div><a href="#1">a</a><a href="#2"><p>b</p></a>c</div>');
    });

    it('TINY-9172: Insert inline anchor in anchor block should unwrap the inline anchor', () => {
      const editor = hook.editor();

      editor.setContent('<a href="#1"><div>ac</div></a>');
      TinySelections.setCursor(editor, [ 0, 0, 0 ], 1);
      editor.insertContent('<a href="#2">b</a>');
      TinyAssertions.assertContent(editor, '<a href="#1"><div>abc</div></a>');
    });

    it('TINY-9172: Insert block in anchor should work and annotate the element with data-mce-block', () => {
      const editor = hook.editor();

      editor.setContent('<div><a href="#1">ac</a></div>');
      TinySelections.setCursor(editor, [ 0, 0, 0 ], 1);
      editor.insertContent('<p>b</p>');
      TinyAssertions.assertContent(editor, '<div><a href="#1">a<p>b</p>c</a></div>');
      assert.isTrue(editor.dom.select('a[data-mce-block="true"]').length === 1, 'Should have data-mce-block set to true');
    });

    it('TINY-9172: Insert block in regular anchor should annotate the block with data-mce-block', () => {
      const editor = hook.editor();

      editor.setContent('<div><a href="#1">ac</a></div>');
      TinySelections.setCursor(editor, [ 0, 0, 0 ], 1);
      editor.insertContent('<p>b</p>');
      TinyAssertions.assertContent(editor, '<div><a href="#1">a<p>b</p>c</a></div>');
      TinyAssertions.assertContentPresence(editor, { 'a[data-mce-block]': 1 });
    });

    it('TINY-9172: Insert block mixed with inlines in regular anchor should annotate the block with data-mce-block', () => {
      const editor = hook.editor();

      editor.setContent('<div><a href="#1">ad</a></div>');
      TinySelections.setCursor(editor, [ 0, 0, 0 ], 1);
      editor.insertContent('<p>b</p><strong><em>c</em></strong>');
      TinyAssertions.assertContent(editor, '<div><a href="#1">a<p>b</p><strong><em>c</em></strong>d</a></div>');
      TinyAssertions.assertContentPresence(editor, { 'a[data-mce-block]': 1 });
    });

    it('TINY-9232: Insert paragraphs in anchor inside paragraph should split the paragraph and anchor', () => {
      const editor = hook.editor();

      editor.setContent('<p><a href="#1">ad</a></p>');
      TinySelections.setCursor(editor, [ 0, 0, 0 ], 1);
      editor.insertContent('<p>b</p><p>c</p>');
      TinyAssertions.assertContent(editor, '<p><a href="#1">a</a></p><p>b</p><p>c</p><p><a href="#1">d</a></p>');
    });
  });

  context('Noneditable parents', () => {
    it('TINY-9462: insertContent in noneditable element should be a noop', () => {
      const editor = hook.editor();
      const content = '<div contenteditable="false">text</div>';

      editor.setContent(content);
      // Shifted since fake caret is before div
      TinySelections.setSelection(editor, [ 1, 0 ], 1, [ 1, 0 ], 2);
      editor.insertContent('hello');
      TinyAssertions.assertContent(editor, content);
    });

    it('TINY-9462: insertContent in normal element in noneditable root should be a noop', () => {
      TinyState.withNoneditableRootEditor(hook.editor(), (editor) => {
        const content = '<div>text</div>';

        editor.setContent(content);
        TinySelections.setSelection(editor, [ 0, 0 ], 1, [ 0, 0 ], 2);
        editor.insertContent('hello');
        TinyAssertions.assertContent(editor, content);
      });
    });

    it('TINY-9462: insertContent in editable element in noneditable root should insert content', () => {
      TinyState.withNoneditableRootEditor(hook.editor(), (editor) => {
        editor.setContent('<div contenteditable="true">text</div>');
        TinySelections.setSelection(editor, [ 0, 0 ], 1, [ 0, 0 ], 2);
        editor.insertContent('hello');
        TinyAssertions.assertContent(editor, '<div contenteditable="true">thelloxt</div>');
      });
    });

    it('TINY-9595: insert paragraphs in a paragraph editing host paragraph should unwrap the paragraphs and not split the div and em', () => {
      const editor = hook.editor();
      const content = '<div contenteditable="false"><p contenteditable="true"><em>ad</em></p></div>';

      editor.setContent(content);
      // Shifted since fake caret is before div
      TinySelections.setCursor(editor, [ 1, 0, 0, 0 ], 1);
      editor.insertContent('<p>b</p><p>c</p>');
      TinyAssertions.assertContent(editor, '<div contenteditable="false"><p contenteditable="true"><em>abcd</em></p></div>');
    });

    it('TINY-9595: insert paragraphs in a div editing host with an em should split the em but not the div editing host', () => {
      const editor = hook.editor();
      const content = '<div contenteditable="false"><div contenteditable="true"><em>ad</em></div></div>';

      editor.setContent(content);
      // Shifted since fake caret is before div
      TinySelections.setCursor(editor, [ 1, 0, 0, 0 ], 1);
      editor.insertContent('<p>b</p><p>c</p>');
      TinyAssertions.assertContent(editor, '<div contenteditable="false"><div contenteditable="true"><em>a</em><p>b</p><p>c</p><em>d</em></div></div>');
    });

    it('TINY-9595: insert paragraphs in a paragraph editing host in a noneditable root editor should unwrap the paragraphs', () => {
      TinyState.withNoneditableRootEditor(hook.editor(), (editor) => {
        const content = '<p contenteditable="true"><em>ad</em></p>';

        editor.setContent(content);
        TinySelections.setCursor(editor, [ 0, 0, 0 ], 1);
        editor.insertContent('<p>b</p><p>c</p>');
        TinyAssertions.assertContent(editor, '<p contenteditable="true"><em>abcd</em></p>');
      });
    });
  });

  context('Summary elements', () => {
    it('TINY-9885: Should not be able to insert HR block into summary', () => {
      const editor = hook.editor();
      const initialContent = '<details><summary>helloworld</summary><div>body</div></details>';
      editor.setContent(initialContent);
      TinySelections.setCursor(editor, [ 0, 0, 0 ], 'hello'.length);
      editor.execCommand('InsertHorizontalRule');
      TinyAssertions.assertContent(editor, initialContent);
    });

    it('TINY-9885: Should unwrap H1 element when inserting into summary element', () => {
      const editor = hook.editor();
      editor.setContent('<details><summary>helloworld</summary><div>body</div></details>');
      TinySelections.setCursor(editor, [ 0, 0, 0 ], 'hello'.length);
      editor.insertContent('<h1>wonderful</h1>');
      TinyAssertions.assertContent(editor, '<details><summary>hellowonderfulworld</summary><div>body</div></details>');
    });
  });

<<<<<<< HEAD
  context('SVG elements', () => {
    const hook = TinyHooks.bddSetupLight<Editor>({
      indent: false,
      base_url: '/project/tinymce/js/tinymce',
      extended_valid_elements: 'svg[width|height]'
    }, [], true);

    it('TINY-10237: Inserting SVG elements but filter out things like scripts', () => {
      const editor = hook.editor();
      editor.setContent('<p>ab</p>');
      TinySelections.setCursor(editor, [ 0, 0 ], 1);
      editor.insertContent('<svg><circle cx="50" cy="50" r="40" stroke="black" stroke-width="3" fill="red"><desc><script>alert(1)</script><p>hello</p></circle></a></svg>');
      TinyAssertions.assertContent(editor, '<p>a<svg><circle cx="50" cy="50" r="40" stroke="black" stroke-width="3" fill="red"><desc><p>hello</p></desc></circle></svg>b</p>');
=======
  context('ZWNBSP', () => {
    it('TINY-10305: Should strip all ZWNBSP characters before inserting content', () => {
      const editor = hook.editor();
      editor.setContent('<p>initial</p>');
      TinySelections.setCursor(editor, [ 0 ], 0);
      editor.insertContent('<p>inser\uFEFFtion</p>');
      TinyAssertions.assertRawContent(editor, '<p>insertion</p><p>initial</p>');
    });

    it('TINY-10305: Should sanitize content that can cause mXSS via ZWNBSP trimming', () => {
      const editor = hook.editor();
      editor.setContent('<p>initial</p>');
      TinySelections.setCursor(editor, [ 0 ], 0);
      editor.insertContent('<!--\ufeff><iframe onload=alert(document.domain)>-></body>-->');
      // TINY-10305: Safari escapes text nodes within <iframe>.
      TinyAssertions.assertRawContent(editor, isSafari
        ? '<p><!----><iframe>-&gt;&lt;/body&gt;--&gt;&lt;span id="mce_marker" data-mce-type="bookmark"&gt;&amp;#xFEFF;&lt;/span&gt;&lt;/body&gt;</iframe>initial</p>'
        : '<p><!---->initial</p>');
>>>>>>> c8b267c6
    });
  });
});<|MERGE_RESOLUTION|>--- conflicted
+++ resolved
@@ -828,21 +828,6 @@
     });
   });
 
-<<<<<<< HEAD
-  context('SVG elements', () => {
-    const hook = TinyHooks.bddSetupLight<Editor>({
-      indent: false,
-      base_url: '/project/tinymce/js/tinymce',
-      extended_valid_elements: 'svg[width|height]'
-    }, [], true);
-
-    it('TINY-10237: Inserting SVG elements but filter out things like scripts', () => {
-      const editor = hook.editor();
-      editor.setContent('<p>ab</p>');
-      TinySelections.setCursor(editor, [ 0, 0 ], 1);
-      editor.insertContent('<svg><circle cx="50" cy="50" r="40" stroke="black" stroke-width="3" fill="red"><desc><script>alert(1)</script><p>hello</p></circle></a></svg>');
-      TinyAssertions.assertContent(editor, '<p>a<svg><circle cx="50" cy="50" r="40" stroke="black" stroke-width="3" fill="red"><desc><p>hello</p></desc></circle></svg>b</p>');
-=======
   context('ZWNBSP', () => {
     it('TINY-10305: Should strip all ZWNBSP characters before inserting content', () => {
       const editor = hook.editor();
@@ -861,7 +846,22 @@
       TinyAssertions.assertRawContent(editor, isSafari
         ? '<p><!----><iframe>-&gt;&lt;/body&gt;--&gt;&lt;span id="mce_marker" data-mce-type="bookmark"&gt;&amp;#xFEFF;&lt;/span&gt;&lt;/body&gt;</iframe>initial</p>'
         : '<p><!---->initial</p>');
->>>>>>> c8b267c6
+    });
+  });
+
+  context('SVG elements', () => {
+    const hook = TinyHooks.bddSetupLight<Editor>({
+      indent: false,
+      base_url: '/project/tinymce/js/tinymce',
+      extended_valid_elements: 'svg[width|height]'
+    }, [], true);
+
+    it('TINY-10237: Inserting SVG elements but filter out things like scripts', () => {
+      const editor = hook.editor();
+      editor.setContent('<p>ab</p>');
+      TinySelections.setCursor(editor, [ 0, 0 ], 1);
+      editor.insertContent('<svg><circle cx="50" cy="50" r="40" stroke="black" stroke-width="3" fill="red"><desc><script>alert(1)</script><p>hello</p></circle></a></svg>');
+      TinyAssertions.assertContent(editor, '<p>a<svg><circle cx="50" cy="50" r="40" stroke="black" stroke-width="3" fill="red"><desc><p>hello</p></desc></circle></svg>b</p>');
     });
   });
 });