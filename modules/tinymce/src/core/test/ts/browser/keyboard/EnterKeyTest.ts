--- conflicted
+++ resolved
@@ -71,13 +71,8 @@
     const editor = hook.editor();
     editor.setContent('<p><img src="about:blank" /></p>');
     editor.selection.setCursorLocation(editor.getBody().firstChild, 0);
-<<<<<<< HEAD
-    pressEnter(editor, true);
-    assert.equal(editor.getContent(), '<p>\u00a0</p><p><img src="about:blank" /></p>');
-=======
-    pressEnter(editor);
+    pressEnter(editor, true);
     assert.equal(editor.getContent(), '<p>\u00a0</p><p><img src="about:blank"></p>');
->>>>>>> 75772b20
   });
 
   it('Enter before first wrapped IMG in P', () => {
@@ -93,13 +88,8 @@
     const editor = hook.editor();
     editor.setContent('<p>abc<img src="about:blank" /></p>');
     editor.selection.setCursorLocation(editor.getBody().firstChild, 1);
-<<<<<<< HEAD
-    pressEnter(editor, true);
-    assert.equal(editor.getContent(), '<p>abc</p><p><img src="about:blank" /></p>');
-=======
-    pressEnter(editor);
+    pressEnter(editor, true);
     assert.equal(editor.getContent(), '<p>abc</p><p><img src="about:blank"></p>');
->>>>>>> 75772b20
     const rng = editor.selection.getRng();
     assert.equal(rng.startContainer.nodeName, 'P');
     assert.equal(rng.startContainer.childNodes[rng.startOffset].nodeName, 'IMG');
@@ -109,13 +99,8 @@
     const editor = hook.editor();
     editor.setContent('<p><img src="about:blank" /><img src="about:blank" /></p>');
     editor.selection.setCursorLocation(editor.getBody().firstChild, 1);
-<<<<<<< HEAD
-    pressEnter(editor, true);
-    assert.equal(editor.getContent(), '<p><img src="about:blank" /></p><p><img src="about:blank" /></p>');
-=======
-    pressEnter(editor);
+    pressEnter(editor, true);
     assert.equal(editor.getContent(), '<p><img src="about:blank"></p><p><img src="about:blank"></p>');
->>>>>>> 75772b20
     const rng = editor.selection.getRng();
     assert.equal(rng.startContainer.nodeName, 'P');
     assert.equal(rng.startContainer.childNodes[rng.startOffset].nodeName, 'IMG');
@@ -125,26 +110,16 @@
     const editor = hook.editor();
     editor.setContent('<p>abc<img src="about:blank" /></p>');
     editor.selection.setCursorLocation(editor.getBody().firstChild, 2);
-<<<<<<< HEAD
-    pressEnter(editor, true);
-    assert.equal(editor.getContent(), '<p>abc<img src="about:blank" /></p><p>\u00a0</p>');
-=======
-    pressEnter(editor);
+    pressEnter(editor, true);
     assert.equal(editor.getContent(), '<p>abc<img src="about:blank"></p><p>\u00a0</p>');
->>>>>>> 75772b20
   });
 
   it('Enter before last INPUT in P with text', () => {
     const editor = hook.editor();
     editor.setContent('<p>abc<input type="text" /></p>');
     editor.selection.setCursorLocation(editor.getBody().firstChild, 1);
-<<<<<<< HEAD
-    pressEnter(editor, true);
-    assert.equal(editor.getContent(), '<p>abc</p><p><input type="text" /></p>');
-=======
-    pressEnter(editor);
+    pressEnter(editor, true);
     assert.equal(editor.getContent(), '<p>abc</p><p><input type="text"></p>');
->>>>>>> 75772b20
     const rng = editor.selection.getRng();
     assert.equal(rng.startContainer.nodeName, 'P');
     assert.equal(rng.startContainer.childNodes[rng.startOffset].nodeName, 'INPUT');
@@ -154,13 +129,8 @@
     const editor = hook.editor();
     editor.setContent('<p><input type="text" /><input type="text" /></p>');
     editor.selection.setCursorLocation(editor.getBody().firstChild, 1);
-<<<<<<< HEAD
-    pressEnter(editor, true);
-    assert.equal(editor.getContent(), '<p><input type="text" /></p><p><input type="text" /></p>');
-=======
-    pressEnter(editor);
+    pressEnter(editor, true);
     assert.equal(editor.getContent(), '<p><input type="text"></p><p><input type="text"></p>');
->>>>>>> 75772b20
     const rng = editor.selection.getRng();
     assert.equal(rng.startContainer.nodeName, 'P');
     assert.equal(rng.startContainer.childNodes[rng.startOffset].nodeName, 'INPUT');
@@ -170,13 +140,8 @@
     const editor = hook.editor();
     editor.setContent('<p>abc<input type="text" /></p>');
     editor.selection.setCursorLocation(editor.getBody().firstChild, 2);
-<<<<<<< HEAD
-    pressEnter(editor, true);
-    assert.equal(editor.getContent(), '<p>abc<input type="text" /></p><p>\u00a0</p>');
-=======
-    pressEnter(editor);
+    pressEnter(editor, true);
     assert.equal(editor.getContent(), '<p>abc<input type="text"></p><p>\u00a0</p>');
->>>>>>> 75772b20
   });
 
   it('Enter at end of P', () => {
@@ -359,61 +324,6 @@
     assert.equal(editor.selection.getNode().nodeName, 'P');
   });
 
-<<<<<<< HEAD
-  it('Enter in the middle of text in P with forced_root_block set to false', () => {
-    const editor = hook.editor();
-    editor.options.set('forced_root_block', false);
-    editor.getBody().innerHTML = '<p>abc</p>';
-    LegacyUnit.setSelection(editor, 'p', 2);
-    pressEnter(editor, false);
-    assert.equal(editor.getContent(), '<p>ab<br />c</p>');
-  });
-
-  it('Enter at the end of text in P with forced_root_block set to false', () => {
-    const editor = hook.editor();
-    editor.options.set('forced_root_block', false);
-    editor.getBody().innerHTML = '<p>abc</p>';
-    LegacyUnit.setSelection(editor, 'p', 3);
-    pressEnter(editor, false);
-    assert.equal(HtmlUtils.cleanHtml(editor.getBody().innerHTML), '<p>abc<br><br></p>');
-    editor.options.set('forced_root_block', 'p');
-  });
-
-  it('Enter at the middle of text in BODY with forced_root_block set to false', () => {
-    const editor = hook.editor();
-    editor.options.set('forced_root_block', false);
-    editor.getBody().innerHTML = 'abcd';
-    LegacyUnit.setSelection(editor, 'body', 2);
-    editor.focus();
-    pressEnter(editor, false);
-    assert.equal(HtmlUtils.cleanHtml(editor.getBody().innerHTML), 'ab<br>cd');
-    editor.options.set('forced_root_block', 'p');
-  });
-
-  it('Enter at the beginning of text in BODY with forced_root_block set to false', () => {
-    const editor = hook.editor();
-    editor.options.set('forced_root_block', false);
-    editor.getBody().innerHTML = 'abcd';
-    LegacyUnit.setSelection(editor, 'body', 0);
-    editor.focus();
-    pressEnter(editor, false);
-    assert.equal(HtmlUtils.cleanHtml(editor.getBody().innerHTML), '<br>abcd');
-    editor.options.set('forced_root_block', 'p');
-  });
-
-  it('Enter at the end of text in BODY with forced_root_block set to false', () => {
-    const editor = hook.editor();
-    editor.options.set('forced_root_block', false);
-    editor.getBody().innerHTML = 'abcd';
-    LegacyUnit.setSelection(editor, 'body', 4);
-    editor.focus();
-    pressEnter(editor, false);
-    assert.equal(HtmlUtils.cleanHtml(editor.getBody().innerHTML), 'abcd<br><br>');
-    editor.options.set('forced_root_block', 'p');
-  });
-
-=======
->>>>>>> 75772b20
   it('Enter in empty P at the end of a blockquote and end_container_on_empty_block: true', () => {
     const editor = hook.editor();
     editor.options.set('end_container_on_empty_block', true);
@@ -472,108 +382,64 @@
     const editor = hook.editor();
     editor.getBody().innerHTML = '<p>abc</p>';
     LegacyUnit.setSelection(editor, 'p', 0);
-<<<<<<< HEAD
     pressEnter(editor, false, { shiftKey: true });
-    assert.equal(editor.getContent(), '<p><br />abc</p>');
-=======
-    pressEnter(editor, { shiftKey: true });
     assert.equal(editor.getContent(), '<p><br>abc</p>');
->>>>>>> 75772b20
   });
 
   it('Shift+Enter in the middle of P', () => {
     const editor = hook.editor();
     editor.getBody().innerHTML = '<p>abcd</p>';
     LegacyUnit.setSelection(editor, 'p', 2);
-<<<<<<< HEAD
     pressEnter(editor, false, { shiftKey: true });
-    assert.equal(editor.getContent(), '<p>ab<br />cd</p>');
-=======
-    pressEnter(editor, { shiftKey: true });
     assert.equal(editor.getContent(), '<p>ab<br>cd</p>');
->>>>>>> 75772b20
   });
 
   it('Shift+Enter at the end of P', () => {
     const editor = hook.editor();
     editor.getBody().innerHTML = '<p>abcd</p>';
     LegacyUnit.setSelection(editor, 'p', 4);
-<<<<<<< HEAD
     pressEnter(editor, false, { shiftKey: true });
-    assert.equal(editor.getContent(), '<p>abcd<br /><br /></p>');
-=======
-    pressEnter(editor, { shiftKey: true });
     assert.equal(editor.getContent(), '<p>abcd<br><br></p>');
->>>>>>> 75772b20
   });
 
   it('Shift+Enter in the middle of B with a BR after it', () => {
     const editor = hook.editor();
-<<<<<<< HEAD
-    editor.getBody().innerHTML = '<p><b>abcd</b><br></p>';
-    LegacyUnit.setSelection(editor, 'b', 2);
-    pressEnter(editor, false, { shiftKey: true });
-    assert.equal(editor.getContent(), '<p><b>ab<br />cd</b></p>');
-=======
     editor.getBody().innerHTML = '<p><strong>abcd</strong><br></p>';
     LegacyUnit.setSelection(editor, 'strong', 2);
-    pressEnter(editor, { shiftKey: true });
+    pressEnter(editor, false, { shiftKey: true });
     assert.equal(editor.getContent(), '<p><strong>ab<br>cd</strong></p>');
->>>>>>> 75772b20
   });
 
   it('Shift+Enter at the end of B with a BR after it', () => {
     const editor = hook.editor();
-<<<<<<< HEAD
-    editor.getBody().innerHTML = '<p><b>abcd</b><br></p>';
-    LegacyUnit.setSelection(editor, 'b', 4);
-    pressEnter(editor, false, { shiftKey: true });
-    assert.equal(editor.getContent(), '<p><b>abcd<br /></b></p>');
-=======
     editor.getBody().innerHTML = '<p><strong>abcd</strong><br></p>';
     LegacyUnit.setSelection(editor, 'strong', 4);
-    pressEnter(editor, { shiftKey: true });
+    pressEnter(editor, false, { shiftKey: true });
     assert.equal(editor.getContent(), '<p><strong>abcd<br></strong></p>');
->>>>>>> 75772b20
   });
 
   it('Enter in beginning of PRE', () => {
     const editor = hook.editor();
     editor.getBody().innerHTML = '<pre>abc</pre>';
     LegacyUnit.setSelection(editor, 'pre', 0);
-<<<<<<< HEAD
     pressEnter(editor, false);
-    assert.equal(editor.getContent(), '<pre><br />abc</pre>');
-=======
-    pressEnter(editor);
     assert.equal(editor.getContent(), '<pre><br>abc</pre>');
->>>>>>> 75772b20
   });
 
   it('Enter in the middle of PRE', () => {
     const editor = hook.editor();
     editor.getBody().innerHTML = '<pre>abcd</pre>';
     LegacyUnit.setSelection(editor, 'pre', 2);
-<<<<<<< HEAD
     pressEnter(editor, false);
-    assert.equal(editor.getContent(), '<pre>ab<br />cd</pre>');
-=======
-    pressEnter(editor);
     assert.equal(editor.getContent(), '<pre>ab<br>cd</pre>');
->>>>>>> 75772b20
   });
 
   it('Enter at the end of PRE', () => {
     const editor = hook.editor();
     editor.getBody().innerHTML = '<pre>abcd</pre>';
     LegacyUnit.setSelection(editor, 'pre', 4);
-<<<<<<< HEAD
     pressEnter(editor, false);
-    assert.equal(editor.getContent(), '<pre>abcd<br /><br /></pre>');
-=======
-    pressEnter(editor);
     assert.equal(editor.getContent(), '<pre>abcd<br><br></pre>');
->>>>>>> 75772b20
   });
 
   it('Enter in beginning of PRE and br_in_pre: false', () => {
@@ -630,52 +496,6 @@
     assert.equal(editor.getContent(), '<pre>abcd</pre><p>\u00a0</p>');
   });
 
-<<<<<<< HEAD
-  it('Shift+Enter in beginning of P with forced_root_block set to false', () => {
-    const editor = hook.editor();
-    editor.options.set('forced_root_block', false);
-    editor.getBody().innerHTML = '<p>abc</p>';
-    LegacyUnit.setSelection(editor, 'p', 0);
-    pressEnter(editor, true, { shiftKey: true });
-    assert.equal(editor.getContent(), '<p>\u00a0</p><p>abc</p>');
-    editor.options.set('forced_root_block', 'p');
-  });
-
-  it('Shift+Enter in middle of P with forced_root_block set to false', () => {
-    const editor = hook.editor();
-    editor.options.set('forced_root_block', false);
-    editor.getBody().innerHTML = '<p>abcd</p>';
-    LegacyUnit.setSelection(editor, 'p', 2);
-    pressEnter(editor, true, { shiftKey: true });
-    assert.equal(editor.getContent(), '<p>ab</p><p>cd</p>');
-    editor.options.set('forced_root_block', 'p');
-  });
-
-  it('Shift+Enter at the end of P with forced_root_block set to false', () => {
-    const editor = hook.editor();
-    editor.options.set('forced_root_block', false);
-    editor.getBody().innerHTML = '<p>abc</p>';
-    LegacyUnit.setSelection(editor, 'p', 3);
-    pressEnter(editor, true, { shiftKey: true });
-    assert.equal(editor.getContent(), '<p>abc</p><p>\u00a0</p>');
-    editor.options.set('forced_root_block', 'p');
-  });
-
-  it('Shift+Enter in body with forced_root_block set to false', () => {
-    const editor = hook.editor();
-    editor.options.set('forced_root_block', false);
-    editor.getBody().innerHTML = 'abcd';
-    const rng = editor.dom.createRng();
-    rng.setStart(editor.getBody().firstChild, 2);
-    rng.setEnd(editor.getBody().firstChild, 2);
-    editor.selection.setRng(rng);
-    pressEnter(editor, true, { shiftKey: true });
-    assert.equal(editor.getContent(), '<p>ab</p><p>cd</p>');
-    editor.options.set('forced_root_block', 'p');
-  });
-
-=======
->>>>>>> 75772b20
   it('Enter at the end of DIV layer', () => {
     const editor = hook.editor();
     editor.options.set('br_in_pre', false);
@@ -710,13 +530,8 @@
     const editor = hook.editor();
     editor.getBody().innerHTML = '<p>a<br>b</p>';
     LegacyUnit.setSelection(editor, 'p', 1);
-<<<<<<< HEAD
-    pressEnter(editor, true);
-    assert.equal(editor.getContent(), '<p>a</p><p><br />b</p>');
-=======
-    pressEnter(editor);
+    pressEnter(editor, true);
     assert.equal(editor.getContent(), '<p>a</p><p><br>b</p>');
->>>>>>> 75772b20
 
     const rng = editor.selection.getRng();
     assert.equal(rng.startContainer.nodeName, 'P');
@@ -803,17 +618,10 @@
 
   it('Enter after span with space', () => {
     const editor = hook.editor();
-<<<<<<< HEAD
-    editor.setContent('<p><b>abc </b></p>');
-    LegacyUnit.setSelection(editor, 'b', 3);
-    pressEnter(editor, true);
-    assert.equal(editor.getContent(), '<p><b>abc</b></p><p>\u00a0</p>');
-=======
     editor.setContent('<p><strong>abc </strong></p>');
     LegacyUnit.setSelection(editor, 'strong', 3);
-    pressEnter(editor);
+    pressEnter(editor, true);
     assert.equal(editor.getContent(), '<p><strong>abc</strong></p><p>\u00a0</p>');
->>>>>>> 75772b20
 
     const rng = editor.selection.getRng();
     assert.equal(rng.startContainer.nodeName, 'STRONG');
@@ -848,13 +656,8 @@
     const editor = hook.editor();
     editor.getBody().innerHTML = '<details><summary>ab</summary></details>';
     LegacyUnit.setSelection(editor, 'summary', 1);
-<<<<<<< HEAD
     pressEnter(editor, false);
-    assert.equal(editor.getContent(), '<details><summary>a<br />b</summary></details>');
-=======
-    pressEnter(editor);
     assert.equal(editor.getContent(), '<details><summary>a<br>b</summary></details>');
->>>>>>> 75772b20
   });
 
   it('Enter on expanded range', () => {
