/**
 * Copyright (c) Tiny Technologies, Inc. All rights reserved.
 * Licensed under the LGPL or a commercial license.
 * For LGPL see License.txt in the project root for license information.
 * For commercial licenses see https://www.tiny.cloud/
 */

<<<<<<< HEAD
=======
import { BodyInit, Document, XMLHttpRequest } from '@ephox/dom-globals';
>>>>>>> e44d887a
import Delay from './Delay';
import { NativeEventMap } from './EventDispatcher';
import Observable from './Observable';
import Tools from './Tools';

export interface XHRSettings {
  async?: boolean;
  content_type?: string;
  crossDomain?: boolean;
  data?: Document | BodyInit;
  requestheaders?: Record<string, { key: string; value: string}>;
  scope?: any;
  type?: string;
  url: string;
  error_scope?: any;
  success_scope?: any;
  error? (message: 'TIMED_OUT' | 'GENERAL', xhr: XMLHttpRequest, settings: XHRSettings): void;
  success? (text: string, xhr: XMLHttpRequest, settings: XHRSettings): void;
}

export interface XHREventMap {
  beforeInitialize: { settings: XHRSettings };
  beforeSend: { xhr: XMLHttpRequest; settings: XHRSettings };
}

interface XHR extends Observable<XHREventMap> {
  send (settings: XHRSettings): void;
}

/**
 * This API allows you to send XMLHTTPRequests cross browser.
 * @class tinymce.util.XHR
 * @mixes tinymce.util.Observable
 * @static
 * @example
 * // Sends a low level Ajax request
 * tinymce.util.XHR.send({
 *    url: 'someurl',
 *    success: function(text) {
 *       console.debug(text);
 *    }
 * });
 *
 * // Add custom header to XHR request
 * tinymce.util.XHR.on('beforeSend', function(e) {
 *     e.xhr.setRequestHeader('X-Requested-With', 'Something');
 * });
 */

const XHR: XHR = {
  ...Observable,

  /**
   * Sends a XMLHTTPRequest.
   *
   * @method send
   * @param {Object} settings An object containing the target URL,
   * callbacks, and other information needed to make the request.
   * For information on valid settings, see the table below.<br /><br />
   * <div>
   * <table>
   * <thead>
   * <tr style="text-align: center;">
   * <th>Setting</th>
   * <th>Required/<br />Optional</th>
   * <th>Type</th>
   * <th>Description</th>
   * </tr>
   * </thead>
   * <tbody>
   * <tr>
   * <td>
   * <p><code>url</code></p>
   * </td>
   * <td>Required</td>
   * <td>
   * <p><code>string</code></p>
   * </td>
   * <td>Address to send the request to, such as the back-end server.</td>
   * </tr>
   * <tr>
   * <td>
   * <p><code>async<br /></code></p>
   * </td>
   * <td>Optional</td>
   * <td>
   * <p><code>boolean</code></p>
   * </td>
   * <td>When <code>false</code>, the request will be synchronous.
   * Set to <code>true</code> by default.
   * <strong>NOTE</strong>: Synchronous requests have been deprecated on some browsers.
   * For details, see: <a href="https://developer.mozilla.org/en-US/docs/Web/API/XMLHttpRequest/open#Syntax">
   * MDN Web Docs - XMLHttpRequest.open() Syntax</a>.</td>
   * </tr>
   * <tr>
   * <td>
   * <p><code>content_type<br /></code></p>
   * </td>
   * <td>Optional</td>
   * <td>
   * <p><code>string</code></p>
   * </td>
   * <td>Used to define the mime-type of the data. Similar to
   * <a href="https://developer.mozilla.org/en-US/docs/Web/API/XMLHttpRequest/overrideMimeType">
   * the XMLHttpRequest.overrideMimeType method</a>.</td>
   * </tr>
   * <tr>
   * <td>
   * <p><code>crossDomain<br /></code></p>
   * </td>
   * <td>Optional</td>
   * <td>
   * <p><code>boolean</code></p>
   * </td>
   * <td>When <code>true</code>, the withCredentials property will be set to <code>true</code>.
   * For information on the withCredentials property, see:
   * <a href="https://developer.mozilla.org/en-US/docs/Web/API/XMLHttpRequest/withCredentials">
   * MDN Web Docs - XMLHttpRequest.withCredentials</a>.</td>
   * </tr>
   * <tr>
   * <td>
   * <p><code>data<br /></code></p>
   * </td>
   * <td>Optional</td>
   * <td>
   * <p><code>Document | Blob | FormData | string</code></p>
   * </td>
   * <td>The data to be sent to the specified URL (<code>url</code>). For information on valid data inputs,
   *  see: <a href="https://developer.mozilla.org/en-US/docs/Web/API/XMLHttpRequest/send#Syntax">
   *  MDN Web Docs - XMLHttpRequest.send() Syntax</a></td>
   * </tr>
   * <tr>
   * <td>
   * <p><code>requestheaders</code></p>
   * </td>
   * <td>Optional</td>
   * <td>
   * <p><code>Record&lt;string, { key: string; value: string }&gt;</code></p>
   * </td>
   * <td>Allows for the definition of additional
   *  <a href="https://developer.mozilla.org/en-US/docs/Web/API/XMLHttpRequest/setRequestHeader">
   *  header-values for the request header</a>.</td>
   * </tr>
   * <tr>
   * <td>
   * <p><code>type</code></p>
   * </td>
   * <td>Optional</td>
   * <td>
   * <p><code>string</code></p>
   * </td>
   * <td>
   * <p>The <a href="https://developer.mozilla.org/en-US/docs/Web/HTTP/Methods">HTTP request method</a>,
   *  such as: <code>'GET'</code>, <code>'POST'</code>, <code>'PUT'</code> and <code>'DELETE'</code>.
   * By default:</p>
   * <ul>
   * <li>If no data is provided with the request, the <code>'GET'</code> method will be used.</li>
   * <li>If data is provided with the request, the <code>'POST'</code> method will be used.</li>
   * </ul>
   * </td>
   * </tr>
   * <tr>
   * <td>
   * <p><code>error_scope</code></p>
   * </td>
   * <td>Optional</td>
   * <td>
   * <p><code>object</code></p>
   * </td>
   * <td>Sets the <a href="https://developer.mozilla.org/en-US/docs/Web/JavaScript/Reference/Operators/this">
   * '<code>this</code>'</a> value of the error callback function.</td>
   * </tr>
   * <tr>
   * <td>
   * <p><code>success_scope<br /></code></p>
   * </td>
   * <td>Optional</td>
   * <td>
   * <p><code>object</code></p>
   * </td>
   * <td>Sets the <a href="https://developer.mozilla.org/en-US/docs/Web/JavaScript/Reference/Operators/this">
   * '<code>this</code>'</a> value of the success callback function.</td>
   * </tr>
   * <tr>
   * <td>
   * <p><code>error<br /></code></p>
   * </td>
   * <td>Optional</td>
   * <td>
   * <p><code>callback function</code></p>
   * </td>
   * <td>
   * <p>The callback function called when an error occurs.
   * The callback function will be passed the following arguments:</p>
   * <ul>
   * <li><code>message</code>: Passed either <code>'TIMED_OUT'</code> or <code>'GENERAL'</code>.</li>
   * <li><code>xhr</code>: Passed the XMLHttpRequest.</li>
   * <li><code>setting</code>: Passed the XMLHttpRequest settings.</li>
   * </ul>
   * </td>
   * </tr>
   * <tr>
   * <td>
   * <p><code>success</code></p>
   * </td>
   * <td>Optional</td>
   * <td>
   * <p><code>callback function</code></p>
   * </td>
   * <td>
   * <p>The callback function called when the request is successful.
   * The callback function will be passed the following arguments:</p>
   * <ul>
   * <li><code>text</code>: The text response from the server.
   * For information on the response text, see:
   * <a href="https://developer.mozilla.org/en-US/docs/Web/API/XMLHttpRequest/responseText">
   * MDN Web Docs - XMLHttpRequest.responseText</a>.</li>
   * <li><code>xhr</code>: Passed the XMLHttpRequest.</li>
   * <li><code>setting</code>: Passed the XMLHttpRequest settings.</li>
   * </ul>
   * </td>
   * </tr>
   * </tbody>
   * </table>
   * </div>
   */
  send(settings: XHRSettings) {
    let xhr, count = 0;

    const ready = function () {
      if (!settings.async || xhr.readyState === 4 || count++ > 10000) {
        if (settings.success && count < 10000 && xhr.status === 200) {
          settings.success.call(settings.success_scope, '' + xhr.responseText, xhr, settings);
        } else if (settings.error) {
          settings.error.call(settings.error_scope, count > 10000 ? 'TIMED_OUT' : 'GENERAL', xhr, settings);
        }

        xhr = null;
      } else {
        Delay.setTimeout(ready, 10);
      }
    };

    // Default settings
    settings.scope = settings.scope || this;
    settings.success_scope = settings.success_scope || settings.scope;
    settings.error_scope = settings.error_scope || settings.scope;
    settings.async = settings.async !== false;
    settings.data = settings.data || '';

    XHR.fire('beforeInitialize', { settings });

    xhr = new XMLHttpRequest();

    if (xhr) {
      if (xhr.overrideMimeType) {
        xhr.overrideMimeType(settings.content_type);
      }

      xhr.open(settings.type || (settings.data ? 'POST' : 'GET'), settings.url, settings.async);

      if (settings.crossDomain) {
        xhr.withCredentials = true;
      }

      if (settings.content_type) {
        xhr.setRequestHeader('Content-Type', settings.content_type);
      }

      if (settings.requestheaders) {
        Tools.each(settings.requestheaders, function (header) {
          xhr.setRequestHeader(header.key, header.value);
        });
      }

      xhr.setRequestHeader('X-Requested-With', 'XMLHttpRequest');

      xhr = XHR.fire('beforeSend', { xhr, settings }).xhr;
      xhr.send(settings.data);

      // Syncronous request
      if (!settings.async) {
        return ready();
      }

      // Wait for response, onReadyStateChange can not be used since it leaks memory in IE
      Delay.setTimeout(ready, 10);
    }
  }
};

export default XHR;<|MERGE_RESOLUTION|>--- conflicted
+++ resolved
@@ -5,12 +5,7 @@
  * For commercial licenses see https://www.tiny.cloud/
  */
 
-<<<<<<< HEAD
-=======
-import { BodyInit, Document, XMLHttpRequest } from '@ephox/dom-globals';
->>>>>>> e44d887a
 import Delay from './Delay';
-import { NativeEventMap } from './EventDispatcher';
 import Observable from './Observable';
 import Tools from './Tools';
 
@@ -19,7 +14,7 @@
   content_type?: string;
   crossDomain?: boolean;
   data?: Document | BodyInit;
-  requestheaders?: Record<string, { key: string; value: string}>;
+  requestheaders?: Record<string, { key: string; value: string }>;
   scope?: any;
   type?: string;
   url: string;
