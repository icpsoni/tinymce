/**
 * Copyright (c) Tiny Technologies, Inc. All rights reserved.
 * Licensed under the LGPL or a commercial license.
 * For LGPL see License.txt in the project root for license information.
 * For commercial licenses see https://www.tiny.cloud/
 */

import { Arr, Fun, Optional } from '@ephox/katamari';
import { SugarElement } from '@ephox/sugar';

import Editor from '../api/Editor';
import AstNode from '../api/html/Node';
import * as Settings from '../api/Settings';
import Tools from '../api/util/Tools';
import { isWsPreserveElement } from '../dom/ElementType';
import * as TrimHtml from '../dom/TrimHtml';
import * as Zwsp from '../text/Zwsp';
import { Content, GetContentArgs, GetContentFormatter } from './ContentTypes';

const defaultFormat = 'html';

const defaultContentFormatter = (editor: Editor, args: GetContentArgs): Content =>
  Optional.from(editor.getBody())
    .fold(
      Fun.constant(args.format === 'tree' ? new AstNode('body', 11) : ''),
      (body) => getContentFromBody(editor, args, body)
    );

const contentFormatters: Record<string, GetContentFormatter> = {
  raw: defaultContentFormatter,
  text: defaultContentFormatter,
  html: defaultContentFormatter,
  tree: defaultContentFormatter,
};

const trimEmptyContents = (editor: Editor, html: string): string => {
  const blockName = Settings.getForcedRootBlock(editor);
  const emptyRegExp = new RegExp(`^(<${blockName}[^>]*>(&nbsp;|&#160;|\\s|\u00a0|<br \\/>|)<\\/${blockName}>[\r\n]*|<br \\/>[\r\n]*)$`);
  return html.replace(emptyRegExp, '');
};

<<<<<<< HEAD
const getContentFromBody = (editor: Editor, updatedArgs: GetContentArgs, body: HTMLElement): Content => {
=======
const setupArgs = (args: Partial<GetContentArgs>, format: ContentFormat): GetContentArgs => ({
  ...args,
  format,
  get: true,
  getInner: true
});

const getContentFromBody = (editor: Editor, args: Partial<GetContentArgs>, format: ContentFormat, body: HTMLElement): Content => {
  const defaultedArgs = setupArgs(args, format);
  const updatedArgs = args.no_events ? defaultedArgs : editor.fire('BeforeGetContent', defaultedArgs);

>>>>>>> 370576af
  let content: string;

  if (updatedArgs.format === 'raw') {
    content = Tools.trim(TrimHtml.trimExternal(editor.serializer, body.innerHTML));
  } else if (updatedArgs.format === 'text') {
    // return empty string for text format when editor is empty to avoid bogus elements being returned in content
    content = editor.dom.isEmpty(body) ? '' : Zwsp.trim(body.innerText || body.textContent);
  } else if (updatedArgs.format === 'tree') {
    content = editor.serializer.serialize(body, updatedArgs);
  } else {
    content = trimEmptyContents(editor, editor.serializer.serialize(body, updatedArgs));
  }

  if (!Arr.contains([ 'text', 'tree' ], updatedArgs.format) && !isWsPreserveElement(SugarElement.fromDom(body))) {
    updatedArgs.content = Tools.trim(content);
  } else {
    updatedArgs.content = content;
  }

  return updatedArgs.content;
};

const getFormatter = (format: string) => {
  return Optional.from(contentFormatters[format]).fold(
    () => {
      // eslint-disable-next-line no-console
      console.error(`Content formatter ${format} not recognized, defaulting to ${defaultFormat}.`);
      return getFormatter(defaultFormat);
    },
    Fun.identity
  );
};

const getContentInternal = (editor: Editor, args: GetContentArgs, format: string): Content => {
  const formatter = getFormatter(format);

  const updatedArgs = args.no_events ? args : editor.fire('BeforeGetContent', {
    ...args,
    format,
    get: true,
    getInner: true
  });

  const result = formatter(editor, updatedArgs, format);

  if (!updatedArgs.no_events) {
    updatedArgs.content = result;
    return editor.fire('GetContent', updatedArgs).content;
  }

  return result;
};

const addGetContentFormatter = (format: string, formatter: GetContentFormatter) => {
  contentFormatters[format] = formatter;
};

<<<<<<< HEAD
export {
  getContentInternal,
  addGetContentFormatter
};
=======
export const getContentInternal = (editor: Editor, args: Partial<GetContentArgs>, format: ContentFormat): Content => Optional.from(editor.getBody())
  .fold(
    Fun.constant(args.format === 'tree' ? new AstNode('body', 11) : ''),
    (body) => getContentFromBody(editor, args, format, body)
  );
>>>>>>> 370576af
<|MERGE_RESOLUTION|>--- conflicted
+++ resolved
@@ -39,41 +39,34 @@
   return html.replace(emptyRegExp, '');
 };
 
-<<<<<<< HEAD
-const getContentFromBody = (editor: Editor, updatedArgs: GetContentArgs, body: HTMLElement): Content => {
-=======
-const setupArgs = (args: Partial<GetContentArgs>, format: ContentFormat): GetContentArgs => ({
+const setupArgs = (args: Partial<GetContentArgs>, format: string): GetContentArgs => ({
   ...args,
   format,
   get: true,
   getInner: true
 });
 
-const getContentFromBody = (editor: Editor, args: Partial<GetContentArgs>, format: ContentFormat, body: HTMLElement): Content => {
-  const defaultedArgs = setupArgs(args, format);
-  const updatedArgs = args.no_events ? defaultedArgs : editor.fire('BeforeGetContent', defaultedArgs);
-
->>>>>>> 370576af
+const getContentFromBody = (editor: Editor, args: Partial<GetContentArgs>, body: HTMLElement): Content => {
   let content: string;
 
-  if (updatedArgs.format === 'raw') {
+  if (args.format === 'raw') {
     content = Tools.trim(TrimHtml.trimExternal(editor.serializer, body.innerHTML));
-  } else if (updatedArgs.format === 'text') {
+  } else if (args.format === 'text') {
     // return empty string for text format when editor is empty to avoid bogus elements being returned in content
     content = editor.dom.isEmpty(body) ? '' : Zwsp.trim(body.innerText || body.textContent);
-  } else if (updatedArgs.format === 'tree') {
-    content = editor.serializer.serialize(body, updatedArgs);
+  } else if (args.format === 'tree') {
+    content = editor.serializer.serialize(body, args);
   } else {
-    content = trimEmptyContents(editor, editor.serializer.serialize(body, updatedArgs));
+    content = trimEmptyContents(editor, editor.serializer.serialize(body, args));
   }
 
-  if (!Arr.contains([ 'text', 'tree' ], updatedArgs.format) && !isWsPreserveElement(SugarElement.fromDom(body))) {
-    updatedArgs.content = Tools.trim(content);
+  if (!Arr.contains([ 'text', 'tree' ], args.format) && !isWsPreserveElement(SugarElement.fromDom(body))) {
+    args.content = Tools.trim(content);
   } else {
-    updatedArgs.content = content;
+    args.content = content;
   }
 
-  return updatedArgs.content;
+  return args.content;
 };
 
 const getFormatter = (format: string) => {
@@ -87,15 +80,11 @@
   );
 };
 
-const getContentInternal = (editor: Editor, args: GetContentArgs, format: string): Content => {
+const getContentInternal = (editor: Editor, args: Partial<GetContentArgs>, format: string): Content => {
   const formatter = getFormatter(format);
 
-  const updatedArgs = args.no_events ? args : editor.fire('BeforeGetContent', {
-    ...args,
-    format,
-    get: true,
-    getInner: true
-  });
+  const defaultedArgs = setupArgs(args, format);
+  const updatedArgs = args.no_events ? defaultedArgs : editor.fire('BeforeGetContent', defaultedArgs);
 
   const result = formatter(editor, updatedArgs, format);
 
@@ -111,15 +100,7 @@
   contentFormatters[format] = formatter;
 };
 
-<<<<<<< HEAD
 export {
   getContentInternal,
   addGetContentFormatter
-};
-=======
-export const getContentInternal = (editor: Editor, args: Partial<GetContentArgs>, format: ContentFormat): Content => Optional.from(editor.getBody())
-  .fold(
-    Fun.constant(args.format === 'tree' ? new AstNode('body', 11) : ''),
-    (body) => getContentFromBody(editor, args, format, body)
-  );
->>>>>>> 370576af
+};