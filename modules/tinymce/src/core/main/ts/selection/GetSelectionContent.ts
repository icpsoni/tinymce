/**
 * Copyright (c) Tiny Technologies, Inc. All rights reserved.
 * Licensed under the LGPL or a commercial license.
 * For LGPL see License.txt in the project root for license information.
 * For commercial licenses see https://www.tiny.cloud/
 */

import Editor from '../api/Editor';
<<<<<<< HEAD
import { Content } from '../content/ContentTypes';
=======
import { Content, ContentFormat, GetSelectionContentArgs } from '../content/ContentTypes';
>>>>>>> 370576af
import * as Rtc from '../Rtc';

<<<<<<< HEAD
const getContent = (editor: Editor, args: GetSelectionContentArgs = {}): Content => {
  const format: string = args.format ? args.format : 'html';
=======
const getContent = (editor: Editor, args: Partial<GetSelectionContentArgs> = {}): Content => {
  const format: ContentFormat = args.format ? args.format : 'html';
>>>>>>> 370576af

  return Rtc.getSelectedContent(editor, format, args);
};

export { getContent };<|MERGE_RESOLUTION|>--- conflicted
+++ resolved
@@ -6,20 +6,11 @@
  */
 
 import Editor from '../api/Editor';
-<<<<<<< HEAD
-import { Content } from '../content/ContentTypes';
-=======
-import { Content, ContentFormat, GetSelectionContentArgs } from '../content/ContentTypes';
->>>>>>> 370576af
+import { Content, GetSelectionContentArgs } from '../content/ContentTypes';
 import * as Rtc from '../Rtc';
 
-<<<<<<< HEAD
-const getContent = (editor: Editor, args: GetSelectionContentArgs = {}): Content => {
+const getContent = (editor: Editor, args: Partial<GetSelectionContentArgs> = {}): Content => {
   const format: string = args.format ? args.format : 'html';
-=======
-const getContent = (editor: Editor, args: Partial<GetSelectionContentArgs> = {}): Content => {
-  const format: ContentFormat = args.format ? args.format : 'html';
->>>>>>> 370576af
 
   return Rtc.getSelectedContent(editor, format, args);
 };
