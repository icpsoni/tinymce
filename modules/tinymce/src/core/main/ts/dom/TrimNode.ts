--- conflicted
+++ resolved
@@ -5,22 +5,19 @@
  * For commercial licenses see https://www.tiny.cloud/
  */
 
-import { Arr, Strings } from '@ephox/katamari';
+import { Arr } from '@ephox/katamari';
 import { SugarElement } from '@ephox/sugar';
 import DOMUtils from '../api/dom/DOMUtils';
+import { isWhitespaceText } from '../text/Whitespace';
 import * as ElementType from './ElementType';
 import * as NodeType from './NodeType';
-<<<<<<< HEAD
 import * as Empty from './Empty';
-=======
-import { isWhitespaceText } from '../text/Whitespace';
->>>>>>> d580ac10
 
 const isSpan = (node: Node): node is HTMLSpanElement =>
   node.nodeName.toLowerCase() === 'span';
 
 const isNonEmptyText = (node: Node) =>
-  NodeType.isText(node) && Strings.trim(node.data).length !== 0;
+  NodeType.isText(node) && !isWhitespaceText(node.data);
 
 const isInlineContent = (node: Node | null) =>
   node && (isNonEmptyText(node) || ElementType.isInline(SugarElement.fromDom(node)));
@@ -49,13 +46,7 @@
 //   <p>text 1<span></span></p><b>CHOP</b><p><span></span>text 2</p>
 // this function will then trim off empty edges and produce:
 //   <p>text 1</p><b>CHOP</b><p>text 2</p>
-<<<<<<< HEAD
 const trimNode = <T extends Node>(dom: DOMUtils, node: T): T => {
-=======
-const trimNode = (dom, node) => {
-  let i, children = node.childNodes;
-
->>>>>>> d580ac10
   if (NodeType.isElement(node) && isBookmarkNode(node)) {
     return node;
   }
@@ -65,30 +56,9 @@
     trimNode(dom, children[i]);
   }
 
-<<<<<<< HEAD
   if (!isDocument(node) && !isKeepTextNode(node) && Empty.isEmpty(SugarElement.fromDom(node), false)) {
     if (NodeType.isElement(node)) {
       const currentChildren = node.childNodes;
-=======
-  if (NodeType.isDocument(node) === false) {
-    // Keep non whitespace text nodes
-    if (NodeType.isText(node) && node.nodeValue.length > 0) {
-      // Keep if parent element is a block or if there is some useful content
-      const isEmpty = isWhitespaceText(node.nodeValue);
-
-      if (dom.isBlock(node.parentNode) || !isEmpty) {
-        return;
-      }
-
-      // Also keep text nodes with only spaces if surrounded by spans.
-      // eg. "<p><span>a</span> <span>b</span></p>" should keep space between a and b
-      if (surroundedBySpans(node)) {
-        return;
-      }
-    } else if (NodeType.isElement(node)) {
-      // If the only child is a bookmark then move it up
-      children = node.childNodes;
->>>>>>> d580ac10
 
       // Don't remove if there's a br as a child, eg: <p><br></p>
       if (Arr.exists(currentChildren, NodeType.isBr)) {
