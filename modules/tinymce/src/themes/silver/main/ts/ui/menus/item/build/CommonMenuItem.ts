--- conflicted
+++ resolved
@@ -64,11 +64,7 @@
 // from other renders because it is used for rendering a component
 // inside a dialog, not inside a menu. That's basically the reason
 // for the differences here.
-<<<<<<< HEAD
-const renderCommonChoice = <T>(spec: CommonCollectionItemSpec, structure: ItemStructure, _itemResponse: ItemResponse): AlloySpec => {
-=======
 const renderCommonChoice = <T>(spec: CommonCollectionItemSpec, structure: ItemStructure, itemResponse: ItemResponse, providersbackstage: UiFactoryBackstageProviders): AlloySpec => {
->>>>>>> 9b57877f
 
   return Button.sketch({
     dom: structure.dom,
