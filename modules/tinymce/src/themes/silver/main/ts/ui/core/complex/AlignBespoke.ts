import { AlloyComponent, AlloyTriggers, SketchSpec } from '@ephox/alloy';
import { Arr, Fun, Optional } from '@ephox/katamari';

import Editor from 'tinymce/core/api/Editor';
import { UiFactoryBackstage } from 'tinymce/themes/silver/backstage/Backstage';

import * as Events from '../../../api/Events';
import { updateMenuIcon } from '../../dropdown/CommonDropdown';
import { onSetupEditableToggle } from '../ControlUtils';
import { BespokeSelectTooltip, createMenuItems, createSelectButton, FormatterFormatItem, SelectedFormat, SelectSpec } from './BespokeSelect';
import { buildBasicStaticDataset } from './SelectDatasets';
import * as Tooltip from './utils/Tooltip';

<<<<<<< HEAD
const title = 'Align';
const btnTooltip: BespokeSelectTooltip = {
  tooltip: title,
  hasPlaceholder: false
};
=======
const menuTitle = 'Align';
const btnTooltip = 'Alignment {0}';
>>>>>>> b0b6172d
const fallbackAlignment = 'left';

const alignMenuItems = [
  { title: 'Left', icon: 'align-left', format: 'alignleft', command: 'JustifyLeft' },
  { title: 'Center', icon: 'align-center', format: 'aligncenter', command: 'JustifyCenter' },
  { title: 'Right', icon: 'align-right', format: 'alignright', command: 'JustifyRight' },
  { title: 'Justify', icon: 'align-justify', format: 'alignjustify', command: 'JustifyFull' }
];

const getSpec = (editor: Editor): SelectSpec => {
  const getMatchingValue = (): Optional<SelectedFormat> => Arr.find(alignMenuItems, (item) => editor.formatter.match(item.format));

  const isSelectedFor = (format: string) => () => editor.formatter.match(format);

  const getPreviewFor = (_format: string) => Optional.none;

  const updateSelectMenuIcon = (comp: AlloyComponent) => {
    const match = getMatchingValue();
    const alignment = match.fold(Fun.constant(fallbackAlignment), (item) => item.title.toLowerCase());
    AlloyTriggers.emitWith(comp, updateMenuIcon, {
      icon: `align-${alignment}`
    });
    Events.fireAlignTextUpdate(editor, { value: alignment });
  };

  const dataset = buildBasicStaticDataset(alignMenuItems);

  const onAction = (rawItem: FormatterFormatItem) => () =>
    Arr.find(alignMenuItems, (item) => item.format === rawItem.format)
      .each((item) => editor.execCommand(item.command));

  return {
<<<<<<< HEAD
    tooltip: Tooltip.makeTooltip(editor, btnTooltip, fallbackAlignment),
=======
    tooltip: Tooltip.makeTooltipText(editor, btnTooltip, fallbackAlignment),
>>>>>>> b0b6172d
    text: Optional.none(),
    icon: Optional.some('align-left'),
    isSelectedFor,
    getCurrentValue: Optional.none,
    getPreviewFor,
    onAction,
    updateText: updateSelectMenuIcon,
    dataset,
    shouldHide: false,
    isInvalid: (item) => !editor.formatter.canApply(item.format)
  };
};

const createAlignButton = (editor: Editor, backstage: UiFactoryBackstage): SketchSpec =>
  createSelectButton(editor, backstage, getSpec(editor), btnTooltip, 'AlignTextUpdate');

const createAlignMenu = (editor: Editor, backstage: UiFactoryBackstage): void => {
  const menuItems = createMenuItems(editor, backstage, getSpec(editor));
  editor.ui.registry.addNestedMenuItem('align', {
    text: backstage.shared.providers.translate(menuTitle),
    onSetup: onSetupEditableToggle(editor),
    getSubmenuItems: () => menuItems.items.validateItems(menuItems.getStyleItems())
  });
};

export { createAlignButton, createAlignMenu };<|MERGE_RESOLUTION|>--- conflicted
+++ resolved
@@ -7,20 +7,12 @@
 import * as Events from '../../../api/Events';
 import { updateMenuIcon } from '../../dropdown/CommonDropdown';
 import { onSetupEditableToggle } from '../ControlUtils';
-import { BespokeSelectTooltip, createMenuItems, createSelectButton, FormatterFormatItem, SelectedFormat, SelectSpec } from './BespokeSelect';
+import { createMenuItems, createSelectButton, FormatterFormatItem, SelectedFormat, SelectSpec } from './BespokeSelect';
 import { buildBasicStaticDataset } from './SelectDatasets';
 import * as Tooltip from './utils/Tooltip';
 
-<<<<<<< HEAD
-const title = 'Align';
-const btnTooltip: BespokeSelectTooltip = {
-  tooltip: title,
-  hasPlaceholder: false
-};
-=======
 const menuTitle = 'Align';
 const btnTooltip = 'Alignment {0}';
->>>>>>> b0b6172d
 const fallbackAlignment = 'left';
 
 const alignMenuItems = [
@@ -53,11 +45,7 @@
       .each((item) => editor.execCommand(item.command));
 
   return {
-<<<<<<< HEAD
-    tooltip: Tooltip.makeTooltip(editor, btnTooltip, fallbackAlignment),
-=======
     tooltip: Tooltip.makeTooltipText(editor, btnTooltip, fallbackAlignment),
->>>>>>> b0b6172d
     text: Optional.none(),
     icon: Optional.some('align-left'),
     isSelectedFor,
