import { FocusTools, Keys, Mouse, UiControls, UiFinder } from '@ephox/agar';
import { context, describe, it } from '@ephox/bedrock-client';
import { Optional } from '@ephox/katamari';
import { SugarBody, SugarElement, SugarShadowDom } from '@ephox/sugar';
import { TinyAssertions, TinyDom, TinyHooks, TinySelections, TinyState, TinyUiActions } from '@ephox/wrap-mcagar';
import { assert } from 'chai';

import Editor from 'tinymce/core/api/Editor';

describe('browser.tinymce.themes.silver.throbber.NumberInputTest', () => {
  const setInputSelection = (toolbarInput: Optional<HTMLInputElement>, index: number) => toolbarInput.each((input) => {
    input.selectionStart = index;
    input.selectionEnd = index;
  });

  const checkInputSelection = (toolbarInput: Optional<HTMLInputElement>, index: number, message?: string) => toolbarInput.fold(
    () => assert.fail('input should be found'),
    (input) => {
      assert.equal(input.selectionStart, index, `Start: ${message}`);
      assert.equal(input.selectionEnd, index, `End: ${message}`);
    }
  );

  const hook = TinyHooks.bddSetupLight<Editor>({
    base_url: '/project/tinymce/js/tinymce',
    toolbar: [ 'undo', 'fontsizeinput', 'redo' ]
  }, []);

  it('TINY-9429: plus and minus should increase and decrease font size of the current selection', () => {
    const editor = hook.editor();
    editor.setContent('<p style="font-size: 16px;">abc</p>');
    TinySelections.setSelection(editor, [ 0, 0 ], 1, [ 0, 0 ], 2);

    TinyUiActions.clickOnToolbar(editor, '.tox-number-input .plus');
    TinyAssertions.assertContent(editor, '<p style="font-size: 16px;">a<span style="font-size: 17px;">b</span>c</p>');

    TinyUiActions.clickOnToolbar(editor, '.tox-number-input .minus');
    TinyAssertions.assertContent(editor, '<p style="font-size: 16px;">a<span style="font-size: 16px;">b</span>c</p>');

    TinyUiActions.tapOnToolbar(editor, '.tox-number-input .plus');
    TinyAssertions.assertContent(editor, '<p style="font-size: 16px;">a<span style="font-size: 17px;">b</span>c</p>');

    TinyUiActions.tapOnToolbar(editor, '.tox-number-input .minus');
    TinyAssertions.assertContent(editor, '<p style="font-size: 16px;">a<span style="font-size: 16px;">b</span>c</p>');
  });

  it('TINY-9429: should be possible to change the font size from the input', async () => {
    const editor = hook.editor();
    editor.setContent('<p style="font-size: 16px;">abc</p>');
    TinySelections.setSelection(editor, [ 0, 0 ], 1, [ 0, 0 ], 2);

    TinyUiActions.clickOnToolbar(editor, '.tox-number-input input');

    const input: SugarElement<HTMLInputElement> = TinyUiActions.clickOnToolbar(editor, '.tox-number-input input');
    UiControls.setValue(input, '15px');
    const root = SugarShadowDom.getRootNode(TinyDom.targetElement(editor));
    FocusTools.setFocus(root, '.tox-number-input input');
    await FocusTools.pTryOnSelector('Focus should be on input', root, '.tox-number-input input');
    TinyUiActions.keystroke(editor, Keys.enter());

    TinyAssertions.assertContent(editor, '<p style="font-size: 16px;">a<span style="font-size: 15px;">b</span>c</p>');
  });

  it('TINY-9429: when input is selected arrow up should increase the size and arrow down decrease it', async () => {
    const editor = hook.editor();
    const root = SugarShadowDom.getRootNode(TinyDom.targetElement(editor));
    editor.setContent('<p style="font-size: 16px;">abc</p>');
    TinySelections.setSelection(editor, [ 0, 0 ], 1, [ 0, 0 ], 2);

    FocusTools.setFocus(root, '.tox-number-input input');
    await FocusTools.pTryOnSelector('Focus should be on input', root, '.tox-number-input input');
    TinyUiActions.keystroke(editor, Keys.up());
    TinyAssertions.assertContent(editor, '<p style="font-size: 16px;">a<span style="font-size: 17px;">b</span>c</p>');

    FocusTools.setFocus(root, '.tox-number-input input');
    await FocusTools.pTryOnSelector('Focus should be on input', root, '.tox-number-input input');
    TinyUiActions.keystroke(editor, Keys.down());
    TinyAssertions.assertContent(editor, '<p style="font-size: 16px;">a<span style="font-size: 16px;">b</span>c</p>');

    const input: SugarElement<HTMLInputElement> = TinyUiActions.clickOnToolbar(editor, '.tox-number-input input');
    UiControls.setValue(input, '2em');
    FocusTools.setFocus(root, '.tox-number-input input');
    await FocusTools.pTryOnSelector('Focus should be on input', root, '.tox-number-input input');
    TinyUiActions.keystroke(editor, Keys.enter());
    TinyAssertions.assertContent(editor, '<p style="font-size: 16px;">a<span style="font-size: 2em;">b</span>c</p>');

    FocusTools.setFocus(root, '.tox-number-input input');
    await FocusTools.pTryOnSelector('Focus should be on input', root, '.tox-number-input input');
    TinyUiActions.keystroke(editor, Keys.up());
    TinyAssertions.assertContent(editor, '<p style="font-size: 16px;">a<span style="font-size: 2.1em;">b</span>c</p>');

    FocusTools.setFocus(root, '.tox-number-input input');
    await FocusTools.pTryOnSelector('Focus should be on input', root, '.tox-number-input input');
    TinyUiActions.keystroke(editor, Keys.down());
    TinyAssertions.assertContent(editor, '<p style="font-size: 16px;">a<span style="font-size: 2em;">b</span>c</p>');
  });

  it('TINY-9429: should navigate correctly via keyboard', async () => {
    const editor = hook.editor();
    const root = SugarShadowDom.getRootNode(TinyDom.targetElement(editor));

    FocusTools.setFocus(root, '.tox-number-input');
    await FocusTools.pTryOnSelector('Focus should be on input', root, '.tox-number-input');
    TinyUiActions.keystroke(editor, Keys.enter());
    await FocusTools.pTryOnSelector('minus button should be the first selection', root, '.tox-number-input .minus');

    FocusTools.setFocus(root, '.tox-number-input input');
    await FocusTools.pTryOnSelector('Focus should be on input', root, '.tox-number-input input');

    TinyUiActions.keystroke(editor, Keys.escape());
    await FocusTools.pTryOnSelector('With escape it should pass from input to its wrapper', root, '.tox-number-input .tox-input-wrapper');

    TinyUiActions.keystroke(editor, Keys.space());
    await FocusTools.pTryOnSelector('With space it should pass from input wrapper to input', root, '.tox-number-input input');

    TinyUiActions.keystroke(editor, Keys.escape());
    await FocusTools.pTryOnSelector('With escape it should pass from input to its wrapper', root, '.tox-number-input .tox-input-wrapper');

    TinyUiActions.keystroke(editor, Keys.enter());
    await FocusTools.pTryOnSelector('With enter it should pass from input wrapper to input', root, '.tox-number-input input');

    TinyUiActions.keystroke(editor, Keys.escape());
    await FocusTools.pTryOnSelector('With escape it should pass from input to its wrapper', root, '.tox-number-input .tox-input-wrapper');

    TinyUiActions.keystroke(editor, Keys.left());
    await FocusTools.pTryOnSelector('With left it should pass from input-wrapper to minus button', root, '.tox-number-input .minus');

    TinyUiActions.keystroke(editor, Keys.right());
    await FocusTools.pTryOnSelector('With right it should pass from minut button to input-wrapper', root, '.tox-number-input .tox-input-wrapper');

    TinyUiActions.keystroke(editor, Keys.right());
    await FocusTools.pTryOnSelector('With right it should pass from input-wrapper to plus button', root, '.tox-number-input .plus');

    TinyUiActions.keystroke(editor, Keys.escape());
    await FocusTools.pTryOnSelector('With escape it should pass from plus button to number-input', root, '.tox-number-input');
  });

  it('TINY-9429: arrow up and arrow down should not change caret position in the input', async () => {
    const editor = hook.editor();
    const root = SugarShadowDom.getRootNode(TinyDom.targetElement(editor));
    const toolbarInput: Optional<HTMLInputElement> = Optional.from(root.dom.querySelector('.tox-input-wrapper input') as HTMLInputElement);
    editor.setContent('<p style="font-size: 10px;">abc</p>');
    TinySelections.setSelection(editor, [ 0, 0 ], 1, [ 0, 0 ], 2);

    FocusTools.setFocus(root, '.tox-number-input input');
    await FocusTools.pTryOnSelector('Focus should be on input', root, '.tox-number-input input');
    setInputSelection(toolbarInput, 2);

    TinyUiActions.keystroke(editor, Keys.up());

    checkInputSelection(toolbarInput, 2, 'selection should be preserved');
    TinyAssertions.assertContent(editor, '<p style="font-size: 10px;">a<span style="font-size: 11px;">b</span>c</p>');

    TinyUiActions.keystroke(editor, Keys.down());
    TinyUiActions.keystroke(editor, Keys.down());

    checkInputSelection(
      toolbarInput,
      1,
      'switching from 2 digit number to 1 digit number should mantain the selection beween the number and the unit'
    );
    TinyAssertions.assertContent(editor, '<p style="font-size: 10px;">a<span style="font-size: 9px;">b</span>c</p>');

    editor.setContent('<p style="font-size: 1px;">abc</p>');
    TinySelections.setSelection(editor, [ 0, 0 ], 1, [ 0, 0 ], 2);

    FocusTools.setFocus(root, '.tox-number-input input');
    await FocusTools.pTryOnSelector('Focus should be on input', root, '.tox-number-input input');

    setInputSelection(toolbarInput, 1);

    TinyUiActions.keystroke(editor, Keys.down());

    TinyAssertions.assertContent(editor, '<p style="font-size: 1px;">a<span style="font-size: 0px;">b</span>c</p>');
    checkInputSelection(toolbarInput, 1, 'selection should be preserved');

    TinyUiActions.keystroke(editor, Keys.down());

    TinyAssertions.assertContent(editor, '<p style="font-size: 1px;">a<span style="font-size: 0px;">b</span>c</p>');

    checkInputSelection(toolbarInput, 1, 'selection should be preserved');
  });

  it('TINY-9429: plus and minus button should preserve focus after activation via `enter` and `space`', async () => {
    const editor = hook.editor();
    const root = SugarShadowDom.getRootNode(TinyDom.targetElement(editor));
    editor.setContent('<p style="font-size: 16px;">abc</p>');
    TinySelections.setSelection(editor, [ 0, 0 ], 1, [ 0, 0 ], 2);

    FocusTools.setFocus(root, '.tox-number-input .minus');
    await FocusTools.pTryOnSelector('Focus should be on the minus button', root, '.tox-number-input .minus');

    TinyUiActions.keystroke(editor, Keys.enter());
    TinyAssertions.assertContent(editor, '<p style="font-size: 16px;">a<span style="font-size: 15px;">b</span>c</p>');
    await FocusTools.pTryOnSelector('Focus should be not change after enter is pressed', root, '.tox-number-input .minus');

    TinyUiActions.keystroke(editor, Keys.space());
    TinyAssertions.assertContent(editor, '<p style="font-size: 16px;">a<span style="font-size: 14px;">b</span>c</p>');
    await FocusTools.pTryOnSelector('Focus should be not change after space is pressed', root, '.tox-number-input .minus');

    editor.setContent('<p style="font-size: 16px;">abc</p>');
    TinySelections.setSelection(editor, [ 0, 0 ], 1, [ 0, 0 ], 2);

    FocusTools.setFocus(root, '.tox-number-input .plus');
    await FocusTools.pTryOnSelector('Focus should be on the plus button', root, '.tox-number-input .plus');

    TinyUiActions.keystroke(editor, Keys.enter());
    TinyAssertions.assertContent(editor, '<p style="font-size: 16px;">a<span style="font-size: 17px;">b</span>c</p>');
    await FocusTools.pTryOnSelector('Focus should be not change after enter is pressed', root, '.tox-number-input .plus');

    TinyUiActions.keystroke(editor, Keys.space());
    TinyAssertions.assertContent(editor, '<p style="font-size: 16px;">a<span style="font-size: 18px;">b</span>c</p>');
    await FocusTools.pTryOnSelector('Focus should be not change after space is pressed', root, '.tox-number-input .plus');
  });

  it('TINY-9429: plus and minus buttons should lose focus when the user goes with the mouse over the input', async () => {
    const editor = hook.editor();
    const root = SugarShadowDom.getRootNode(TinyDom.targetElement(editor));
    editor.setContent('<p style="font-size: 16px;">abc</p>');
    TinySelections.setSelection(editor, [ 0, 0 ], 1, [ 0, 0 ], 2);

    FocusTools.setFocus(root, '.tox-number-input .minus');
    await FocusTools.pTryOnSelector('Focus should be on the minus button', root, '.tox-number-input .minus');

    Mouse.hoverOn(root, '.tox-number-input .tox-input-wrapper');

    await FocusTools.pTryOnSelector('Focus should not be on the minus button', root, 'body');

    FocusTools.setFocus(root, '.tox-number-input .plus');
    await FocusTools.pTryOnSelector('Focus should be on the plus button', root, '.tox-number-input .plus');

    Mouse.hoverOn(root, '.tox-number-input .tox-input-wrapper');

    await FocusTools.pTryOnSelector('Focus should not be on the plus button', root, 'body');
  });

  it('TINY-9429: plus and minus buttons should put focus back to the editor when they are clicked', async () => {
    const editor = hook.editor();
    const root = SugarShadowDom.getRootNode(TinyDom.targetElement(editor));
    editor.setContent('<p style="font-size: 16px;">abc</p>');
    TinySelections.setSelection(editor, [ 0, 0 ], 1, [ 0, 0 ], 2);

    TinyUiActions.clickOnToolbar(editor, '.tox-number-input .plus');
    TinyAssertions.assertContent(editor, '<p style="font-size: 16px;">a<span style="font-size: 17px;">b</span>c</p>');
    await FocusTools.pTryOnSelector('Focus should be on the editor', root, '.tox-edit-area__iframe');

    TinyUiActions.clickOnToolbar(editor, '.tox-number-input .minus');
    TinyAssertions.assertContent(editor, '<p style="font-size: 16px;">a<span style="font-size: 16px;">b</span>c</p>');
    await FocusTools.pTryOnSelector('Focus should be on the editor', root, '.tox-edit-area__iframe');
  });

  it('TINY-9585: inserting just a number it should set the size at that number with `font_size_input_default_unit` or `pt` as unit', async () => {
    const editor = hook.editor();
    editor.setContent('<p style="font-size: 16px;">abc</p>');
    TinySelections.setSelection(editor, [ 0, 0 ], 1, [ 0, 0 ], 2);

    TinyUiActions.clickOnToolbar(editor, '.tox-number-input input');

    const input = TinyUiActions.clickOnToolbar<HTMLInputElement>(editor, '.tox-number-input input');
    UiControls.setValue(input, '15');
    const root = SugarShadowDom.getRootNode(TinyDom.targetElement(editor));
    FocusTools.setFocus(root, '.tox-number-input input');
    await FocusTools.pTryOnSelector('Focus should be on input', root, '.tox-number-input input');
    TinyUiActions.keystroke(editor, Keys.enter());

    TinyAssertions.assertContent(editor, '<p style="font-size: 16px;">a<span style="font-size: 15pt;">b</span>c</p>');

    editor.options.set('font_size_input_default_unit', 'px');

    UiControls.setValue(input, '20');
    FocusTools.setFocus(root, '.tox-number-input input');
    await FocusTools.pTryOnSelector('Focus should be on input', root, '.tox-number-input input');
    TinyUiActions.keystroke(editor, Keys.enter());

    TinyAssertions.assertContent(editor, '<p style="font-size: 16px;">a<span style="font-size: 20px;">b</span>c</p>');

    editor.options.unset('font_size_input_default_unit');
  });

  it('TINY-9585: if `font_size_input_default_unit` is set to invalid unit it does not try to apply that invalid unit to the `font-size`', async () => {
    const editor = hook.editor();
    editor.setContent('<p style="font-size: 16px;">abc</p>');
    TinySelections.setSelection(editor, [ 0, 0 ], 1, [ 0, 0 ], 2);

    TinyUiActions.clickOnToolbar(editor, '.tox-number-input input');

    const input = TinyUiActions.clickOnToolbar<HTMLInputElement>(editor, '.tox-number-input input');
    UiControls.setValue(input, '15');
    const root = SugarShadowDom.getRootNode(TinyDom.targetElement(editor));
    FocusTools.setFocus(root, '.tox-number-input input');
    await FocusTools.pTryOnSelector('Focus should be on input', root, '.tox-number-input input');
    TinyUiActions.keystroke(editor, Keys.enter());

    TinyAssertions.assertContent(editor, '<p style="font-size: 16px;">a<span style="font-size: 15pt;">b</span>c</p>');

    editor.options.set('font_size_input_default_unit', 'fake_unit');

    UiControls.setValue(input, '20');
    FocusTools.setFocus(root, '.tox-number-input input');
    await FocusTools.pTryOnSelector('Focus should be on input', root, '.tox-number-input input');
    TinyUiActions.keystroke(editor, Keys.enter());

    TinyAssertions.assertContent(editor, '<p style="font-size: 16px;">a<span style="font-size: 15pt;">b</span>c</p>');

    editor.options.unset('font_size_input_default_unit');
  });

  it('TINY-9598: pressing enter in the input field should take the focus back to the editor to allow user to digit with the new size', () => {
    const editor = hook.editor();
    editor.setContent('<p>a</p>\n<p>b</p>');
    TinySelections.setCursor(editor, [ 1 ], 1);
    TinyUiActions.clickOnToolbar(editor, '.tox-number-input input');

    const input = TinyUiActions.clickOnToolbar<HTMLInputElement>(editor, '.tox-number-input input');
    const root = SugarShadowDom.getRootNode(TinyDom.targetElement(editor));
    FocusTools.setFocus(root, '.tox-number-input input');
    UiControls.setValue(input, '20em');
    assert.isFalse(editor.hasFocus(), 'before enter editor should not have focus');
    TinyUiActions.keystroke(editor, Keys.enter());
    assert.isTrue(editor.hasFocus(), 'after enter editor should have focus');
  });

<<<<<<< HEAD
  context('Noneditable root', () => {
    it('TINY-9669: Disable outdent on noneditable content', () => {
      TinyState.withNoneditableRootEditor(hook.editor(), (editor) => {
        const body = SugarBody.body();
        editor.setContent('<div>Noneditable content</div><div contenteditable="true">Editable content</div>');
        TinySelections.setSelection(editor, [ 0, 0 ], 0, [ 0, 0 ], 2);
        UiFinder.exists(body, '[aria-label="Decrease font size"]:disabled');
        UiFinder.exists(body, '.tox-number-input input[type="text"]:disabled');
        UiFinder.exists(body, '[aria-label="Increase font size"]:disabled');
        TinySelections.setSelection(editor, [ 1, 0 ], 0, [ 1, 0 ], 2);
        UiFinder.exists(body, '[aria-label="Decrease font size"]:not(:disabled)');
        UiFinder.exists(body, '.tox-number-input input[type="text"]:not(:disabled)');
        UiFinder.exists(body, '[aria-label="Increase font size"]:not(:disabled)');
      });
    });
=======
  it('TINY-9754: changing unit to an invalid unit should not set the size to 0', async () => {
    const editor = hook.editor();
    const originalFontSize = '18px';
    editor.setContent(`<p style="font-size: ${originalFontSize};">abc</p>`);
    TinySelections.setSelection(editor, [ 0, 0 ], 1, [ 0, 0 ], 2);

    TinyUiActions.clickOnToolbar(editor, '.tox-number-input input');

    const input = TinyUiActions.clickOnToolbar<HTMLInputElement>(editor, '.tox-number-input input');
    const invalidValue = '15invalid_unit';
    UiControls.setValue(input, invalidValue);
    assert.equal(input.dom.value, invalidValue, 'the value in the input should be setted to the invalid value');
    const root = SugarShadowDom.getRootNode(TinyDom.targetElement(editor));
    FocusTools.setFocus(root, '.tox-number-input input');
    await FocusTools.pTryOnSelector('Focus should be on input', root, '.tox-number-input input');
    TinyUiActions.keystroke(editor, Keys.enter());

    assert.equal(input.dom.value, originalFontSize, 'the value in the input should go back to the previous value');
    TinyAssertions.assertContent(editor, `<p style="font-size: ${originalFontSize};">a<span style="font-size: ${originalFontSize};">b</span>c</p>`);
>>>>>>> 1a876ca3
  });
});<|MERGE_RESOLUTION|>--- conflicted
+++ resolved
@@ -320,7 +320,27 @@
     assert.isTrue(editor.hasFocus(), 'after enter editor should have focus');
   });
 
-<<<<<<< HEAD
+  it('TINY-9754: changing unit to an invalid unit should not set the size to 0', async () => {
+    const editor = hook.editor();
+    const originalFontSize = '18px';
+    editor.setContent(`<p style="font-size: ${originalFontSize};">abc</p>`);
+    TinySelections.setSelection(editor, [ 0, 0 ], 1, [ 0, 0 ], 2);
+
+    TinyUiActions.clickOnToolbar(editor, '.tox-number-input input');
+
+    const input = TinyUiActions.clickOnToolbar<HTMLInputElement>(editor, '.tox-number-input input');
+    const invalidValue = '15invalid_unit';
+    UiControls.setValue(input, invalidValue);
+    assert.equal(input.dom.value, invalidValue, 'the value in the input should be setted to the invalid value');
+    const root = SugarShadowDom.getRootNode(TinyDom.targetElement(editor));
+    FocusTools.setFocus(root, '.tox-number-input input');
+    await FocusTools.pTryOnSelector('Focus should be on input', root, '.tox-number-input input');
+    TinyUiActions.keystroke(editor, Keys.enter());
+
+    assert.equal(input.dom.value, originalFontSize, 'the value in the input should go back to the previous value');
+    TinyAssertions.assertContent(editor, `<p style="font-size: ${originalFontSize};">a<span style="font-size: ${originalFontSize};">b</span>c</p>`);
+  });
+
   context('Noneditable root', () => {
     it('TINY-9669: Disable outdent on noneditable content', () => {
       TinyState.withNoneditableRootEditor(hook.editor(), (editor) => {
@@ -336,26 +356,5 @@
         UiFinder.exists(body, '[aria-label="Increase font size"]:not(:disabled)');
       });
     });
-=======
-  it('TINY-9754: changing unit to an invalid unit should not set the size to 0', async () => {
-    const editor = hook.editor();
-    const originalFontSize = '18px';
-    editor.setContent(`<p style="font-size: ${originalFontSize};">abc</p>`);
-    TinySelections.setSelection(editor, [ 0, 0 ], 1, [ 0, 0 ], 2);
-
-    TinyUiActions.clickOnToolbar(editor, '.tox-number-input input');
-
-    const input = TinyUiActions.clickOnToolbar<HTMLInputElement>(editor, '.tox-number-input input');
-    const invalidValue = '15invalid_unit';
-    UiControls.setValue(input, invalidValue);
-    assert.equal(input.dom.value, invalidValue, 'the value in the input should be setted to the invalid value');
-    const root = SugarShadowDom.getRootNode(TinyDom.targetElement(editor));
-    FocusTools.setFocus(root, '.tox-number-input input');
-    await FocusTools.pTryOnSelector('Focus should be on input', root, '.tox-number-input input');
-    TinyUiActions.keystroke(editor, Keys.enter());
-
-    assert.equal(input.dom.value, originalFontSize, 'the value in the input should go back to the previous value');
-    TinyAssertions.assertContent(editor, `<p style="font-size: ${originalFontSize};">a<span style="font-size: ${originalFontSize};">b</span>c</p>`);
->>>>>>> 1a876ca3
   });
 });