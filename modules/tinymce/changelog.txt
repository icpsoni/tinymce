Version 5.0.13 (TBD)
<<<<<<< HEAD
    Fixed sidebar growing beyond editor bounds in IE 11 #TINY-3937
    Fixed issue with being able to delete contenteditable false elements inside other contenteditable false elements #TINY-3868
=======
    Fixed issue with being unable to keyboard navigate disabled toolbar buttons #TINY-3350
    Fixed issues with backspace and delete in nested contenteditable true and false elements #TINY-3868
    Fixed issue with losing keyboard navigation in dialogs due to disabled buttons #TINY-3914
>>>>>>> 7dc90c33
    Fixed `MouseEvent.mozPressure is deprecated` warning in Firefox #TINY-3919
    Added new `draggable_modal` option to enable dragging of modal dialogs #TINY-3873
    Changed backspace behaviour in lists to outdent nested list items #TINY-3651
    Fixed `default_link_target` not being respected when `target_list` is disabled #TINY-3757
    Added wrapping to user-inserted nbsps, which can be disabled using the `nonbreaking_wrap` setting #TINY-3647
    Fixed mobile plugin filter to only apply to the mobile theme, rather than all mobile platforms #TINY-3405
    Fixed focus switching to another editor during mode changes #TINY-3852
    Fixed an exception being thrown when clicking on an uninitialized inline editor #TINY-3925
    Fixed unable to keyboard navigate to dialog menu buttons #TINY-3933
    Fixed dialogs being able to be dragged outside the window viewport #TINY-3787
    Fixed inline dialogs appearing above modal dialogs #TINY-3932
Version 5.0.12 (2019-07-18)
    Added ability to utilize UI dialog panels inside other panels #TINY-3305
    Added help dialog tab explaining keyboard navigation of the editor #TINY-3603
    Changed the "Find and Replace" design to an inline dialog #TINY-3054
    Fixed issue where autolink spacebar event was not being fired on Edge #TINY-3891
    Fixed table selection missing the background color #TINY-3892
    Fixed removing shortcuts not working for function keys #TINY-3871
    Fixed non-descriptive UI component type names #TINY-3349
    Fixed UI registry components rendering as the wrong type when manually specifying a different type #TINY-3385
    Fixed an issue where dialog checkbox, input, selectbox, textarea and urlinput components couldn't be disabled #TINY-3708
    Fixed the context toolbar not using viable screen space in inline/distraction free mode #TINY-3717
    Fixed the context toolbar overlapping the toolbar in various conditions #TINY-3205
    Fixed IE11 edge case where items were being inserted into the wrong location #TINY-3884
Version 5.0.11 (2019-07-04)
    Fixed packaging errors caused by a rollup treeshaking bug (https://github.com/rollup/rollup/issues/2970) #TINY-3866
    Fixed the customeditor component not able to get data from the dialog api #TINY-3866
    Fixed collection component tooltips not being translated #TINY-3855
Version 5.0.10 (2019-07-02)
    Added support for all HTML color formats in `color_map` setting #TINY-3837
    Changed backspace key handling to outdent content in appropriate circumstances #TINY-3685
    Changed default palette for forecolor and backcolor to include some lighter colors suitable for highlights #TINY-2865
    Changed the search and replace plugin to cycle through results #TINY-3800
    Fixed inconsistent types causing some properties to be unable to be used in dialog components #TINY-3778
    Fixed an issue in the Oxide skin where dialog content like outlines and shadows were clipped because of overflow hidden #TINY-3566
    Fixed the search and replace plugin not resetting state when changing the search query #TINY-3800
    Fixed backspace in lists not creating an undo level #TINY-3814
    Fixed the editor to cancel loading in quirks mode where the UI is not supported #TINY-3391
    Fixed applying fonts not working when the name contained spaces and numbers #TINY-3801
    Fixed so that initial content is retained when initializing on list items #TINY-3796
    Fixed inefficient font name and font size current value lookup during rendering #TINY-3813
    Fixed mobile font copied into the wrong folder for the oxide-dark skin #TINY-3816
    Fixed an issue where resizing the width of tables would produce inaccurate results #TINY-3827
    Fixed a memory leak in the Silver theme #TINY-3797
    Fixed alert and confirm dialogs using incorrect markup causing inconsistent padding #TINY-3835
    Fixed an issue in the Table plugin with `table_responsive_width` not enforcing units when resizing #TINY-3790
    Fixed leading, trailing and sequential spaces being lost when pasting plain text #TINY-3726
    Fixed exception being thrown when creating relative URIs #TINY-3851
    Fixed focus is no longer set to the editor content during mode changes unless the editor already had focus #TINY-3852
Version 5.0.9 (2019-06-26)
    Fixed print plugin not working in Firefox #TINY-3834
Version 5.0.8 (2019-06-18)
    Added back support for multiple toolbars #TINY-2195
    Added support for .m4a files to the media plugin #TINY-3750
    Added new base_url and suffix editor init options #TINY-3681
    Fixed incorrect padding for select boxes with visible values #TINY-3780
    Fixed selection incorrectly changing when programmatically setting selection on contenteditable false elements #TINY-3766
    Fixed sidebar background being transparent #TINY-3727
    Fixed the build to remove duplicate iife wrappers #TINY-3689
    Fixed bogus autocompleter span appearing in content when the autocompleter menu is shown #TINY-3752
    Fixed toolbar font size select not working with legacyoutput plugin #TINY-2921
    Fixed the legacyoutput plugin incorrectly aligning images #TINY-3660
    Fixed remove color not working when using the legacyoutput plugin #TINY-3756
    Fixed the font size menu applying incorrect sizes when using the legacyoutput plugin #TINY-3773
    Fixed scrollIntoView not working when the parent window was out of view #TINY-3663
    Fixed the print plugin printing from the wrong window in IE11 #TINY-3762
    Fixed content CSS loaded over CORS not loading in the preview plugin with content_css_cors enabled #TINY-3769
    Fixed the link plugin missing the default "None" option for link list #TINY-3738
    Fixed small dot visible with menubar and toolbar disabled in inline mode #TINY-3623
    Fixed space key properly inserts a nbsp before/after block elements #TINY-3745
    Fixed native context menu not showing with images in IE11 #TINY-3392
    Fixed inconsistent browser context menu image selection #TINY-3789
Version 5.0.7 (2019-06-05)
    Added new toolbar button and menu item for inserting tables via dialog #TINY-3636
    Added new API for adding/removing/changing tabs in the Help dialog #TINY-3535
    Added highlighting of matched text in autocompleter items #TINY-3687
    Added the ability for autocompleters to work with matches that include spaces #TINY-3704
    Added new `imagetools_fetch_image` callback to allow custom implementations for cors loading of images #TINY-3658
    Added `'http'` and `https` options to `link_assume_external_targets` to prepend `http://` or `https://` prefixes when URL does not contain a protocol prefix. Patch contributed by francoisfreitag. #GH-4335
    Changed annotations navigation to work the same as inline boundaries #TINY-3396
    Changed tabpanel API by adding a `name` field and changing relevant methods to use it #TINY-3535
    Fixed text color not updating all color buttons when choosing a color #TINY-3602
    Fixed the autocompleter not working with fragmented text #TINY-3459
    Fixed the autosave plugin no longer overwrites window.onbeforeunload #TINY-3688
    Fixed infinite loop in the paste plugin when IE11 takes a long time to process paste events. Patch contributed by lRawd. #GH-4987
    Fixed image handle locations when using `fixed_toolbar_container`. Patch contributed by t00. #GH-4966
    Fixed the autoresize plugin not firing `ResizeEditor` events #TINY-3587
    Fixed editor in fullscreen mode not extending to the bottom of the screen #TINY-3701
    Fixed list removal when pressing backspace after the start of the list item #TINY-3697
    Fixed autocomplete not triggering from compositionend events #TINY-3711
    Fixed `file_picker_callback` could not set the caption field on the insert image dialog #TINY-3172
    Fixed the autocompleter menu showing up after a selection had been made #TINY-3718
    Fixed an exception being thrown when a file or number input has focus during initialization. Patch contributed by t00 #GH-2194
Version 5.0.6 (2019-05-22)
    Added `icons_url` editor settings to enable icon packs to be loaded from a custom url #TINY-3585
    Added `image_uploadtab` editor setting to control the visibility of the upload tab in the image dialog #TINY-3606
    Added new api endpoints to the wordcount plugin and improved character count logic #TINY-3578
    Changed plugin, language and icon loading errors to log in the console instead of a notification #TINY-3585
    Fixed the textpattern plugin not working with fragmented text #TINY-3089
    Fixed various toolbar drawer accessibility issues and added an animation #TINY-3554
    Fixed issues with selection and ui components when toggling readonly mode #TINY-3592
    Fixed so readonly mode works with inline editors #TINY-3592
    Fixed docked inline toolbar positioning when scrolled #TINY-3621
    Fixed initial value not being set on bespoke select in quickbars and toolbar drawer #TINY-3591
    Fixed so that nbsp entities aren't trimmed in white-space: pre-line elements #TINY-3642
    Fixed `mceInsertLink` command inserting spaces instead of url encoded characters #GH-4990
    Fixed text content floating on top of dialogs in IE11 #TINY-3640
Version 5.0.5 (2019-05-09)
    Added menu items to match the forecolor/backcolor toolbar buttons #TINY-2878
    Added default directionality based on the configured language #TINY-2621
    Added styles, icons and tests for rtl mode #TINY-2621
    Fixed autoresize not working with floating elements or when media elements finished loading #TINY-3545
    Fixed incorrect vertical caret positioning in IE 11 #TINY-3188
    Fixed submenu anchoring hiding overflowed content #TINY-3564
    Removed unused and hidden validation icons to avoid displaying phantom tooltips #TINY-2329
Version 5.0.4 (2019-04-23)
    Added back URL dialog functionality, which is now available via `editor.windowManager.openUrl()` #TINY-3382
    Added the missing throbber functionality when calling `editor.setProgressState(true)` #TINY-3453
    Added function to reset the editor content and undo/dirty state via `editor.resetContent()` #TINY-3435
    Added the ability to set menu buttons as active #TINY-3274
    Added `editor.mode` API, featuring a custom editor mode API #TINY-3406
    Added better styling to floating toolbar drawer #TINY-3479
    Added the new premium plugins to the Help dialog plugins tab #TINY-3496
    Added the linkchecker context menu items to the default configuration #TINY-3543
    Fixed image context menu items showing on placeholder images #TINY-3280
    Fixed dialog labels and text color contrast within notifications/alert banners to satisfy WCAG 4.5:1 contrast ratio for accessibility #TINY-3351
    Fixed selectbox and colorpicker items not being translated #TINY-3546
    Fixed toolbar drawer sliding mode to correctly focus the editor when tabbing via keyboard navigation #TINY-3533
    Fixed positioning of the styleselect menu in iOS while using the mobile theme #TINY-3505
    Fixed the menubutton `onSetup` callback to be correctly executed when rendering the menu buttons #TINY-3547
    Fixed `default_link_target` setting to be correctly utilized when creating a link #TINY-3508
    Fixed colorpicker floating marginally outside its container #TINY-3026
    Fixed disabled menu items displaying as active when hovered #TINY-3027
    Removed redundant mobile wrapper #TINY-3480
Version 5.0.3 (2019-03-19)
    Changed empty nested-menu items within the style formats menu to be disabled or hidden if the value of `style_formats_autohide` is `true` #TINY-3310
    Changed the entire phrase 'Powered by Tiny' in the status bar to be a link instead of just the word 'Tiny' #TINY-3366
    Changed `formatselect`, `styleselect` and `align` menus to use the `mceToggleFormat` command internally #TINY-3428
    Fixed toolbar keyboard navigation to work as expected when `toolbar_drawer` is configured #TINY-3432
    Fixed text direction buttons to display the correct pressed state in selections that have no explicit `dir` property #TINY-3138
    Fixed the mobile editor to clean up properly when removed #TINY-3445
    Fixed quickbar toolbars to add an empty box to the screen when it is set to `false` #TINY-3439
    Fixed an issue where pressing the **Delete/Backspace** key at the edge of tables was creating incorrect selections #TINY-3371
    Fixed an issue where dialog collection items (emoticon and special character dialogs) couldn't be selected with touch devices #TINY-3444
    Fixed a type error introduced in TinyMCE version 5.0.2 when calling `editor.getContent()` with nested bookmarks #TINY-3400
    Fixed an issue that prevented default icons from being overridden #TINY-3449
    Fixed an issue where **Home/End** keys wouldn't move the caret correctly before or after `contenteditable=false` inline elements #TINY-2995
    Fixed styles to be preserved in IE 11 when editing via the `fullpage` plugin #TINY-3464
    Fixed the `link` plugin context toolbar missing the open link button #TINY-3461
    Fixed inconsistent dialog component spacing #TINY-3436
Version 5.0.2 (2019-03-05)
    Added presentation and document presets to `htmlpanel` dialog component #TINY-2694
    Added missing fixed_toolbar_container setting has been reimplemented in the Silver theme #TINY-2712
    Added a new toolbar setting `toolbar_drawer` that moves toolbar groups which overflow the editor width into either a `sliding` or `floating` toolbar section #TINY-2874
    Updated the build process to include package lock files in the dev distribution archive #TINY-2870
    Fixed inline dialogs did not have aria attributes #TINY-2694
    Fixed default icons are now available in the UI registry, allowing use outside of toolbar buttons #TINY-3307
    Fixed a memory leak related to select toolbar items #TINY-2874
    Fixed a memory leak due to format changed listeners that were never unbound #TINY-3191
    Fixed an issue where content may have been lost when using permanent bookmarks #TINY-3400
    Fixed the quicklink toolbar button not rendering in the quickbars plugin #TINY-3125
    Fixed an issue where menus were generating invalid HTML in some cases #TINY-3323
    Fixed an issue that could cause the mobile theme to show a blank white screen when the editor was inside an `overflow:hidden` element #TINY-3407
    Fixed mobile theme using a transparent background and not taking up the full width on iOS #TINY-3414
    Fixed the template plugin dialog missing the description field #TINY-3337
    Fixed input dialog components using an invalid default type attribute #TINY-3424
    Fixed an issue where backspace/delete keys after/before pagebreak elements wouldn't move the caret #TINY-3097
    Fixed an issue in the table plugin where menu items and toolbar buttons weren't showing correctly based on the selection #TINY-3423
    Fixed inconsistent button focus styles in Firefox #TINY-3377
    Fixed the resize icon floating left when all status bar elements were disabled #TINY-3340
    Fixed the resize handle to not show in fullscreen mode #TINY-3404
Version 5.0.1 (2019-02-21)
    Removed paste as text notification banner and paste_plaintext_inform setting #POW-102
    Fixed an issue where adding links to images would replace the image with text #TINY-3356
    Fixed an issue where the inline editor could use fractional pixels for positioning #TINY-3202
    Fixed an issue where uploading non-image files in the Image Plugin upload tab threw an error. #TINY-3244
    Added H1-H6 toggle button registration to the silver theme #TINY-3070
    Fixed an issue in the media plugin that was causing the source url and height/width to be lost in certain circumstances #TINY-2858
    Fixed an issue with the Context Toolbar not being removed when clicking outside of the editor #TINY-2804
    Fixed an issue where clicking 'Remove link' wouldn't remove the link in certain circumstances #TINY-3199
    Added code sample toolbar button will now toggle on when the cursor is in a code section #TINY-3040
    Fixed an issue where the media plugin would fail when parsing dialog data #TINY-3218
    Fixed an issue where retrieving the selected content as text didn't create newlines #TINY-3197
    Fixed incorrect keyboard shortcuts in the Help dialog for Windows #TINY-3292
    Fixed an issue where JSON serialization could produce invalid JSON #TINY-3281
    Fixed production CSS including references to source maps #TINY-3920
    Fixed development CSS was not included in the development zip #TINY-3920
    Fixed the autocompleter matches predicate not matching on the start of words by default #TINY-3306
    Added new settings to the emoticons plugin to allow additional emoticons to be added #TINY-3088
    Fixed an issue where the page could be scrolled with modal dialogs open #TINY-2252
    Fixed an issue where autocomplete menus would show an icon margin when no items had icons #TINY-3329
    Fixed an issue in the quickbars plugin where images incorrectly showed the text selection toolbar #TINY-3338
    Fixed an issue that caused the inline editor to fail to render when the target element already had focus #TINY-3353
Version 5.0.0 (2019-02-04)
    Full documentation for the version 5 features and changes is available at https://www.tiny.cloud/docs/release-notes/

    Changes since RC2:
    Fixed an issue where tab panel heights weren't sizing properly on smaller screens and weren't updating on resize #TINY-3242
    Added links and registered names with * to denote premium plugins in Plugins tab of Help dialog #TINY-3223
    Changed Tiny 5 mobile skin to look more uniform with desktop #TINY-2650
    Fixed image tools not having any padding between the label and slider #TINY-3220
    Blacklisted table, th and td as inline editor target #TINY-717
    Fixed context toolbar toggle buttons not showing the correct state #TINY-3022
    Fixed missing separators in the spellchecker context menu between the suggestions and actions #TINY-3217
    Fixed notification icon positioning in alert banners #TINY-2196
    Fixed a typo in the word count plugin name #TINY-3062
    Fixed charmap and emoticons dialogs not having a primary button #TINY-3233
    Fixed an issue where resizing wouldn't work correctly depending on the box-sizing model #TINY-3278
Version 5.0.0-rc-2 (2019-01-22)
    Fixed the link dialog such that it will now retain class attributes when updating links #TINY-2825
    Added screen reader accessibility for sidebar and statusbar #TINY-2699
    Updated Emoticons and Charmap dialogs to be screen reader accessible #TINY-2693
    Fixed "Find and replace" not showing in the "Edit" menu by default #TINY-3061
    Updated the textpattern plugin to properly support nested patterns and to allow running a command with a value for a pattern with a start and an end #TINY-2991
    Removed unnecessary 'flex' and unused 'colspan' properties from the new dialog APIs #TINY-2973
    Changed checkboxes to use a boolean for its state, instead of a string #TINY-2848
    Fixed dropdown buttons missing the 'type' attribute, which could cause forms to be incorrectly submitted #TINY-2826
    Fixed emoticon and charmap search not returning expected results in certain cases #TINY-3084
    Changed formatting menus so they are registered and made the align toolbar button use an icon instead of text #TINY-2880
    Fixed blank rel_list values throwing an exception in the link plugin #TINY-3149
Version 5.0.0-rc-1 (2019-01-08)
    Updated the font select dropdown logic to try to detect the system font stack and show "System Font" as the font name #TINY-2710
    Fixed readonly mode not fully disabling editing content #TINY-2287
    Updated the autocompleter to only show when it has matched items #TINY-2350
    Added editor settings functionality to specify title attributes for toolbar groups #TINY-2690
    Added icons instead of button text to improve Search and Replace dialog footer appearance #TINY-2654
    Added `tox-dialog__table` instead of `mce-table-striped` class to enhance Help dialog appearance #TINY-2360
    Added title attribute to iframes so, screen readers can announce iframe labels #TINY-2692
    Updated SizeInput labels to "Height" and "Width" instead of Dimensions #TINY-2833
    Fixed accessibility issues with the font select, font size, style select and format select toolbar dropdowns #TINY-2713
    Fixed accessibility issues with split dropdowns #TINY-2697
    Added a wordcount menu item, that defaults to appearing in the tools menu #TINY-2877
    Fixed the legacyoutput plugin to be compatible with TinyMCE 5.0 #TINY-2301
    Updated the build process to minify and generate ASCII only output for the emoticons database #TINY-2744
    Fixed icons not showing correctly in the autocompleter popup #TINY-3029
    Fixed an issue where preview wouldn't show anything in Edge under certain circumstances #TINY-3035
    Fixed the height being incorrectly calculated for the autoresize plugin #TINY-2807
Version 5.0.0-beta-1 (2018-11-30)
    Changed the name of the "inlite" plugin to "quickbars" #TINY-2831
    Fixed an inline mode issue where the save plugin upon saving can cause content loss #TINY-2659
    Changed the background color icon to highlight background icon #TINY-2258
    Added a new `addNestedMenuItem()` UI registry function and changed all nested menu items to use the new registry functions #TINY-2230
    Changed Help dialog to be accessible to screen readers #TINY-2687
    Changed the color swatch to save selected custom colors to local storage for use across sessions #TINY-2722
    Added title attribute to color swatch colors #TINY-2669
    Added anchorbar component to anchor inline toolbar dialogs to instead of the toolbar #TINY-2040
    Added support for toolbar<n> and toolbar array config options to be squashed into a single toolbar and not create multiple toolbars #TINY-2195
    Added error handling for when forced_root_block config option is set to true #TINY-2261
    Added functionality for the removed_menuitems config option #TINY-2184
    Fixed an issue in IE 11 where calling selection.getContent() would return an empty string when the editor didn't have focus #TINY-2325
    Added the ability to use a string to reference menu items in menu buttons and submenu items #TINY-2253
    Removed compat3x plugin #TINY-2815
    Changed `WindowManager` API - methods `getParams`, `setParams` and `getWindows`, and the legacy `windows` property, have been removed. `alert` and `confirm` dialogs are no longer tracked in the window list. #TINY-2603
Version 5.0.0-preview-4 (2018-11-12)
    Fixed distraction free plugin #AP-470
    Removed the tox-custom-editor class that was added to the wrapping element of codemirror #TINY-2211
    Fixed contents of the input field being selected on focus instead of just recieving an outline highlight #AP-464
    Added width and height placeholder text to image and media dialog dimensions input #AP-296
    Fixed styling issues with dialogs and menus in IE 11 #AP-456
    Fixed custom style format control not honoring custom formats #AP-393
    Fixed context menu not appearing when clicking an image with a caption #AP-382
    Fixed directionality of UI when using an RTL language #AP-423
    Fixed page responsiveness with multiple inline editors #AP-430
    Added the ability to keyboard navigate through menus, toolbars, sidebar and the status bar sequentially #AP-381
    Fixed empty toolbar groups appearing through invalid configuration of the `toolbar` property #AP-450
    Fixed text not being retained when updating links through the link dialog #AP-293
    Added translation capability back to the editor's UI #AP-282
    Fixed edit image context menu, context toolbar and toolbar items being incorrectly enabled when selecting invalid images #AP-323
    Fixed emoji type ahead being shown when typing URLs #AP-366
    Fixed toolbar configuration properties incorrectly expecting string arrays instead of strings #AP-342
    Changed the editor resize handle so that it should be disabled when the autoresize plugin is turned on #AP-424
    Fixed the block formatting toolbar item not showing a "Formatting" title when there is no selection #AP-321
    Fixed clicking disabled toolbar buttons hiding the toolbar in inline mode #AP-380
    Fixed `EditorResize` event not being fired upon editor resize #AP-327
    Fixed tables losing styles when updating through the dialog #AP-368
    Fixed context toolbar positioning to be more consistent near the edges of the editor #AP-318
    Added `label` component type for dialogs to group components under a label
    Fixed table of contents plugin now works with v5 toolbar APIs correctly #AP-347
    Fixed the `link_context_toolbar` configuration not disabling the context toolbar #AP-458
    Fixed the link context toolbar showing incorrect relative links #AP-435
    Fixed the alignment of the icon in alert banner dialog components #TINY-2220
    Changed UI text for microcopy improvements #TINY-2281
    Fixed the visual blocks and visual char menu options not displaying their toggled state #TINY-2238
    Fixed the editor not displaying as fullscreen when toggled #TINY-2237
Version 5.0.0-preview-3 (2018-10-18)
    Changed editor layout to use modern CSS properties over manually calculating dimensions #AP-324
    Changed `autoresize_min_height` and `autoresize_max_height` configurations to `min_height` and `max_height` #AP-324
    Fixed bugs with editor width jumping when resizing and the iframe not resizing to smaller than 150px in height #AP-324
    Fixed mobile theme bug that prevented the editor from loading #AP-404
    Fixed long toolbar groups extending outside of the editor instead of wrapping
    Changed `Whole word` label in Search and Replace dialog to `Find whole words only` #AP-387
    Fixed dialog titles so they are now proper case #AP-384
    Fixed color picker default to be #000000 instead of #ff00ff #AP-216
    Fixed "match case" option on the Find and Replace dialog is no longer selected by default #AP-298
    Fixed vertical alignment of toolbar icons #DES-134
    Fixed toolbar icons not appearing on IE11 #DES-133
Version 5.0.0-preview-2 (2018-10-10)
    Changed configuration of color options has been simplified to `color_map`, `color_cols`, and `custom_colors` #AP-328
    Added swatch is now shown for colorinput fields, instead of the colorpicker directly #AP-328
    Removed `colorpicker` plugin, it is now in the theme #AP-328
    Removed `textcolor` plugin, it is now in the theme #AP-328
    Fixed styleselect not updating the displayed item as the cursor moved #AP-388
    Changed `height` configuration to apply to the editor frame (including menubar, toolbar, status bar) instead of the content area #AP-324
    Added fontformats and fontsizes menu items #AP-390
    Fixed preview iframe not expanding to the dialog size #AP-252
    Fixed 'meta' shortcuts not translated into platform-specific text #AP-270
    Fixed tabbed dialogs (Charmap and Emoticons) shrinking when no search results returned
    Fixed a bug where alert banner icons were not retrieved from icon pack. #AP-330
    Fixed component styles to flex so they fill large dialogs. #AP-252
    Fixed editor flashing unstyled during load (still in progress). #AP-349
Version 5.0.0-preview-1 (2018-10-01)
    Developer preview 1
    Initial list of features and changes is available at https://tiny.cloud/docs-preview/release-notes/new-features/
Version 4.9.3 (2019-01-31)
    Added a visualchars_default_state setting to the Visualchars Plugin. Patch contributed by mat3e.
    Fixed a bug where scrolling on a page with more than one editor would cause a ResizeWindow event to fire. #TINY-3247
    Fixed a bug where if a plugin threw an error during initialisation the whole editor would fail to load. #TINY-3243
    Fixed a bug where getContent would include bogus elements when valid_elements setting was set up in a specific way. #TINY-3213
    Fixed a bug where only a few function key names could be used when creating keyboard shortcuts. #TINY-3146
    Fixed a bug where it wasn't possible to enter spaces into an editor after pressing shift+enter. #TINY-3099
    Fixed a bug where no caret would be rendered after backspacing to a contenteditable false element. #TINY-2998
    Fixed a bug where deletion to/from indented lists would leave list fragments in the editor. #TINY-2981
Version 4.9.2 (2018-12-17)
    Fixed a bug with pressing the space key on IE 11 would result in nbsp characters being inserted between words at the end of a block. #TINY-2996
    Fixed a bug where character composition using quote and space on US International keyboards would produce a space instead of a quote. #TINY-2999
    Fixed a bug where remove format wouldn't remove the inner most inline element in some situations. #TINY-2982
    Fixed a bug where outdenting an list item would affect attributes on other list items within the same list. #TINY-2971
    Fixed a bug where the DomParser filters wouldn't be applied for elements created when parsing invalid html. #TINY-2978
    Fixed a bug where setProgressState wouldn't automatically close floating ui elements like menus. #TINY-2896
    Fixed a bug where it wasn't possible to navigate out of a figcaption element using the arrow keys. #TINY-2894
    Fixed a bug where enter key before an image inside a link would remove the image. #TINY-2780
Version 4.9.1 (2018-12-04)
    Added functionality to insert html to the replacement feature of the Textpattern Plugin. #TINY-2839
    Fixed a bug where `editor.selection.getContent({format: 'text'})` didn't work as expected in IE11 on an unfocused editor. #TINY-2862
    Fixed a bug in the Textpattern Plugin where the editor would get an incorrect selection after inserting a text pattern on Safari. #TINY-2838
    Fixed a bug where the space bar didn't work correctly in editors with the forced_root_block setting set to false. #TINY-2816
Version 4.9.0 (2018-11-27)
    Added a replace feature to the Textpattern Plugin. #TINY-1908
    Added functionality to the Lists Plugin that improves the indentation logic. #TINY-1790
    Fixed a bug where it wasn't possible to delete/backspace when the caret was between a contentEditable=false element and a BR. #TINY-2372
    Fixed a bug where copying table cells without a text selection would fail to copy anything. #TINY-1789
    Implemented missing `autosave_restore_when_empty` functionality in the Autosave Plugin. Patch contributed by gzzo. #GH-4447
    Reduced insertion of unnecessary nonbreaking spaces in the editor. #TINY-1879
Version 4.8.5 (2018-10-30)
    Added a content_css_cors setting to the editor that adds the crossorigin="anonymous" attribute to link tags added by the StyleSheetLoader. #TINY-1909
    Fixed a bug where trying to remove formatting with a collapsed selection range would throw an exception. #GH-4636
    Fixed a bug in the image plugin that caused updating figures to split contenteditable elements. #GH-4563
    Fixed a bug that was causing incorrect viewport calculations for fixed position UI elements. #TINY-1897
    Fixed a bug where inline formatting would cause the delete key to do nothing. #TINY-1900
Version 4.8.4 (2018-10-23)
    Added support for the HTML5 `main` element. #TINY-1877
    Changed the keyboard shortcut to move focus to contextual toolbars to Ctrl+F9. #TINY-1812
    Fixed a bug where content css could not be loaded from another domain. #TINY-1891
    Fixed a bug on FireFox where the cursor would get stuck between two contenteditable false inline elements located inside of the same block element divided by a BR. #TINY-1878
    Fixed a bug with the insertContent method where nonbreaking spaces would be inserted incorrectly. #TINY-1868
    Fixed a bug where the toolbar of the inline editor would not be visible in some scenarios. #TINY-1862
    Fixed a bug where removing the editor while more than one notification was open would throw an error. #TINY-1845
    Fixed a bug where the menubutton would be rendered on top of the menu if the viewport didn't have enough height. #TINY-1678
    Fixed a bug with the annotations api where annotating collapsed selections caused problems. #TBS-2449
    Fixed a bug where wbr elements were being transformed into whitespace when using the Paste Plugin's paste as text setting. #GH-4638
    Fixed a bug where the Search and Replace didn't replace spaces correctly. #GH-4632
    Fixed a bug with sublist items not persisting selection. #GH-4628
    Fixed a bug with mceInsertRawHTML command not working as expected. #GH-4625
Version 4.8.3 (2018-09-13)
    Fixed a bug where the Wordcount Plugin didn't correctly count words within tables on IE11. #TINY-1770
    Fixed a bug where it wasn't possible to move the caret out of a table on IE11 and Firefox. #TINY-1682
    Fixed a bug where merging empty blocks didn't work as expected, sometimes causing content to be deleted. #TINY-1781
    Fixed a bug where the Textcolor Plugin didn't show the correct current color. #TINY-1810
    Fixed a bug where clear formatting with a collapsed selection would sometimes clear formatting from more content than expected. #TINY-1813 #TINY-1821
    Fixed a bug with the Table Plugin where it wasn't possible to keyboard navigate to the caption. #TINY-1818
Version 4.8.2 (2018-08-09)
    Moved annotator from "experimental" to "annotator" object on editor. #TBS-2398
    Improved the multiclick normalization across browsers. #TINY-1788
    Fixed a bug where running getSelectedBlocks with a collapsed selection between block elements would produce incorrect results. #TINY-1787
    Fixed a bug where the ScriptLoaders loadScript method would not work as expected in FireFox when loaded on the same page as a ShadowDOM polyfill. #TINY-1786
    Removed reference to ShadowDOM event.path as Blink based browsers now support event.composedPath. #TINY-1785
    Fixed a bug where a reference to localStorage would throw an "access denied" error in IE11 with strict security settings. #TINY-1782
    Fixed a bug where pasting using the toolbar button on an inline editor in IE11 would cause a looping behaviour. #TINY-1768
Version 4.8.1 (2018-07-26)
    Fixed a bug where the content of inline editors was being cleaned on every call of `editor.save()`. #TINY-1783
    Fixed a bug where the arrow of the Inlite Theme toolbar was being rendered incorrectly in RTL mode. #TINY-1776
    Fixed a bug with the Paste Plugin where pasting after inline contenteditable false elements moved the caret to the end of the line. #TINY-1758
Version 4.8.0 (2018-06-27)
    Added new "experimental" object in editor, with initial Annotator API. #TBS-2374
    Fixed a bug where deleting paragraphs inside of table cells would delete the whole table cell. #TINY-1759
    Fixed a bug in the Table Plugin where removing row height set on the row properties dialog did not update the table. #TINY-1730
    Fixed a bug with the font select toolbar item didn't update correctly. #TINY-1683
    Fixed a bug where all bogus elements would not be deleted when removing an inline editor. #TINY-1669
Version 4.7.13 (2018-05-16)
    Fixed a bug where Edge 17 wouldn't be able to select images or tables. #TINY-1679
    Fixed issue where whitespace wasn't preserved when the editor was initialized on pre elements. #TINY-1649
    Fixed a bug with the fontselect dropdowns throwing an error if the editor was hidden in Firefox. #TINY-1664
    Fixed a bug where it wasn't possible to merge table cells on IE 11. #TINY-1671
    Fixed a bug where textcolor wasn't applying properly on IE 11 in some situations. #TINY-1663
    Fixed a bug where the justifyfull command state wasn't working correctly. #TINY-1677
    Fixed a bug where the styles wasn't updated correctly when resizing some tables. #TINY-1668
    Added missing code menu item from the default menu config. #TINY-1648
    Added new align button for combining the separate align buttons into a menu button. #TINY-1652
Version 4.7.12 (2018-05-03)
    Added an option to filter out image svg data urls.
    Added support for html5 details and summary elements.
    Changed so the mce-abs-layout-item css rule targets html instead of body. Patch contributed by nazar-pc.
    Fixed a bug where the "read" step on the mobile theme was still present on android mobile browsers.
    Fixed a bug where all images in the editor document would reload on any editor change.
    Fixed a bug with the Table Plugin where ObjectResized event wasn't being triggered on column resize.
    Fixed so the selection is set to the first suitable caret position after editor.setContent called.
    Fixed so links with xlink:href attributes are filtered correctly to prevent XSS.
    Fixed a bug on IE11 where pasting content into an inline editor initialized on a heading element would create new editable elements.
    Fixed a bug where readonly mode would not work as expected when the editor contained contentEditable=true elements.
    Fixed a bug where the Link Plugin would throw an error when used together with the webcomponents polyfill. Patch contributed by 4esnog.
    Fixed a bug where the "Powered by TinyMCE" branding link would break on XHTML pages. Patch contributed by tistre.
    Fixed a bug where the same id would be used in the blobcache for all pasted images. Patch contributed by thorn0.
Version 4.7.11 (2018-04-11)
    Added a new imagetools_credentials_hosts option to the Imagetools Plugin.
    Fixed a bug where toggling a list containing empty LIs would throw an error. Patch contributed by bradleyke.
    Fixed a bug where applying block styles to a text with the caret at the end of the paragraph would select all text in the paragraph.
    Fixed a bug where toggling on the Spellchecker Plugin would trigger isDirty on the editor.
    Fixed a bug where it was possible to enter content into selection bookmark spans.
    Fixed a bug where if a non paragraph block was configured in forced_root_block the editor.getContent method would return incorrect values with an empty editor.
    Fixed a bug where dropdown menu panels stayed open and fixed in position when dragging dialog windows.
    Fixed a bug where it wasn't possible to extend table cells with the space button in Safari.
    Fixed a bug where the setupeditor event would thrown an error when using the Compat3x Plugin.
    Fixed a bug where an error was thrown in FontInfo when called on a detached element.
Version 4.7.10 (2018-04-03)
    Removed the "read" step from the mobile theme.
    Added normalization of triple clicks across browsers in the editor.
    Added a `hasFocus` method to the editor that checks if the editor has focus.
    Added correct icon to the Nonbreaking Plugin menu item.
    Fixed so the `getContent`/`setContent` methods work even if the editor is not initialized.
    Fixed a bug with the Media Plugin where query strings were being stripped from youtube links.
    Fixed a bug where image styles were changed/removed when opening and closing the Image Plugin dialog.
    Fixed a bug in the Table Plugin where some table cell styles were not correctly added to the content html.
    Fixed a bug in the Spellchecker Plugin where it wasn't possible to change the spellchecker language.
    Fixed so the the unlink action in the Link Plugin has a menu item and can be added to the contextmenu.
    Fixed a bug where it wasn't possible to keyboard navigate to the start of an inline element on a new line within the same block element.
    Fixed a bug with the Text Color Plugin where if used with an inline editor located at the bottom of the screen the colorpicker could appear off screen.
    Fixed a bug with the UndoManager where undo levels were being added for nbzwsp characters.
    Fixed a bug with the Table Plugin where the caret would sometimes be lost when keyboard navigating up through a table.
    Fixed a bug where FontInfo.getFontFamily would throw an error when called on a removed editor.
    Fixed a bug in Firefox where undo levels were not being added correctly for some specific operations.
    Fixed a bug where initializing an inline editor inside of a table would make the whole table resizeable.
    Fixed a bug where the fake cursor that appears next to tables on Firefox was positioned incorrectly when switching to fullscreen.
    Fixed a bug where zwsp's weren't trimmed from the output from `editor.getContent({ format: 'text' })`.
    Fixed a bug where the fontsizeselect/fontselect toolbar items showed the body info rather than the first possible caret position info on init.
    Fixed a bug where it wasn't possible to select all content if the editor only contained an inline boundary element.
    Fixed a bug where `content_css` urls with query strings wasn't working.
    Fixed a bug in the Table Plugin where some table row styles were removed when changing other styles in the row properties dialog.
Version 4.7.9 (2018-02-27)
    Fixed a bug where the editor target element didn't get the correct style when removing the editor.
Version 4.7.8 (2018-02-26)
    Fixed an issue with the Help Plugin where the menuitem name wasn't lowercase.
    Fixed an issue on MacOS where text and bold text did not have the same line-height in the autocomplete dropdown in the Link Plugin dialog.
    Fixed a bug where the "paste as text" option in the Paste Plugin didn't work.
    Fixed a bug where dialog list boxes didn't get positioned correctly in documents with scroll.
    Fixed a bug where the Inlite Theme didn't use the Table Plugin api to insert correct tables.
    Fixed a bug where the Inlite Theme panel didn't hide on blur in a correct way.
    Fixed a bug where placing the cursor before a table in Firefox would scroll to the bottom of the table.
    Fixed a bug where selecting partial text in table cells with rowspans and deleting would produce faulty tables.
    Fixed a bug where the Preview Plugin didn't work on Safari due to sandbox security.
    Fixed a bug where table cell selection using the keyboard threw an error.
    Fixed so the font size and font family doesn't toggle the text but only sets the selected format on the selected text.
    Fixed so the built-in spellchecking on Chrome and Safari creates an undo level when replacing words.
Version 4.7.7 (2018-02-19)
    Added a border style selector to the advanced tab of the Image Plugin.
    Added better controls for default table inserted by the Table Plugin.
    Added new `table_responsive_width` option to the Table Plugin that controls whether to use pixel or percentage widths.
    Fixed a bug where the Link Plugin text didn't update when a URL was pasted using the context menu.
    Fixed a bug with the Spellchecker Plugin where using "Add to dictionary" in the context menu threw an error.
    Fixed a bug in the Media Plugin where the preview node for iframes got default width and height attributes that interfered with width/height styles.
    Fixed a bug where backslashes were being added to some font family names in Firefox in the fontselect toolbar item.
    Fixed a bug where errors would be thrown when trying to remove an editor that had not yet been fully initialized.
    Fixed a bug where the Imagetools Plugin didn't update the images atomically.
    Fixed a bug where the Fullscreen Plugin was throwing errors when being used on an inline editor.
    Fixed a bug where drop down menus weren't positioned correctly in inline editors on scroll.
    Fixed a bug with a semicolon missing at the end of the bundled javascript files.
    Fixed a bug in the Table Plugin with cursor navigation inside of tables where the cursor would sometimes jump into an incorrect table cells.
    Fixed a bug where indenting a table that is a list item using the "Increase indent" button would create a nested table.
    Fixed a bug where text nodes containing only whitespace were being wrapped by paragraph elements.
    Fixed a bug where whitespace was being inserted after br tags inside of paragraph tags.
    Fixed a bug where converting an indented paragraph to a list item would cause the list item to have extra padding.
    Fixed a bug where Copy/Paste in an editor with a lot of content would cause the editor to scroll to the top of the content in IE11.
    Fixed a bug with a memory leak in the DragHelper. Path contributed by ben-mckernan.
    Fixed a bug where the advanced tab in the Media Plugin was being shown even if it didn't contain anything. Patch contributed by gabrieeel.
    Fixed an outdated eventname in the EventUtils. Patch contributed by nazar-pc.
    Fixed an issue where the Json.parse function would throw an error when being used on a page with strict CSP settings.
    Fixed so you can place the curser before and after table elements within the editor in Firefox and Edge/IE.
Version 4.7.6 (2018-01-29)
    Fixed a bug in the jquery integration where it threw an error saying that "global is not defined".
    Fixed a bug where deleting a table cell whose previous sibling was set to contenteditable false would create a corrupted table.
    Fixed a bug where highlighting text in an unfocused editor did not work correctly in IE11/Edge.
    Fixed a bug where the table resize handles were not being repositioned when activating the Fullscreen Plugin.
    Fixed a bug where the Imagetools Plugin dialog didn't honor editor RTL settings.
    Fixed a bug where block elements weren't being merged correctly if you deleted from after a contenteditable false element to the beginning of another block element.
    Fixed a bug where TinyMCE didn't work with module loaders like webpack.
Version 4.7.5 (2018-01-22)
    Fixed bug with the Codesample Plugin where it wasn't possible to edit codesamples when the editor was in inline mode.
    Fixed bug where focusing on the status bar broke the keyboard navigation functionality.
    Fixed bug where an error would be thrown on Edge by the Table Plugin when pasting using the PowerPaste Plugin.
    Fixed bug in the Table Plugin where selecting row border style from the dropdown menu in advanced row properties would throw an error.
    Fixed bug with icons being rendered incorrectly on Chrome on Mac OS.
    Fixed bug in the Textcolor Plugin where the font color and background color buttons wouldn't trigger an ExecCommand event.
    Fixed bug in the Link Plugin where the url field wasn't forced LTR.
    Fixed bug where the Nonbreaking Plugin incorrectly inserted spaces into tables.
    Fixed bug with the inline theme where the toolbar wasn't repositioned on window resize.
Version 4.7.4 (2017-12-05)
    Fixed bug in the Nonbreaking Plugin where the nonbreaking_force_tab setting was being ignored.
    Fixed bug in the Table Plugin where changing row height incorrectly converted column widths to pixels.
    Fixed bug in the Table Plugin on Edge and IE11 where resizing the last column after resizing the table would cause invalid column heights.
    Fixed bug in the Table Plugin where keyboard navigation was not normalized between browsers.
    Fixed bug in the Table Plugin where the colorpicker button would show even without defining the colorpicker_callback.
    Fixed bug in the Table Plugin where it wasn't possible to set the cell background color.
    Fixed bug where Firefox would throw an error when intialising an editor on an element that is hidden or not yet added to the DOM.
    Fixed bug where Firefox would throw an error when intialising an editor inside of a hidden iframe.
Version 4.7.3 (2017-11-23)
    Added functionality to open the Codesample Plugin dialog when double clicking on a codesample. Patch contributed by dakuzen.
    Fixed bug where undo/redo didn't work correctly with some formats and caret positions.
    Fixed bug where the color picker didn't show up in Table Plugin dialogs.
    Fixed bug where it wasn't possible to change the width of a table through the Table Plugin dialog.
    Fixed bug where the Charmap Plugin couldn't insert some special characters.
    Fixed bug where editing a newly inserted link would not actually edit the link but insert a new link next to it.
    Fixed bug where deleting all content in a table cell made it impossible to place the caret into it.
    Fixed bug where the vertical alignment field in the Table Plugin cell properties dialog didn't do anything.
    Fixed bug where an image with a caption showed two sets of resize handles in IE11.
    Fixed bug where pressing the enter button inside of an h1 with contenteditable set to true would sometimes produce a p tag.
    Fixed bug with backspace not working as expected before a noneditable element.
    Fixed bug where operating on tables with invalid rowspans would cause an error to be thrown.
    Fixed so a real base64 representation of the image is available on the blobInfo that the images_upload_handler gets called with.
    Fixed so the image upload tab is available when the images_upload_handler is defined (and not only when the images_upload_url is defined).
Version 4.7.2 (2017-11-07)
    Added newly rewritten Table Plugin.
    Added support for attributes with colon in valid_elements and addValidElements.
    Added support for dailymotion short url in the Media Plugin. Patch contributed by maat8.
    Added support for converting to half pt when converting font size from px to pt. Patch contributed by danny6514.
    Added support for location hash to the Autosave plugin to make it work better with SPAs using hash routing.
    Added support for merging table cells when pasting a table into another table.
    Changed so the language packs are only loaded once. Patch contributed by 0xor1.
    Simplified the css for inline boundaries selection by switching to an attribute selector.
    Fixed bug where an error would be thrown on editor initialization if the window.getSelection() returned null.
    Fixed bug where holding down control or alt keys made the keyboard navigation inside an inline boundary not work as expected.
    Fixed bug where applying formats in IE11 produced extra, empty paragraphs in the editor.
    Fixed bug where the Word Count Plugin didn't count some mathematical operators correctly.
    Fixed bug where removing an inline editor removed the element that the editor had been initialized on.
    Fixed bug where setting the selection to the end of an editable container caused some formatting problems.
    Fixed bug where an error would be thrown sometimes when an editor was removed because of the selection bookmark was being stored asynchronously.
    Fixed a bug where an editor initialized on an empty list did not contain any valid cursor positions.
    Fixed a bug with the Context Menu Plugin and webkit browsers on Mac where right-clicking inside a table would produce an incorrect selection.
    Fixed bug where the Image Plugin constrain proportions setting wasn't working as expected.
    Fixed bug where deleting the last character in a span with decorations produced an incorrect element when typing.
    Fixed bug where focusing on inline editors made the toolbar flicker when moving between elements quickly.
    Fixed bug where the selection would be stored incorrectly in inline editors when the mouseup event was fired outside the editor body.
    Fixed bug where toggling bold at the end of an inline boundary would toggle off the whole word.
    Fixed bug where setting the skin to false would not stop the loading of some skin css files.
    Fixed bug in mobile theme where pinch-to-zoom would break after exiting the editor.
    Fixed bug where sublists of a fully selected list would not be switched correctly when changing list style.
    Fixed bug where inserting media by source would break the UndoManager.
    Fixed bug where inserting some content into the editor with a specific selection would replace some content incorrectly.
    Fixed bug where selecting all content with ctrl+a in IE11 caused problems with untoggling some formatting.
    Fixed bug where the Search and Replace Plugin left some marker spans in the editor when undoing and redoing after replacing some content.
    Fixed bug where the editor would not get a scrollbar when using the Fullscreen and Autoresize plugins together.
    Fixed bug where the font selector would stop working correctly after selecting fonts three times.
    Fixed so pressing the enter key inside of an inline boundary inserts a br after the inline boundary element.
    Fixed a bug where it wasn't possible to use tab navigation inside of a table that was inside of a list.
    Fixed bug where end_container_on_empty_block would incorrectly remove elements.
    Fixed bug where content_styles weren't added to the Preview Plugin iframe.
    Fixed so the beforeSetContent/beforeGetContent events are preventable.
    Fixed bug where changing height value in Table Plugin advanced tab didn't do anything.
    Fixed bug where it wasn't possible to remove formatting from content in beginning of table cell.
Version 4.7.1 (2017-10-09)
    Fixed bug where theme set to false on an inline editor produced an extra div element after the target element.
    Fixed bug where the editor drag icon was misaligned with the branding set to false.
    Fixed bug where doubled menu items were not being removed as expected with the removed_menuitems setting.
    Fixed bug where the Table of contents plugin threw an error when initialized.
    Fixed bug where it wasn't possible to add inline formats to text selected right to left.
    Fixed bug where the paste from plain text mode did not work as expected.
    Fixed so the style previews do not set color and background color when selected.
    Fixed bug where the Autolink plugin didn't work as expected with some formats applied on an empty editor.
    Fixed bug where the Textpattern plugin were throwing errors on some patterns.
    Fixed bug where the Save plugin saved all editors instead of only the active editor. Patch contributed by dannoe.
Version 4.7.0 (2017-10-03)
    Added new mobile ui that is specifically designed for mobile devices.
    Updated the default skin to be more modern and white since white is preferred by most implementations.
    Restructured the default menus to be more similar to common office suites like Google Docs.
    Fixed so theme can be set to false on both inline and iframe editor modes.
    Fixed bug where inline editor would add/remove the visualblocks css multiple times.
    Fixed bug where selection wouldn't be properly restored when editor lost focus and commands where invoked.
    Fixed bug where toc plugin would generate id:s for headers even though a toc wasn't inserted into the content.
    Fixed bug where is wasn't possible to drag/drop contents within the editor if paste_data_images where set to true.
    Fixed bug where getParam and close in WindowManager would get the first opened window instead of the last opened window.
    Fixed bug where delete would delete between cells inside a table in Firefox.
Version 4.6.7 (2017-09-18)
    Fixed bug where paste wasn't working in IOS.
    Fixed bug where the Word Count Plugin didn't count some mathematical operators correctly.
    Fixed bug where inserting a list in a table caused the cell to expand in height.
    Fixed bug where pressing enter in a list located inside of a table deleted list items instead of inserting new list item.
    Fixed bug where copy and pasting table cells produced inconsistent results.
    Fixed bug where initializing an editor with an ID of 'length' would throw an exception.
    Fixed bug where it was possible to split a non merged table cell.
    Fixed bug where copy and pasting a list with a very specific selection into another list would produce a nested list.
    Fixed bug where copy and pasting ordered lists sometimes produced unordered lists.
    Fixed bug where padded elements inside other elements would be treated as empty.
    Added some missing translations to Image, Link and Help plugins.
    Fixed so you can resize images inside a figure element.
    Fixed bug where an inline TinyMCE editor initialized on a table did not set selection on load in Chrome.
    Fixed the positioning of the inlite toolbar when the target element wasn't big enough to fit the toolbar.
Version 4.6.6 (2017-08-30)
    Fixed so that notifications wrap long text content instead of bleeding outside the notification element.
    Fixed so the content_style css is added after the skin and custom stylesheets.
    Fixed bug where it wasn't possible to remove a table with the Cut button.
    Fixed bug where the center format wasn't getting the same font size as the other formats in the format preview.
    Fixed bug where the wordcount plugin wasn't counting hyphenated words correctly.
    Fixed bug where all content pasted into the editor was added to the end of the editor.
    Fixed bug where enter keydown on list item selection only deleted content and didn't create a new line.
    Fixed bug where destroying the editor while the content css was still loading caused error notifications on Firefox.
    Fixed bug where undoing cut operation in IE11 left some unwanted html in the editor content.
    Fixed bug where enter keydown would throw an error in IE11.
    Fixed bug where duplicate instances of an editor were added to the editors array when using the createEditor API.
    Fixed bug where the formatter applied formats on the wrong content when spellchecker was activated.
    Fixed bug where switching formats would reset font size on child nodes.
    Fixed bug where the table caption element weren't always the first descendant to the table tag.
    Fixed bug where pasting some content into the editor on chrome some newlines were removed.
    Fixed bug where it wasn't possible to remove a list if a list item was a table element.
    Fixed bug where copy/pasting partial selections of tables wouldn't produce a proper table.
    Fixed bug where the searchreplace plugin could not find consecutive spaces.
    Fixed bug where background color wasn't applied correctly on some partially selected contents.
Version 4.6.5 (2017-08-02)
    Added new inline_boundaries_selector that allows you to specify the elements that should have boundaries.
    Added new local upload feature this allows the user to upload images directly from the image dialog.
    Added a new api for providing meta data for plugins. It will show up in the help dialog if it's provided.
    Fixed so that the notifications created by the notification manager are more screen reader accessible.
    Fixed bug where changing the list format on multiple selected lists didn't change all of the lists.
    Fixed bug where the nonbreaking plugin would insert multiple undo levels when pressing the tab key.
    Fixed bug where delete/backspace wouldn't render a caret when all editor contents where deleted.
    Fixed bug where delete/backspace wouldn't render a caret if the deleted element was a single contentEditable false element.
    Fixed bug where the wordcount plugin wouldn't count words correctly if word where typed after applying a style format.
    Fixed bug where the wordcount plugin would count mathematical formulas as multiple words for example 1+1=2.
    Fixed bug where formatting of triple clicked blocks on Chrome/Safari would result in styles being added outside the visual selection.
    Fixed bug where paste would add the contents to the end of the editor area when inline mode was used.
    Fixed bug where toggling off bold formatting on text entered in a new paragraph would add an extra line break.
    Fixed bug where autolink plugin would only produce a link on every other consecutive link on Firefox.
    Fixed bug where it wasn't possible to select all contents if the content only had one pre element.
    Fixed bug where sizzle would produce lagging behavior on some sites due to repaints caused by feature detection.
    Fixed bug where toggling off inline formats wouldn't include the space on selected contents with leading or trailing spaces.
    Fixed bug where the cut operation in UI wouldn't work in Chrome.
    Fixed bug where some legacy editor initialization logic would throw exceptions about editor settings not being defined.
    Fixed bug where it wasn't possible to apply text color to links if they where part of a non collapsed selection.
    Fixed bug where an exception would be thrown if the user selected a video element and then moved the focus outside the editor.
    Fixed bug where list operations didn't work if there where block elements inside the list items.
    Fixed bug where applying block formats to lists wrapped in block elements would apply to all elements in that wrapped block.
Version 4.6.4 (2017-06-13)
    Fixed bug where the editor would move the caret when clicking on the scrollbar next to a content editable false block.
    Fixed bug where the text color select dropdowns wasn't placed correctly when they didn't fit the width of the screen.
    Fixed bug where the default editor line height wasn't working for mixed font size contents.
    Fixed bug where the content css files for inline editors were loaded multiple times for multiple editor instances.
    Fixed bug where the initial value of the font size/font family dropdowns wasn't displayed.
    Fixed bug where the I18n api was not supporting arrays as the translation replacement values.
    Fixed bug where chrome would display "The given range isn't in document." errors for invalid ranges passed to setRng.
    Fixed bug where the compat3x plugin wasn't working since the global tinymce references wasn't resolved correctly.
    Fixed bug where the preview plugin wasn't encoding the base url passed into the iframe contents producing a xss bug.
    Fixed bug where the dom parser/serializer wasn't handling some special elements like noframes, title and xmp.
    Fixed bug where the dom parser/serializer wasn't handling cdata sections with comments inside.
    Fixed bug where the editor would scroll to the top of the editable area if a dialog was closed in inline mode.
    Fixed bug where the link dialog would not display the right rel value if rel_list was configured.
    Fixed bug where the context menu would select images on some platforms but not others.
    Fixed bug where the filenames of images were not retained on dragged and drop into the editor from the desktop.
    Fixed bug where the paste plugin would misrepresent newlines when pasting plain text and having forced_root_block configured.
    Fixed so that the error messages for the imagetools plugin is more human readable.
    Fixed so the internal validate setting for the parser/serializer can't be set from editor initialization settings.
Version 4.6.3 (2017-05-30)
    Fixed bug where the arrow keys didn't work correctly when navigating on nested inline boundary elements.
    Fixed bug where delete/backspace didn't work correctly on nested inline boundary elements.
    Fixed bug where image editing didn't work on subsequent edits of the same image.
    Fixed bug where charmap descriptions wouldn't properly wrap if they exceeded the width of the box.
    Fixed bug where the default image upload handler only accepted 200 as a valid http status code.
    Fixed so rel on target=_blank links gets forced with only noopener instead of both noopener and noreferrer.
Version 4.6.2 (2017-05-23)
    Fixed bug where the SaxParser would run out of memory on very large documents.
    Fixed bug with formatting like font size wasn't applied to del elements.
    Fixed bug where various api calls would be throwing exceptions if they where invoked on a removed editor instance.
    Fixed bug where the branding position would be incorrect if the editor was inside a hidden tab and then later showed.
    Fixed bug where the color levels feature in the imagetools dialog wasn't working properly.
    Fixed bug where imagetools dialog wouldn't pre-load images from CORS domains, before trying to prepare them for editing.
    Fixed bug where the tab key would move the caret to the next table cell if being pressed inside a list inside a table.
    Fixed bug where the cut/copy operations would loose parent context like the current format etc.
    Fixed bug with format preview not working on invalid elements excluded by valid_elements.
    Fixed bug where blocks would be merged in incorrect order on backspace/delete.
    Fixed bug where zero length text nodes would cause issues with the undo logic if there where iframes present.
    Fixed bug where the font size/family select lists would throw errors if the first node was a comment.
    Fixed bug with csp having to allow local script evaluation since it was used to detect global scope.
    Fixed bug where CSP required a relaxed option for javascript: URLs in unsupported legacy browsers.
    Fixed bug where a fake caret would be rendered for td with the contenteditable=false.
    Fixed bug where typing would be blocked on IE 11 when within a nested contenteditable=true/false structure.
Version 4.6.1 (2017-05-10)
    Added configuration option to list plugin to disable tab indentation.
    Fixed bug where format change on very specific content could cause the selection to change.
    Fixed bug where TinyMCE could not be lazyloaded through jquery integration.
    Fixed bug where entities in style attributes weren't decoded correctly on paste in webkit.
    Fixed bug where fontsize_formats option had been renamed incorrectly.
    Fixed bug with broken backspace/delete behaviour between contenteditable=false blocks.
    Fixed bug where it wasn't possible to backspace to the previous line with the inline boundaries functionality turned on.
    Fixed bug where is wasn't possible to move caret left and right around a linked image with the inline boundaries functionality turned on.
    Fixed bug where pressing enter after/before hr element threw exception. Patch contributed bradleyke.
    Fixed so the CSS in the visualblocks plugin doesn't overwrite background color. Patch contributed by Christian Rank.
    Fixed bug where multibyte characters weren't encoded correctly. Patch contributed by James Tarkenton.
    Fixed bug where shift-click to select within contenteditable=true fields wasn't working.
Version 4.6.0 (2017-05-04)
    Dropped support for IE 8-10 due to market share and lack of support from Microsoft. See tinymce docs for details.
    Added an inline boundary caret position feature that makes it easier to type at the beginning/end of links/code elements.
    Added a help plugin that adds a button and a dialog showing the editor shortcuts and loaded plugins.
    Added an inline_boundaries option that allows you to disable the inline boundary feature if it's not desired.
    Added a new ScrollIntoView event that allows you to override the default scroll to element behavior.
    Added role and aria- attributes as valid elements in the default valid elements config.
    Added new internal flag for PastePreProcess/PastePostProcess this is useful to know if the paste was coming from an external source.
    Added new ignore function to UndoManager this works similar to transact except that it doesn't add an undo level by default.
    Fixed so that urls gets retained for images when being edited. This url is then passed on to the upload handler.
    Fixed so that the editors would be initialized on readyState interactive instead of complete.
    Fixed so that the init event of the editor gets fired once all contentCSS files have been properly loaded.
    Fixed so that width/height of the editor gets taken from the textarea element if it's explicitly specified in styles.
    Fixed so that keep_styles set to false no longer clones class/style from the previous paragraph on enter.
    Fixed so that the default line-height is 1.2em to avoid zwnbsp characters from producing text rendering glitches on Windows.
    Fixed so that loading errors of content css gets presented by a notification message.
    Fixed so figure image elements can be linked when selected this wraps the figure image in a anchor element.
    Fixed bug where it wasn't possible to copy/paste rows with colspans by using the table copy/paste feature.
    Fixed bug where the protect setting wasn't properly applied to header/footer parts when using the fullpage plugin.
    Fixed bug where custom formats that specified upper case element names where not applied correctly.
    Fixed bug where some screen readers weren't reading buttons due to an aria specific fix for IE 8.
    Fixed bug where cut wasn't working correctly on iOS due to it's clipboard API not working correctly.
    Fixed bug where Edge would paste div elements instead of paragraphs when pasting plain text.
    Fixed bug where the textpattern plugin wasn't dealing with trailing punctuations correctly.
    Fixed bug where image editing would some times change the image format from jpg to png.
    Fixed bug where some UI elements could be inserted into the toolbar even if they where not registered.
    Fixed bug where it was possible to click the TD instead of the character in the character map and that caused an exception.
    Fixed bug where the font size/font family dropdowns would sometimes show an incorrect value due to css not being loaded in time.
    Fixed bug with the media plugin inserting undefined instead of retaining size when media_dimensions was set to false.
    Fixed bug with deleting images when forced_root_blocks where set to false.
    Fixed bug where input focus wasn't properly handled on nested content editable elements.
    Fixed bug where Chrome/Firefox would throw an exception when selecting images due to recent change of setBaseAndExtent support.
    Fixed bug where malformed blobs would throw exceptions now they are simply ignored.
    Fixed bug where backspace/delete wouldn't work properly in some cases where all contents was selected in WebKit.
    Fixed bug with Angular producing errors since it was expecting events objects to be patched with their custom properties.
    Fixed bug where the formatter would apply formatting to spellchecker errors now all bogus elements are excluded.
    Fixed bug with backspace/delete inside table caption elements wouldn't behave properly on IE 11.
    Fixed bug where typing after a contenteditable false inline element could move the caret to the end of that element.
    Fixed bug where backspace before/after contenteditable false blocks wouldn't properly remove the right element.
    Fixed bug where backspace before/after contenteditable false inline elements wouldn't properly empty the current block element.
    Fixed bug where vertical caret navigation with a custom line-height would sometimes match incorrect positions.
    Fixed bug with paste on Edge where character encoding wasn't handled properly due to a browser bug.
    Fixed bug with paste on Edge where extra fragment data was inserted into the contents when pasting.
    Fixed bug with pasting contents when having a whole block element selected on WebKit could cause WebKit spans to appear.
    Fixed bug where the visualchars plugin wasn't working correctly showing invisible nbsp characters.
    Fixed bug where browsers would hang if you tried to load some malformed html contents.
    Fixed bug where the init call promise wouldn't resolve if the specified selector didn't find any matching elements.
    Fixed bug where the Schema isValidChild function was case sensitive.
Version 4.5.3 (2017-02-01)
    Added keyboard navigation for menu buttons when the menu is in focus.
    Added api to the list plugin for setting custom classes/attributes on lists.
    Added validation for the anchor plugin input field according to W3C id naming specifications.
    Fixed bug where media placeholders were removed after resize with the forced_root_block setting set to false.
    Fixed bug where deleting selections with similar sibling nodes sometimes deleted the whole document.
    Fixed bug with inlite theme where several toolbars would appear scrolling when more than one instance of the editor was in use.
    Fixed bug where the editor would throw error with the fontselect plugin on hidden editor instances in Firefox.
    Fixed bug where the background color would not stretch to the font size.
    Fixed bug where font size would be removed when changing background color.
    Fixed bug where the undomanager trimmed away whitespace between nodes on undo/redo.
    Fixed bug where media_dimensions=false in media plugin caused the editor to throw an error.
    Fixed bug where IE was producing font/u elements within links on paste.
    Fixed bug where some button tooltips were broken when compat3x was in use.
    Fixed bug where backspace/delete/typeover would remove the caption element.
    Fixed bug where powerspell failed to function when compat3x was enabled.
    Fixed bug where it wasn't possible to apply sub/sup on text with large font size.
    Fixed bug where pre tags with spaces weren't treated as content.
    Fixed bug where Meta+A would select the entire document instead of all contents in nested ce=true elements.
Version 4.5.2 (2017-01-04)
    Added missing keyboard shortcut description for the underline menu item in the format menu.
    Fixed bug where external blob urls wasn't properly handled by editor upload logic. Patch contributed by David Oviedo.
    Fixed bug where urls wasn't treated as a single word by the wordcount plugin.
    Fixed bug where nbsp characters wasn't treated as word delimiters by the wordcount plugin.
    Fixed bug where editor instance wasn't properly passed to the format preview logic. Patch contributed by NullQuery.
    Fixed bug where the fake caret wasn't hidden when you moved selection to a cE=false element.
    Fixed bug where it wasn't possible to edit existing code sample blocks.
    Fixed bug where it wasn't possible to delete editor contents if the selection included an empty block.
    Fixed bug where the formatter wasn't expanding words on some international characters. Patch contributed by Martin Larochelle.
    Fixed bug where the open link feature wasn't working correctly on IE 11.
    Fixed bug where enter before/after a cE=false block wouldn't properly padd the paragraph with an br element.
    Fixed so font size and font family select boxes always displays a value by using the runtime style as a fallback.
    Fixed so missing plugins will be logged to console as warnings rather than halting the initialization of the editor.
    Fixed so splitbuttons become normal buttons in advlist plugin if styles are empty. Patch contributed by René Schleusner.
    Fixed so you can multi insert rows/cols by selecting table cells and using insert rows/columns.
Version 4.5.1 (2016-12-07)
    Fixed bug where the lists plugin wouldn't initialize without the advlist plugins if served from cdn.
    Fixed bug where selectors with "*" would cause the style format preview to throw an error.
    Fixed bug with toggling lists off on lists with empty list items would throw an error.
    Fixed bug where editing images would produce non existing blob uris.
    Fixed bug where the offscreen toc selection would be treated as the real toc element.
    Fixed bug where the aria level attribute for element path would have an incorrect start index.
    Fixed bug where the offscreen selection of cE=false that where very wide would be shown onscreen. Patch contributed by Steven Bufton.
    Fixed so the default_link_target gets applied to links created by the autolink plugin.
    Fixed so that the name attribute gets removed by the anchor plugin if editing anchors.
Version 4.5.0 (2016-11-23)
    Added new toc plugin allows you to insert table of contents based on editor headings.
    Added new auto complete menu to all url fields. Adds history, link to anchors etc.
    Added new sidebar api that allows you to add custom sidebar panels and buttons to toggle these.
    Added new insert menu button that allows you to have multiple insert functions under the same menu button.
    Added new open link feature to ctrl+click, alt+enter and context menu.
    Added new media_embed_handler option to allow the media plugin to be populated with custom embeds.
    Added new support for editing transparent images using the image tools dialog.
    Added new images_reuse_filename option to allow filenames of images to be retained for upload.
    Added new security feature where links with target="_blank" will by default get rel="noopener noreferrer".
    Added new allow_unsafe_link_target to allow you to opt-out of the target="_blank" security feature.
    Added new style_formats_autohide option to automatically hide styles based on context.
    Added new codesample_content_css option to specify where the code sample prism css is loaded from.
    Added new support for Japanese/Chinese word count following the unicode standards on this.
    Added new fragmented undo levels this dramatically reduces flicker on contents with iframes.
    Added new live previews for complex elements like table or lists.
    Fixed bug where it wasn't possible to properly tab between controls in a dialog with a disabled form item control.
    Fixed bug where firefox would generate a rectangle on elements produced after/before a cE=false elements.
    Fixed bug with advlist plugin not switching list element format properly in some edge cases.
    Fixed bug where col/rowspans wasn't correctly computed by the table plugin in some cases.
    Fixed bug where the table plugin would thrown an error if object_resizing was disabled.
    Fixed bug where some invalid markup would cause issues when running in XHTML mode. Patch contributed by Charles Bourasseau.
    Fixed bug where the fullscreen class wouldn't be removed properly when closing dialogs.
    Fixed bug where the PastePlainTextToggle event wasn't fired by the paste plugin when the state changed.
    Fixed bug where table the row type wasn't properly updated in table row dialog. Patch contributed by Matthias Balmer.
    Fixed bug where select all and cut wouldn't place caret focus back to the editor in WebKit. Patch contributed by Daniel Jalkut.
    Fixed bug where applying cell/row properties to multiple cells/rows would reset other unchanged properties.
    Fixed bug where some elements in the schema would have redundant/incorrect children.
    Fixed bug where selector and target options would cause issues if used together.
    Fixed bug where drag/drop of images from desktop on chrome would thrown an error.
    Fixed bug where cut on WebKit/Blink wouldn't add an undo level.
    Fixed bug where IE 11 would scroll to the cE=false elements when they where selected.
    Fixed bug where keys like F5 wouldn't work when a cE=false element was selected.
    Fixed bug where the undo manager wouldn't stop the typing state when commands where executed.
    Fixed bug where unlink on wrapped links wouldn't work properly.
    Fixed bug with drag/drop of images on WebKit where the image would be deleted form the source editor.
    Fixed bug where the visual characters mode would be disabled when contents was extracted from the editor.
    Fixed bug where some browsers would toggle of formats applied to the caret when clicking in the editor toolbar.
    Fixed bug where the custom theme function wasn't working correctly.
    Fixed bug where image option for custom buttons required you to have icon specified as well.
    Fixed bug where the context menu and contextual toolbars would be visible at the same time and sometimes overlapping.
    Fixed bug where the noneditable plugin would double wrap elements when using the noneditable_regexp option.
    Fixed bug where tables would get padding instead of margin when you used the indent button.
    Fixed bug where the charmap plugin wouldn't properly insert non breaking spaces.
    Fixed bug where the color previews in color input boxes wasn't properly updated.
    Fixed bug where the list items of previous lists wasn't merged in the right order.
    Fixed bug where it wasn't possible to drag/drop inline-block cE=false elements on IE 11.
    Fixed bug where some table cell merges would produce incorrect rowspan/colspan.
    Fixed so the font size of the editor defaults to 14px instead of 11px this can be overridden by custom css.
    Fixed so wordcount is debounced to reduce cpu hogging on larger texts.
    Fixed so tinymce global gets properly exported as a module when used with some module bundlers.
    Fixed so it's possible to specify what css properties you want to preview on specific formats.
    Fixed so anchors are contentEditable=false while within the editor.
    Fixed so selected contents gets wrapped in a inline code element by the codesample plugin.
    Fixed so conditional comments gets properly stripped independent of case. Patch contributed by Georgii Dolzhykov.
    Fixed so some escaped css sequences gets properly handled. Patch contributed by Georgii Dolzhykov.
    Fixed so notifications with the same message doesn't get displayed at the same time.
    Fixed so F10 can be used as an alternative key to focus to the toolbar.
    Fixed various api documentation issues and typos.
    Removed layer plugin since it wasn't really ported from 3.x and there doesn't seem to be much use for it.
    Removed moxieplayer.swf from the media plugin since it wasn't used by the media plugin.
    Removed format state from the advlist plugin to be more consistent with common word processors.
Version 4.4.3 (2016-09-01)
    Fixed bug where copy would produce an exception on Chrome.
    Fixed bug where deleting lists on IE 11 would merge in correct text nodes.
    Fixed bug where deleting partial lists with indentation wouldn't cause proper normalization.
Version 4.4.2 (2016-08-25)
    Added new importcss_exclusive option to disable unique selectors per group.
    Added new group specific selector_converter option to importcss plugin.
    Added new codesample_languages option to apply custom languages to codesample plugin.
    Added new codesample_dialog_width/codesample_dialog_height options.
    Fixed bug where fullscreen button had an incorrect keyboard shortcut.
    Fixed bug where backspace/delete wouldn't work correctly from a block to a cE=false element.
    Fixed bug where smartpaste wasn't detecting links with special characters in them like tilde.
    Fixed bug where the editor wouldn't get proper focus if you clicked on a cE=false element.
    Fixed bug where it wasn't possible to copy/paste table rows that had merged cells.
    Fixed bug where merging cells could some times produce invalid col/rowspan attibute values.
    Fixed bug where getBody would sometimes thrown an exception now it just returns null if the iframe is clobbered.
    Fixed bug where drag/drop of cE=false element wasn't properly constrained to viewport.
    Fixed bug where contextmenu on Mac would collapse any selection to a caret.
    Fixed bug where rtl mode wasn't rendered properly when loading a language pack with the rtl flag.
    Fixed bug where Kamer word bounderies would be stripped from contents.
    Fixed bug where lists would sometimes render two dots or numbers on the same line.
    Fixed bug where the skin_url wasn't used by the inlite theme.
    Fixed so data attributes are ignored when comparing formats in the formatter.
    Fixed so it's possible to disable inline toolbars in the inlite theme.
    Fixed so template dialog gets resized if it doesn't fit the window viewport.
Version 4.4.1 (2016-07-26)
    Added smart_paste option to paste plugin to allow disabling the paste behavior if needed.
    Fixed bug where png urls wasn't properly detected by the smart paste logic.
    Fixed bug where the element path wasn't working properly when multiple editor instances where used.
    Fixed bug with creating lists out of multiple paragraphs would just create one list item instead of multiple.
    Fixed bug where scroll position wasn't properly handled by the inlite theme to place the toolbar properly.
    Fixed bug where multiple instances of the editor using the inlite theme didn't render the toolbar properly.
    Fixed bug where the shortcut label for fullscreen mode didn't match the actual shortcut key.
    Fixed bug where it wasn't possible to select cE=false blocks using touch devices on for example iOS.
    Fixed bug where it was possible to select the child image within a cE=false on IE 11.
    Fixed so inserts of html containing lists doesn't merge with any existing lists unless it's a paste operation.
Version 4.4.0 (2016-06-30)
    Added new inlite theme this is a more lightweight inline UI.
    Added smarter paste logic that auto detects urls in the clipboard and inserts images/links based on that.
    Added a better image resize algorithm for better image quality in the imagetools plugin.
    Fixed bug where it wasn't possible to drag/dropping cE=false elements on FF.
    Fixed bug where backspace/delete before/after a cE=false block would produce a new paragraph.
    Fixed bug where list style type css property wasn't preserved when indenting lists.
    Fixed bug where merging of lists where done even if the list style type was different.
    Fixed bug where the image_dataimg_filter function wasn't used when pasting images.
    Fixed bug where nested editable within a non editable element would cause scroll on focus in Chrome.
    Fixed so invalid targets for inline mode is blocked on initialization. We only support elements that can have children.
Version 4.3.13 (2016-06-08)
    Added characters with a diacritical mark to charmap plugin. Patch contributed by Dominik Schilling.
    Added better error handling if the image proxy service would produce errors.
    Fixed issue with pasting list items into list items would produce nested list rather than a merged list.
    Fixed bug where table selection could get stuck in selection mode for inline editors.
    Fixed bug where it was possible to place the caret inside the resize grid elements.
    Fixed bug where it wasn't possible to place in elements horizontally adjacent cE=false blocks.
    Fixed bug where multiple notifications wouldn't be properly placed on screen.
    Fixed bug where multiple editor instance of the same id could be produces in some specific integrations.
Version 4.3.12 (2016-05-10)
    Fixed bug where focus calls couldn't be made inside the editors PostRender event handler.
    Fixed bug where some translations wouldn't work as expected due to a bug in editor.translate.
    Fixed bug where the node change event could fire with a node out side the root of the editor.
    Fixed bug where Chrome wouldn't properly present the keyboard paste clipboard details when paste was clicked.
    Fixed bug where merged cells in tables couldn't be selected from right to left.
    Fixed bug where insert row wouldn't properly update a merged cells rowspan property.
    Fixed bug where the color input boxes preview field wasn't properly set on initialization.
    Fixed bug where IME composition inside table cells wouldn't work as expected on IE 11.
    Fixed so all shadow dom support is under and experimental flag due to flaky browser support.
Version 4.3.11 (2016-04-25)
    Fixed bug where it wasn't possible to insert empty blocks though the API unless they where padded.
    Fixed bug where you couldn't type the Euro character on Windows.
    Fixed bug where backspace/delete from a cE=false element to a text block didn't work properly.
    Fixed bug where the text color default grid would render incorrectly.
    Fixed bug where the codesample plugin wouldn't load the css in the editor for multiple editors.
    Fixed so the codesample plugin textarea gets focused by default.
Version 4.3.10 (2016-04-12)
    Fixed bug where the key "y" on WebKit couldn't be entered due to conflict with keycode for F10 on keypress.
Version 4.3.9 (2016-04-12)
    Added support for focusing the contextual toolbars using keyboard.
    Added keyboard support for slider UI controls. You can no increase/decrease using arrow keys.
    Added url pattern matching for Dailymotion to media plugin. Patch contributed by Bertrand Darbon.
    Added body_class to template plugin preview. Patch contributed by Milen Petrinski.
    Added options to better override textcolor pickers with custom colors. Patch contributed by Xavier Boubert.
    Added visual arrows to inline contextual toolbars so that they point to the element being active.
    Fixed so toolbars for tables or other larger elements get better positioned below the scrollable viewport.
    Fixed bug where it was possible to click links inside cE=false blocks.
    Fixed bug where event targets wasn't properly handled in Safari Technical Preview.
    Fixed bug where drag/drop text in FF 45 would make the editor caret invisible.
    Fixed bug where the remove state wasn't properly set on editor instances when detected as clobbered.
    Fixed bug where offscreen selection of some cE=false elements would render onscreen. Patch contributed by Steven Bufton
    Fixed bug where enter would clone styles out side the root on editors inside a span. Patch contributed by ChristophKaser.
    Fixed bug where drag/drop of images into the editor didn't work correctly in FF.
    Fixed so the first item in panels for the imagetools dialog gets proper keyboard focus.
    Changed the Meta+Shift+F shortcut to Ctrl+Shift+F since Czech, Slovak, Polish languages used the first one for input.
Version 4.3.8 (2016-03-15)
    Fixed bug where inserting HR at the end of a block element would produce an extra empty block.
    Fixed bug where links would be clickable when readonly mode was enabled.
    Fixed bug where the formatter would normalize to the wrong node on very specific content.
    Fixed bug where some nested list items couldn't be indented properly.
    Fixed bug where links where clickable in the preview dialog.
    Fixed so the alt attribute doesn't get padded with an empty value by default.
    Fixed so nested alignment works more correctly. You will now alter the alignment to the closest block parent.
Version 4.3.7 (2016-03-02)
    Fixed bug where incorrect icons would be rendered for imagetools edit and color levels.
    Fixed bug where navigation using arrow keys inside a SelectBox didn't move up/down.
    Fixed bug where the visualblocks plugin would render borders round internal UI elements.
Version 4.3.6 (2016-03-01)
    Added new paste_remember_plaintext_info option to allow a global disable of the plain text mode notification.
    Added new PastePlainTextToggle event that fires when plain text mode toggles on/off.
    Fixed bug where it wasn't possible to select media elements since the drag logic would snap it to mouse cursor.
    Fixed bug where it was hard to place the caret inside nested cE=true elements when the outer cE=false element was focused.
    Fixed bug where editors wouldn't properly initialize if both selector and mode where used.
    Fixed bug where IME input inside table cells would switch the IME off.
    Fixed bug where selection inside the first table cell would cause the whole table cell to get selected.
    Fixed bug where error handling of images being uploaded wouldn't properly handle faulty statuses.
    Fixed bug where inserting contents before a HR would cause an exception to be thrown.
    Fixed bug where copy/paste of Excel data would be inserted as an image.
    Fixed caret position issues with copy/paste of inline block cE=false elements.
    Fixed issues with various menu item focus bugs in Chrome. Where the focused menu bar item wasn't properly blurred.
    Fixed so the notifications have a solid background since it would be hard to read if there where text under it.
    Fixed so notifications gets animated similar to the ones used by dialogs.
    Fixed so larger images that gets pasted is handled better.
    Fixed so the window close button is more uniform on various platform and also increased it's hit area.
Version 4.3.5 (2016-02-11)
    Npm version bump due to package not being fully updated.
Version 4.3.4 (2016-02-11)
    Added new OpenWindow/CloseWindow events that gets fired when windows open/close.
    Added new NewCell/NewRow events that gets fired when table cells/rows are created.
    Added new Promise return value to tinymce.init makes it easier to handle initialization.
    Removed the jQuery version the jQuery plugin is now moved into the main package.
    Removed jscs from build process since eslint can now handle code style checking.
    Fixed various bugs with drag/drop of contentEditable:false elements.
    Fixed bug where deleting of very specific nested list items would result in an odd list.
    Fixed bug where lists would get merged with adjacent lists outside the editable inline root.
    Fixed bug where MS Edge would crash when closing a dialog then clicking a menu item.
    Fixed bug where table cell selection would add undo levels.
    Fixed bug where table cell selection wasn't removed when inline editor where removed.
    Fixed bug where table cell selection wouldn't work properly on nested tables.
    Fixed bug where table merge menu would be available when merging between thead and tbody.
    Fixed bug where table row/column resize wouldn't get properly removed when the editor was removed.
    Fixed bug where Chrome would scroll to the editor if there where a empty hash value in document url.
    Fixed bug where the cache suffix wouldn't work correctly with the importcss plugin.
    Fixed bug where selection wouldn't work properly on MS Edge on Windows Phone 10.
    Fixed so adjacent pre blocks gets joined into one pre block since that seems like the user intent.
    Fixed so events gets properly dispatched in shadow dom. Patch provided by Nazar Mokrynskyi.
Version 4.3.3 (2016-01-14)
    Added new table_resize_bars configuration setting.  This setting allows you to disable the table resize bars.
    Added new beforeInitialize event to tinymce.util.XHR lets you modify XHR properties before open. Patch contributed by Brent Clintel.
    Added new autolink_pattern setting to autolink plugin. Enables you to override the default autolink formats. Patch contributed by Ben Tiedt.
    Added new charmap option that lets you override the default charmap of the charmap plugin.
    Added new charmap_append option that lets you add new characters to the default charmap of the charmap plugin.
    Added new insertCustomChar event that gets fired when a character is inserted by the charmap plugin.
    Fixed bug where table cells started with a superfluous &nbsp; in IE10+.
    Fixed bug where table plugin would retain all BR tags when cells were merged.
    Fixed bug where media plugin would strip underscores from youtube urls.
    Fixed bug where IME input would fail on IE 11 if you typed within a table.
    Fixed bug where double click selection of a word would remove the space before the word on insert contents.
    Fixed bug where table plugin would produce exceptions when hovering tables with invalid structure.
    Fixed bug where fullscreen wouldn't scroll back to it's original position when untoggled.
    Fixed so the template plugins templates setting can be a function that gets a callback that can provide templates.
Version 4.3.2 (2015-12-14)
    Fixed bug where the resize bars for table cells were not affected by the object_resizing property.
    Fixed bug where the contextual table toolbar would appear incorrectly if TinyMCE was initialized inline inside a table.
    Fixed bug where resizing table cells did not fire a node change event or add an undo level.
    Fixed bug where double click selection of text on IE 11 wouldn't work properly.
    Fixed bug where codesample plugin would incorrectly produce br elements inside code elements.
    Fixed bug where media plugin would strip dashes from youtube urls.
    Fixed bug where it was possible to move the caret into the table resize bars.
    Fixed bug where drag/drop into a cE=false element was possible on IE.
Version 4.3.1 (2015-11-30)
    Fixed so it's possible to disable the table inline toolbar by setting it to false or an empty string.
    Fixed bug where it wasn't possible to resize some tables using the drag handles.
    Fixed bug where unique id:s would clash for multiple editor instances and cE=false selections.
    Fixed bug where the same plugin could be initialized multiple times.
    Fixed bug where the table inline toolbars would be displayed at the same time as the image toolbars.
    Fixed bug where the table selection rect wouldn't be removed when selecting another control element.
Version 4.3.0 (2015-11-23)
    Added new table column/row resize support. Makes it a lot more easy to resize the columns/rows in a table.
    Added new table inline toolbar. Makes it easier to for example add new rows or columns to a table.
    Added new notification API. Lets you display floating notifications to the end user.
    Added new codesample plugin that lets you insert syntax highlighted pre elements into the editor.
    Added new image_caption to images. Lets you create images with captions using a HTML5 figure/figcaption elements.
    Added new live previews of embeded videos. Lets you play the video right inside the editor.
    Added new setDirty method and "dirty" event to the editor. Makes it easier to track the dirty state change.
    Added new setMode method to Editor instances that lets you dynamically switch between design/readonly.
    Added new core support for contentEditable=false elements within the editor overrides the browsers broken behavior.
    Rewrote the noneditable plugin to use the new contentEditable false core logic.
    Fixed so the dirty state doesn't set to false automatically when the undo index is set to 0.
    Fixed the Selection.placeCaretAt so it works better on IE when the coordinate is between paragraphs.
    Fixed bug where data-mce-bogus="all" element contents where counted by the word count plugin.
    Fixed bug where contentEditable=false elements would be indented by the indent buttons.
    Fixed bug where images within contentEditable=false would be selected in WebKit on mouse click.
    Fixed bug in DOMUntils split method where the replacement parameter wouldn't work on specific cases.
    Fixed bug where the importcss plugin would import classes from the skin content css file.
    Fixed so all button variants have a wrapping span for it's text to make it easier to skin.
    Fixed so it's easier to exit pre block using the arrow keys.
    Fixed bug where listboxes with fix widths didn't render correctly.
Version 4.2.8 (2015-11-13)
    Fixed bug where it was possible to delete tables as the inline root element if all columns where selected.
    Fixed bug where the UI buttons active state wasn't properly updated due to recent refactoring of that logic.
Version 4.2.7 (2015-10-27)
    Fixed bug where backspace/delete would remove all formats on the last paragraph character in WebKit/Blink.
    Fixed bug where backspace within a inline format element with a bogus caret container would move the caret.
    Fixed bug where backspace/delete on selected table cells wouldn't add an undo level.
    Fixed bug where script tags embedded within the editor could sometimes get a mce- prefix prepended to them
    Fixed bug where validate: false option could produce an error to be thrown from the Serialization step.
    Fixed bug where inline editing of a table as the root element could let the user delete that table.
    Fixed bug where inline editing of a table as the root element wouldn't properly handle enter key.
    Fixed bug where inline editing of a table as the root element would normalize the selection incorrectly.
    Fixed bug where inline editing of a list as the root element could let the user delete that list.
    Fixed bug where inline editing of a list as the root element could let the user split that list.
    Fixed bug where resize handles would be rendered on editable root elements such as table.
Version 4.2.6 (2015-09-28)
    Added capability to set request headers when using XHRs.
    Added capability to upload local images automatically default delay is set to 30 seconds after editing images.
    Added commands ids mceEditImage, mceAchor and mceMedia to be avaiable from execCommand.
    Added Edge browser to saucelabs grunt task. Patch contributed by John-David Dalton.
    Fixed bug where blob uris not produced by tinymce would produce HTML invalid markup.
    Fixed bug where selection of contents of a nearly empty editor in Edge would sometimes fail.
    Fixed bug where color styles woudln't be retained on copy/paste in Blink/Webkit.
    Fixed bug where the table plugin would throw an error when inserting rows after a child table.
    Fixed bug where the template plugin wouldn't handle functions as variable replacements.
    Fixed bug where undo/redo sometimes wouldn't work properly when applying formatting collapsed ranges.
    Fixed bug where shift+delete wouldn't do a cut operation on Blink/WebKit.
    Fixed bug where cut action wouldn't properly store the before selection bookmark for the undo level.
    Fixed bug where backspace in side an empty list element on IE would loose editor focus.
    Fixed bug where the save plugin wouldn't enable the buttons when a change occurred.
    Fixed bug where Edge wouldn't initialize the editor if a document.domain was specified.
    Fixed bug where enter key before nested images would sometimes not properly expand the previous block.
    Fixed bug where the inline toolbars wouldn't get properly hidden when blurring the editor instance.
    Fixed bug where Edge would paste Chinese characters on some Windows 10 installations.
    Fixed bug where IME would loose focus on IE 11 due to the double trailing br bug fix.
    Fixed bug where the proxy url in imagetools was incorrect. Patch contributed by Wong Ho Wang.
Version 4.2.5 (2015-08-31)
    Added fullscreen capability to embedded youtube and vimeo videos.
    Fixed bug where the uploadImages call didn't work on IE 10.
    Fixed bug where image place holders would be uploaded by uploadImages call.
    Fixed bug where images marked with bogus would be uploaded by the uploadImages call.
    Fixed bug where multiple calls to uploadImages would result in decreased performance.
    Fixed bug where pagebreaks were editable to imagetools patch contributed by Rasmus Wallin.
    Fixed bug where the element path could cause too much recursion exception.
    Fixed bug for domains containing ".min". Patch contributed by Loïc Février.
    Fixed so validation of external links to accept a number after www. Patch contributed by Victor Carvalho.
    Fixed so the charmap is exposed though execCommand. Patch contributed by Matthew Will.
    Fixed so that the image uploads are concurrent for improved performance.
    Fixed various grammar problems in inline documentation. Patches provided by nikolas.
Version 4.2.4 (2015-08-17)
    Added picture as a valid element to the HTML 5 schema. Patch contributed by Adam Taylor.
    Fixed bug where contents would be duplicated on drag/drop within the same editor.
    Fixed bug where floating/alignment of images on Edge wouldn't work properly.
    Fixed bug where it wasn't possible to drag images on IE 11.
    Fixed bug where image selection on Edge would sometimes fail.
    Fixed bug where contextual toolbars icons wasn't rendered properly when using the toolbar_items_size.
    Fixed bug where searchreplace dialog doesn't get prefilled with the selected text.
    Fixed bug where fragmented matches wouldn't get properly replaced by the searchreplace plugin.
    Fixed bug where enter key wouldn't place the caret if was after a trailing space within an inline element.
    Fixed bug where the autolink plugin could produce multiple links for the same text on Gecko.
    Fixed bug where EditorUpload could sometimes throw an exception if the blob wasn't found.
    Fixed xss issues with media plugin not properly filtering out some script attributes.
Version 4.2.3 (2015-07-30)
    Fixed bug where image selection wasn't possible on Edge due to incompatible setBaseAndExtend API.
    Fixed bug where image blobs urls where not properly destroyed by the imagetools plugin.
    Fixed bug where keyboard shortcuts wasn't working correctly on IE 8.
    Fixed skin issue where the borders of panels where not visible on IE 8.
Version 4.2.2 (2015-07-22)
    Fixed bug where float panels were not being hidden on inline editor blur when fixed_toolbar_container config option was in use.
    Fixed bug where combobox states wasn't properly updated if contents where updated without keyboard.
    Fixed bug where pasting into textbox or combobox would move the caret to the end of text.
    Fixed bug where removal of bogus span elements before block elements would remove whitespace between nodes.
    Fixed bug where repositioning of inline toolbars where async and producing errors if the editor was removed from DOM to early. Patch by iseulde.
    Fixed bug where element path wasn't working correctly. Patch contributed by iseulde.
    Fixed bug where menus wasn't rendered correctly when custom images where added to a menu. Patch contributed by Naim Hammadi.
Version 4.2.1 (2015-06-29)
    Fixed bug where back/forward buttons in the browser would render blob images as broken images.
    Fixed bug where Firefox would throw regexp to big error when replacing huge base64 chunks.
    Fixed bug rendering issues with resize and context toolbars not being placed properly until next animation frame.
    Fixed bug where the rendering of the image while cropping would some times not be centered correctly.
    Fixed bug where listbox items with submenus would me selected as active.
    Fixed bug where context menu where throwing an error when rendering.
    Fixed bug where resize both option wasn't working due to resent addClass API change. Patch contributed by Jogai.
    Fixed bug where a hideAll call for container rendered inline toolbars would throw an error.
    Fixed bug where onclick event handler on combobox could cause issues if element.id was a function by some polluting libraries.
    Fixed bug where listboxes wouldn't get proper selected sub menu item when using link_list or image_list.
    Fixed so the UI controls are as wide as 4.1.x to avoid wrapping controls in toolbars.
    Fixed so the imagetools dialog is adaptive for smaller screen sizes.
Version 4.2.0 (2015-06-25)
    Added new flat default skin to make the UI more modern.
    Added new imagetools plugin, lets you crop/resize and apply filters to images.
    Added new contextual toolbars support to the API lets you add floating toolbars for specific CSS selectors.
    Added new promise feature fill as tinymce.util.Promise.
    Added new built in image upload feature lets you upload any base64 encoded image within the editor as files.
    Fixed bug where resize handles would appear in the right position in the wrong editor when switching between resizable content in different inline editors.
    Fixed bug where tables would not be inserted in inline mode due to previous float panel fix.
    Fixed bug where floating panels would remain open when focus was lost on inline editors.
    Fixed bug where cut command on Chrome would thrown a browser security exception.
    Fixed bug where IE 11 sometimes would report an incorrect size for images in the image dialog.
    Fixed bug where it wasn't possible to remove inline formatting at the end of block elements.
    Fixed bug where it wasn't possible to delete table cell contents when cell selection was vertical.
    Fixed bug where table cell wasn't emptied from block elements if delete/backspace where pressed in empty cell.
    Fixed bug where cmd+shift+arrow didn't work correctly on Firefox mac when selecting to start/end of line.
    Fixed bug where removal of bogus elements would sometimes remove whitespace between nodes.
    Fixed bug where the resize handles wasn't updated when the main window was resized.
    Fixed so script elements gets removed by default to prevent possible XSS issues in default config implementations.
    Fixed so the UI doesn't need manual reflows when using non native layout managers.
    Fixed so base64 encoded images doesn't slow down the editor on modern browsers while editing.
    Fixed so all UI elements uses touch events to improve mobile device support.
    Removed the touch click quirks patch for iOS since it did more harm than good.
    Removed the non proportional resize handles since. Unproportional resize can still be done by holding the shift key.
Version 4.1.10 (2015-05-05)
    Fixed bug where plugins loaded with compat3x would sometimes throw errors when loading using the jQuery version.
    Fixed bug where extra empty paragraphs would get deleted in WebKit/Blink due to recent Quriks fix.
    Fixed bug where the editor wouldn't work properly on IE 12 due to some required browser sniffing.
    Fixed bug where formatting shortcut keys where interfering with Mac OS X screenshot keys.
    Fixed bug where the caret wouldn't move to the next/previous line boundary on Cmd+Left/Right on Gecko.
    Fixed bug where it wasn't possible to remove formats from very specific nested contents.
    Fixed bug where undo levels wasn't produced when typing letters using the shift or alt+ctrl modifiers.
    Fixed bug where the dirty state wasn't properly updated when typing using the shift or alt+ctrl modifiers.
    Fixed bug where an error would be thrown if an autofocused editor was destroyed quickly after its initialization. Patch provided by thorn0.
    Fixed issue with dirty state not being properly updated on redo operation.
    Fixed issue with entity decoder not handling incorrectly written numeric entities.
    Fixed issue where some PI element values wouldn't be properly encoded.
Version 4.1.9 (2015-03-10)
    Fixed bug where indentation wouldn't work properly for non list elements.
    Fixed bug with image plugin not pulling the image dimensions out correctly if a custom document_base_url was used.
    Fixed bug where ctrl+alt+[1-9] would conflict with the AltGr+[1-9] on Windows. New shortcuts is ctrl+shift+[1-9].
    Fixed bug with removing formatting on nodes in inline mode would sometimes include nodes outside the editor body.
    Fixed bug where extra nbsp:s would be inserted when you replaced a word surrounded by spaces using insertContent.
    Fixed bug with pasting from Google Docs would produce extra strong elements and line feeds.
Version 4.1.8 (2015-03-05)
    Added new html5 sizes attribute to img elements used together with srcset.
    Added new elementpath option that makes it possible to disable the element path but keep the statusbar.
    Added new option table_style_by_css for the table plugin to set table styling with css rather than table attributes.
    Added new link_assume_external_targets option to prompt the user to prepend http:// prefix if the supplied link does not contain a protocol prefix.
    Added new image_prepend_url option to allow a custom base path/url to be added to images.
    Added new table_appearance_options option to make it possible to disable some options.
    Added new image_title option to make it possible to alter the title of the image, disabled by default.
    Fixed bug where selection starting from out side of the body wouldn't produce a proper selection range on IE 11.
    Fixed bug where pressing enter twice before a table moves the cursor in the table and causes a javascript error.
    Fixed bug where advanced image styles were not respected.
    Fixed bug where the less common Shift+Delete didn't produce a proper cut operation on WebKit browsers.
    Fixed bug where image/media size constrain logic would produce NaN when handling non number values.
    Fixed bug where internal classes where removed by the removeformat command.
    Fixed bug with creating links table cell contents with a specific selection would throw a exceptions on WebKit/Blink.
    Fixed bug where valid_classes option didn't work as expected according to docs. Patch provided by thorn0.
    Fixed bug where jQuery plugin would patch the internal methods multiple times. Patch provided by Drew Martin.
    Fixed bug where backspace key wouldn't delete the current selection of newly formatted content.
    Fixed bug where type over of inline formatting elements wouldn't properly keep the format on WebKit/Blink.
    Fixed bug where selection needed to be properly normalized on modern IE versions.
    Fixed bug where Command+Backspace didn't properly delete the whole line of text but the previous word.
    Fixed bug where UI active states wheren't properly updated on IE if you placed caret within the current range.
    Fixed bug where delete/backspace on WebKit/Blink would remove span elements created by the user.
    Fixed bug where delete/backspace would produce incorrect results when deleting between two text blocks with br elements.
    Fixed bug where captions where removed when pasting from MS Office.
    Fixed bug where lists plugin wouldn't properly remove fully selected nested lists.
    Fixed bug where the ttf font used for icons would throw an warning message on Gecko on Mac OS X.
    Fixed a bug where applying a color to text did not update the undo/redo history.
    Fixed so shy entities gets displayed when using the visualchars plugin.
    Fixed so removeformat removes ins/del by default since these might be used for strikethough.
    Fixed so multiple language packs can be loaded and added to the global I18n data structure.
    Fixed so transparent color selection gets treated as a normal color selection. Patch contributed by Alexander Hofbauer.
    Fixed so it's possible to disable autoresize_overflow_padding, autoresize_bottom_margin options by setting them to false.
    Fixed so the charmap plugin shows the description of the character in the dialog. Patch contributed by Jelle Hissink.
    Removed address from the default list of block formats since it tends to be missused.
    Fixed so the pre block format is called preformatted to make it more verbose.
    Fixed so it's possible to context scope translation strings this isn't needed most of the time.
    Fixed so the max length of the width/height input fields of the media dialog is 5 instead of 3.
    Fixed so drag/dropped contents gets properly processed by paste plugin since it's basically a paste. Patch contributed by Greg Fairbanks.
    Fixed so shortcut keys for headers is ctrl+alt+[1-9] instead of ctrl+[1-9] since these are for switching tabs in the browsers.
    Fixed so "u" doesn't get converted into a span element by the legacy input filter. Since this is now a valid HTML5 element.
    Fixed font families in order to provide appropriate web-safe fonts.
Version 4.1.7 (2014-11-27)
    Added HTML5 schema support for srcset, source and picture. Patch contributed by mattheu.
    Added new cache_suffix setting to enable cache busting by producing unique urls.
    Added new paste_convert_word_fake_lists option to enable users to disable the fake lists convert logic.
    Fixed so advlist style changes adds undo levels for each change.
    Fixed bug where WebKit would sometimes produce an exception when the autolink plugin where looking for URLs.
    Fixed bug where IE 7 wouldn't be rendered properly due to aggressive css compression.
    Fixed bug where DomQuery wouldn't accept window as constructor element.
    Fixed bug where the color picker in 3.x dialogs wouldn't work properly. Patch contributed by Callidior.
    Fixed bug where the image plugin wouldn't respect the document_base_url.
    Fixed bug where the jQuery plugin would fail to append to elements named array prototype names.
Version 4.1.6 (2014-10-08)
    Fixed bug with clicking on the scrollbar of the iframe would cause a JS error to be thrown.
    Fixed bug where null would produce an exception if you passed it to selection.setRng.
    Fixed bug where Ctrl/Cmd+Tab would indent the current list item if you switched tabs in the browser.
    Fixed bug where pasting empty cells from Excel would result in a broken table.
    Fixed bug where it wasn't possible to switch back to default list style type.
    Fixed issue where the select all quirk fix would fire for other modifiers than Ctrl/Cmd combinations.
    Replaced jake with grunt since it is more mainstream and has better plugin support.
Version 4.1.5 (2014-09-09)
    Fixed bug where sometimes the resize rectangles wouldn't properly render on images on WebKit/Blink.
    Fixed bug in list plugin where delete/backspace would merge empty LI elements in lists incorrectly.
    Fixed bug where empty list elements would result in empty LI elements without it's parent container.
    Fixed bug where backspace in empty caret formatted element could produce an type error exception of Gecko.
    Fixed bug where lists pasted from word with a custom start index above 9 wouldn't be properly handled.
    Fixed bug where tabfocus plugin would tab out of the editor instance even if the default action was prevented.
    Fixed bug where tabfocus wouldn't tab properly to other adjacent editor instances.
    Fixed bug where the DOMUtils setStyles wouldn't properly removed or update the data-mce-style attribute.
    Fixed bug where dialog select boxes would be placed incorrectly if document.body wasn't statically positioned.
    Fixed bug where pasting would sometimes scroll to the top of page if the user was using the autoresize plugin.
    Fixed bug where caret wouldn't be properly rendered by Chrome when clicking on the iframes documentElement.
    Fixed so custom images for menubutton/splitbutton can be provided. Patch contributed by Naim Hammadi.
    Fixed so the default action of windows closing can be prevented by blocking the default action of the close event.
    Fixed so nodeChange and focus of the editor isn't automatically performed when opening sub dialogs.
Version 4.1.4 (2014-08-21)
    Added new media_filter_html option to media plugin that blocks any conditional comments, scripts etc within a video element.
    Added new content_security_policy option allows you to set custom policy for iframe contents. Patch contributed by Francois Chagnon.
    Fixed bug where activate/deactivate events wasn't firing properly when switching between editors.
    Fixed bug where placing the caret on iOS was difficult due to a WebKit bug with touch events.
    Fixed bug where the resize helper wouldn't render properly on older IE versions.
    Fixed bug where resizing images inside tables on older IE versions would sometimes fail depending mouse position.
    Fixed bug where editor.insertContent would produce an exception when inserting select/option elements.
    Fixed bug where extra empty paragraphs would be produced if block elements where inserted inside span elements.
    Fixed bug where the spellchecker menu item wouldn't be properly checked if spell checking was started before it was rendered.
    Fixed bug where the DomQuery filter function wouldn't remove non elements from collection.
    Fixed bug where document with custom document.domain wouldn't properly render the editor.
    Fixed bug where IE 8 would throw exception when trying to enter invalid color values into colorboxes.
    Fixed bug where undo manager could incorrectly add an extra undo level when custom resize handles was removed.
    Fixed bug where it wouldn't be possible to alter cell properties properly on table cells on IE 8.
    Fixed so the color picker button in table dialog isn't shown unless you include the colorpicker plugin or add your own custom color picker.
    Fixed so activate/deactivate events fire when windowManager opens a window since.
    Fixed so the table advtab options isn't separated by an underscore to normalize naming with image_advtab option.
    Fixed so the table cell dialog has proper padding when the advanced tab in disabled.
Version 4.1.3 (2014-07-29)
    Added event binding logic to tinymce.util.XHR making it possible to override headers and settings before any request is made.
    Fixed bug where drag events wasn't fireing properly on older IE versions since the event handlers where bound to document.
    Fixed bug where drag/dropping contents within the editor on IE would force the contents into plain text mode even if it was internal content.
    Fixed bug where IE 7 wouldn't open menus properly due to a resize bug in the browser auto closing them immediately.
    Fixed bug where the DOMUtils getPos logic wouldn't produce a valid coordinate inside the body if the body was positioned non static.
    Fixed bug where the element path and format state wasn't properly updated if you had the wordcount plugin enabled.
    Fixed bug where a comment at the beginning of source would produce an exception in the formatter logic.
    Fixed bug where setAttrib/getAttrib on null would throw exception together with any hooked attributes like style.
    Fixed bug where table sizes wasn't properly retained when copy/pasting on WebKit/Blink.
    Fixed bug where WebKit/Blink would produce colors in RGB format instead of the forced HEX format when deleting contents.
    Fixed bug where the width attribute wasn't updated on tables if you changed the size inside the table dialog.
    Fixed bug where control selection wasn't properly handled when the caret was placed directly after an image.
    Fixed bug where selecting the contents of table cells using the selection.select method wouldn't place the caret properly.
    Fixed bug where the selection state for images wasn't removed when placing the caret right after an image on WebKit/Blink.
    Fixed bug where all events wasn't properly unbound when and editor instance was removed or destroyed by some external innerHTML call.
    Fixed bug where it wasn't possible or very hard to select images on iOS when the onscreen keyboard was visible.
    Fixed so auto_focus can take a boolean argument this will auto focus the last initialized editor might be useful for single inits.
    Fixed so word auto detect lists logic works better for faked lists that doesn't have specific markup.
    Fixed so nodeChange gets fired on mouseup as it used to before 4.1.1 we optimized that event to fire less often.
    Removed the finish menu item from spellchecker menu since it's redundant you can stop spellchecking by toggling menu item or button.
Version 4.1.2 (2014-07-15)
    Added offset/grep to DomQuery class works basically the same as it's jQuery equivalent.
    Fixed bug where backspace/delete or setContent with an empty string would remove header data when using the fullpage plugin.
    Fixed bug where tinymce.remove with a selector not matching any editors would remove all editors.
    Fixed bug where resizing of the editor didn't work since the theme was calling setStyles instead of setStyle.
    Fixed bug where IE 7 would fail to append html fragments to iframe document when using DomQuery.
    Fixed bug where the getStyle DOMUtils method would produce an exception if it was called with null as it's element.
    Fixed bug where the paste plugin would remove the element if the none of the paste_webkit_styles rules matched the current style.
    Fixed bug where contextmenu table items wouldn't work properly on IE since it would some times fire an incorrect selection change.
    Fixed bug where the padding/border values wasn't used in the size calculation for the body size when using autoresize. Patch contributed by Matt Whelan.
    Fixed bug where conditional word comments wouldn't be properly removed when pasting plain text.
    Fixed bug where resizing would sometime fail on IE 11 when the mouseup occurred inside the resizable element.
    Fixed so the iframe gets initialized without any inline event handlers for better CSP support. Patch contributed by Matt Whelan.
    Fixed so the tinymce.dom.Sizzle is the latest version of sizzle this resolves the document context bug.
Version 4.1.1 (2014-07-08)
    Fixed bug where pasting plain text on some WebKit versions would result in an empty line.
    Fixed bug where resizing images inside tables on IE 11 wouldn't work properly.
    Fixed bug where IE 11 would sometimes throw "Invalid argument" exception when editor contents was set to an empty string.
    Fixed bug where document.activeElement would throw exceptions on IE 9 when that element was hidden or removed from dom.
    Fixed bug where WebKit/Blink sometimes produced br elements with the Apple-interchange-newline class.
    Fixed bug where table cell selection wasn't properly removed when copy/pasting table cells.
    Fixed bug where pasting nested list items from Word wouldn't produce proper semantic nested lists.
    Fixed bug where right clicking using the contextmenu plugin on WebKit/Blink on Mac OS X would select the target current word or line.
    Fixed bug where it wasn't possible to alter table cell properties on IE 8 using the context menu.
    Fixed bug where the resize helper wouldn't be correctly positioned on older IE versions.
    Fixed bug where fullpage plugin would produce an error if you didn't specify a doctype encoding.
    Fixed bug where anchor plugin would get the name/id of the current element even if it wasn't anchor element.
    Fixed bug where visual aids for tables wouldn't be properly disabled when changing the border size.
    Fixed bug where some control selection events wasn't properly fired on older IE versions.
    Fixed bug where table cell selection on older IE versions would prevent resizing of images.
    Fixed bug with paste_data_images paste option not working properly on modern IE versions.
    Fixed bug where custom elements with underscores in the name wasn't properly parsed/serialized.
    Fixed bug where applying inline formats to nested list elements would produce an incorrect formatting result.
    Fixed so it's possible to hide items from elements path by using preventDefault/stopPropagation.
    Fixed so inline mode toolbar gets rendered right aligned if the editable element positioned to the documents right edge.
    Fixed so empty inline elements inside empty block elements doesn't get removed if configured to be kept intact.
    Fixed so DomQuery parentsUntil/prevUntil/nextUntil supports selectors/elements/filters etc.
    Fixed so legacyoutput plugin overrides fontselect and fontsizeselect controls and handles font elements properly.
Version 4.1.0 (2014-06-18)
    Added new file_picker_callback option to replace the old file_browser_callback the latter will still work though.
    Added new custom colors to textcolor plugin will be displayed if a color picker is provided also shows the latest colors.
    Added new color_picker_callback option to enable you to add custom color pickers to the editor.
    Added new advanced tabs to table/cell/row dialogs to enable you to select colors for border/background.
    Added new colorpicker plugin that lets you select colors from a hsv color picker.
    Added new tinymce.util.Color class to handle color parsing and converting.
    Added new colorpicker UI widget element lets you add a hsv color picker to any form/window.
    Added new textpattern plugin that allows you to use markdown like text patterns to format contents.
    Added new resize helper element that shows the current width & height while resizing.
    Added new "once" method to Editor and EventDispatcher enables since callback execution events.
    Added new jQuery like class under tinymce.dom.DomQuery it's exposed on editor instances (editor.$) and globally under (tinymce.$).
    Fixed so the default resize method for images are proportional shift/ctrl can be used to make an unproportional size.
    Fixed bug where the image_dimensions option of the image plugin would cause exceptions when it tried to update the size.
    Fixed bug where table cell dialog class field wasn't properly updated when editing an a table cell with an existing class.
    Fixed bug where Safari on Mac would produce webkit-fake-url for pasted images so these are now removed.
    Fixed bug where the nodeChange event would get fired before the selection was changed when clicking inside the current selection range.
    Fixed bug where valid_classes option would cause exception when it removed internal prefixed classes like mce-item-.
    Fixed bug where backspace would cause navigation in IE 8 on an inline element and after a caret formatting was applied.
    Fixed so placeholder images produced by the media plugin gets selected when inserted/edited.
    Fixed so it's possible to drag in images when the paste_data_images option is enabled. Might be useful for mail clients.
    Fixed so images doesn't get a width/height applied if the image_dimensions option is set to false useful for responsive contents.
    Fixed so it's possible to pass in an optional arguments object for the nodeChanged function to be passed to all nodechange event listeners.
    Fixed bug where media plugin embed code didn't update correctly.<|MERGE_RESOLUTION|>--- conflicted
+++ resolved
@@ -1,12 +1,8 @@
 Version 5.0.13 (TBD)
-<<<<<<< HEAD
     Fixed sidebar growing beyond editor bounds in IE 11 #TINY-3937
-    Fixed issue with being able to delete contenteditable false elements inside other contenteditable false elements #TINY-3868
-=======
     Fixed issue with being unable to keyboard navigate disabled toolbar buttons #TINY-3350
     Fixed issues with backspace and delete in nested contenteditable true and false elements #TINY-3868
     Fixed issue with losing keyboard navigation in dialogs due to disabled buttons #TINY-3914
->>>>>>> 7dc90c33
     Fixed `MouseEvent.mozPressure is deprecated` warning in Firefox #TINY-3919
     Added new `draggable_modal` option to enable dragging of modal dialogs #TINY-3873
     Changed backspace behaviour in lists to outdent nested list items #TINY-3651
