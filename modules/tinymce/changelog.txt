Version 5.1.0 (TBD)
    Added touch event listener to media plugin to make embeds playable #TINY-4093
    Changed some editor settings to default to false on mobile:
        - `menubar` #TINY-4077
        - `table_grid` #TINY-4075
        - `resize` #TINY-4157
        - `object_resizing` #TINY-4157
    Added `inputMode` config field to specify inputmode attribute of `input` dialog components #TINY-4062
    Added new `toolbar_sticky` setting to allow the iframe menubar/toolbar to stick to the top of the window when scrolling #TINY-3982
    Changed the editor to use the `VisualViewport` API of the browser where possible #TINY-4078
    Changed `menubar` to default to `false` on mobile #TINY-4077
    Changed `table_grid` to default to `false` on mobile #TINY-4075
    Fixed Slider UI component not firing onChange event on touch devices #TINY-4092
<<<<<<< HEAD
=======
    Fixed notifications overlapping instead of stacking #TINY-3478
>>>>>>> 2236ff8c
    Fixed inline dialogs positioning incorrectly when the page is scrolled #TINY-4018
    Fixed inline dialogs and menus not repositioning when resizing #TINY-3227
Version 5.0.16 (TBD)
    Added new `referrer_policy` setting to add the `referrerpolicy` attribute when loading scripts or stylesheets #TINY-3978
    Added a slight background color to dialog tab links when focused to aid keyboard navigation #TINY-3877
    Fixed media poster value not updating on change #TINY-4013
    Fixed openlink was not registered as a toolbar button #TINY-4024
    Fixed failing to initialize if a script tag was used inside an SVG #TINY-4087
    Fixed double top border showing on toolbar without menubar when toolbar_drawer is enabled #TINY-4118
    Fixed unable to drag inline dialogs to the bottom of the screen when scrolled #TINY-4154
    Fixed notifications appearing on top of the toolbar when scrolled in inline mode #TINY-4159
    Fixed notifications displaying incorrectly on IE 11 #TINY-4169
Version 5.0.15 (2019-09-02)
    Added a dark `content_css` skin to go with the dark UI skin #TINY-3743
    Changed the enabled state on toolbar buttons so they don't get the hover effect #TINY-3974
    Fixed missing CSS active state on toolbar buttons #TINY-3966
    Fixed `onChange` callback not firing for the colorinput dialog component #TINY-3968
    Fixed context toolbars not showing in fullscreen mode #TINY-4023
Version 5.0.14 (2019-08-19)
    Added an API to reload the autocompleter menu with additional fetch metadata #MENTIONS-17
    Fixed missing toolbar button border styling options #TINY-3965
    Fixed image upload progress notification closing before the upload is complete #TINY-3963
    Fixed inline dialogs not closing on escape when no dialog component is in focus #TINY-3936
    Fixed plugins not being filtered when defaulting to mobile on phones #TINY-3537
    Fixed toolbar more drawer showing the content behind it when transitioning between opened and closed states #TINY-3878
    Fixed focus not returning to the dialog after pressing the "Replace all" button in the search and replace dialog #TINY-3961
    Removed Oxide variable `@menubar-select-disabled-border-color` and replaced it with `@menubar-select-disabled-border` #TINY-3965
Version 5.0.13 (2019-08-06)
    Changed modal dialogs to prevent dragging by default and added new `draggable_modal` setting to restore dragging #TINY-3873
    Changed the nonbreaking plugin to insert nbsp characters wrapped in spans to aid in filtering. This can be disabled using the `nonbreaking_wrap` setting #TINY-3647
    Changed backspace behaviour in lists to outdent nested list items when the cursor is at the start of the list item #TINY-3651
    Fixed sidebar growing beyond editor bounds in IE 11 #TINY-3937
    Fixed issue with being unable to keyboard navigate disabled toolbar buttons #TINY-3350
    Fixed issues with backspace and delete in nested contenteditable true and false elements #TINY-3868
    Fixed issue with losing keyboard navigation in dialogs due to disabled buttons #TINY-3914
    Fixed `MouseEvent.mozPressure is deprecated` warning in Firefox #TINY-3919
    Fixed `default_link_target` not being respected when `target_list` is disabled #TINY-3757
    Fixed mobile plugin filter to only apply to the mobile theme, rather than all mobile platforms #TINY-3405
    Fixed focus switching to another editor during mode changes #TINY-3852
    Fixed an exception being thrown when clicking on an uninitialized inline editor #TINY-3925
    Fixed unable to keyboard navigate to dialog menu buttons #TINY-3933
    Fixed dialogs being able to be dragged outside the window viewport #TINY-3787
    Fixed inline dialogs appearing above modal dialogs #TINY-3932
Version 5.0.12 (2019-07-18)
    Added ability to utilize UI dialog panels inside other panels #TINY-3305
    Added help dialog tab explaining keyboard navigation of the editor #TINY-3603
    Changed the "Find and Replace" design to an inline dialog #TINY-3054
    Fixed issue where autolink spacebar event was not being fired on Edge #TINY-3891
    Fixed table selection missing the background color #TINY-3892
    Fixed removing shortcuts not working for function keys #TINY-3871
    Fixed non-descriptive UI component type names #TINY-3349
    Fixed UI registry components rendering as the wrong type when manually specifying a different type #TINY-3385
    Fixed an issue where dialog checkbox, input, selectbox, textarea and urlinput components couldn't be disabled #TINY-3708
    Fixed the context toolbar not using viable screen space in inline/distraction free mode #TINY-3717
    Fixed the context toolbar overlapping the toolbar in various conditions #TINY-3205
    Fixed IE11 edge case where items were being inserted into the wrong location #TINY-3884
Version 5.0.11 (2019-07-04)
    Fixed packaging errors caused by a rollup treeshaking bug (https://github.com/rollup/rollup/issues/2970) #TINY-3866
    Fixed the customeditor component not able to get data from the dialog api #TINY-3866
    Fixed collection component tooltips not being translated #TINY-3855
Version 5.0.10 (2019-07-02)
    Added support for all HTML color formats in `color_map` setting #TINY-3837
    Changed backspace key handling to outdent content in appropriate circumstances #TINY-3685
    Changed default palette for forecolor and backcolor to include some lighter colors suitable for highlights #TINY-2865
    Changed the search and replace plugin to cycle through results #TINY-3800
    Fixed inconsistent types causing some properties to be unable to be used in dialog components #TINY-3778
    Fixed an issue in the Oxide skin where dialog content like outlines and shadows were clipped because of overflow hidden #TINY-3566
    Fixed the search and replace plugin not resetting state when changing the search query #TINY-3800
    Fixed backspace in lists not creating an undo level #TINY-3814
    Fixed the editor to cancel loading in quirks mode where the UI is not supported #TINY-3391
    Fixed applying fonts not working when the name contained spaces and numbers #TINY-3801
    Fixed so that initial content is retained when initializing on list items #TINY-3796
    Fixed inefficient font name and font size current value lookup during rendering #TINY-3813
    Fixed mobile font copied into the wrong folder for the oxide-dark skin #TINY-3816
    Fixed an issue where resizing the width of tables would produce inaccurate results #TINY-3827
    Fixed a memory leak in the Silver theme #TINY-3797
    Fixed alert and confirm dialogs using incorrect markup causing inconsistent padding #TINY-3835
    Fixed an issue in the Table plugin with `table_responsive_width` not enforcing units when resizing #TINY-3790
    Fixed leading, trailing and sequential spaces being lost when pasting plain text #TINY-3726
    Fixed exception being thrown when creating relative URIs #TINY-3851
    Fixed focus is no longer set to the editor content during mode changes unless the editor already had focus #TINY-3852
Version 5.0.9 (2019-06-26)
    Fixed print plugin not working in Firefox #TINY-3834
Version 5.0.8 (2019-06-18)
    Added back support for multiple toolbars #TINY-2195
    Added support for .m4a files to the media plugin #TINY-3750
    Added new base_url and suffix editor init options #TINY-3681
    Fixed incorrect padding for select boxes with visible values #TINY-3780
    Fixed selection incorrectly changing when programmatically setting selection on contenteditable false elements #TINY-3766
    Fixed sidebar background being transparent #TINY-3727
    Fixed the build to remove duplicate iife wrappers #TINY-3689
    Fixed bogus autocompleter span appearing in content when the autocompleter menu is shown #TINY-3752
    Fixed toolbar font size select not working with legacyoutput plugin #TINY-2921
    Fixed the legacyoutput plugin incorrectly aligning images #TINY-3660
    Fixed remove color not working when using the legacyoutput plugin #TINY-3756
    Fixed the font size menu applying incorrect sizes when using the legacyoutput plugin #TINY-3773
    Fixed scrollIntoView not working when the parent window was out of view #TINY-3663
    Fixed the print plugin printing from the wrong window in IE11 #TINY-3762
    Fixed content CSS loaded over CORS not loading in the preview plugin with content_css_cors enabled #TINY-3769
    Fixed the link plugin missing the default "None" option for link list #TINY-3738
    Fixed small dot visible with menubar and toolbar disabled in inline mode #TINY-3623
    Fixed space key properly inserts a nbsp before/after block elements #TINY-3745
    Fixed native context menu not showing with images in IE11 #TINY-3392
    Fixed inconsistent browser context menu image selection #TINY-3789
Version 5.0.7 (2019-06-05)
    Added new toolbar button and menu item for inserting tables via dialog #TINY-3636
    Added new API for adding/removing/changing tabs in the Help dialog #TINY-3535
    Added highlighting of matched text in autocompleter items #TINY-3687
    Added the ability for autocompleters to work with matches that include spaces #TINY-3704
    Added new `imagetools_fetch_image` callback to allow custom implementations for cors loading of images #TINY-3658
    Added `'http'` and `https` options to `link_assume_external_targets` to prepend `http://` or `https://` prefixes when URL does not contain a protocol prefix. Patch contributed by francoisfreitag. #GH-4335
    Changed annotations navigation to work the same as inline boundaries #TINY-3396
    Changed tabpanel API by adding a `name` field and changing relevant methods to use it #TINY-3535
    Fixed text color not updating all color buttons when choosing a color #TINY-3602
    Fixed the autocompleter not working with fragmented text #TINY-3459
    Fixed the autosave plugin no longer overwrites window.onbeforeunload #TINY-3688
    Fixed infinite loop in the paste plugin when IE11 takes a long time to process paste events. Patch contributed by lRawd. #GH-4987
    Fixed image handle locations when using `fixed_toolbar_container`. Patch contributed by t00. #GH-4966
    Fixed the autoresize plugin not firing `ResizeEditor` events #TINY-3587
    Fixed editor in fullscreen mode not extending to the bottom of the screen #TINY-3701
    Fixed list removal when pressing backspace after the start of the list item #TINY-3697
    Fixed autocomplete not triggering from compositionend events #TINY-3711
    Fixed `file_picker_callback` could not set the caption field on the insert image dialog #TINY-3172
    Fixed the autocompleter menu showing up after a selection had been made #TINY-3718
    Fixed an exception being thrown when a file or number input has focus during initialization. Patch contributed by t00 #GH-2194
Version 5.0.6 (2019-05-22)
    Added `icons_url` editor settings to enable icon packs to be loaded from a custom url #TINY-3585
    Added `image_uploadtab` editor setting to control the visibility of the upload tab in the image dialog #TINY-3606
    Added new api endpoints to the wordcount plugin and improved character count logic #TINY-3578
    Changed plugin, language and icon loading errors to log in the console instead of a notification #TINY-3585
    Fixed the textpattern plugin not working with fragmented text #TINY-3089
    Fixed various toolbar drawer accessibility issues and added an animation #TINY-3554
    Fixed issues with selection and ui components when toggling readonly mode #TINY-3592
    Fixed so readonly mode works with inline editors #TINY-3592
    Fixed docked inline toolbar positioning when scrolled #TINY-3621
    Fixed initial value not being set on bespoke select in quickbars and toolbar drawer #TINY-3591
    Fixed so that nbsp entities aren't trimmed in white-space: pre-line elements #TINY-3642
    Fixed `mceInsertLink` command inserting spaces instead of url encoded characters #GH-4990
    Fixed text content floating on top of dialogs in IE11 #TINY-3640
Version 5.0.5 (2019-05-09)
    Added menu items to match the forecolor/backcolor toolbar buttons #TINY-2878
    Added default directionality based on the configured language #TINY-2621
    Added styles, icons and tests for rtl mode #TINY-2621
    Fixed autoresize not working with floating elements or when media elements finished loading #TINY-3545
    Fixed incorrect vertical caret positioning in IE 11 #TINY-3188
    Fixed submenu anchoring hiding overflowed content #TINY-3564
    Removed unused and hidden validation icons to avoid displaying phantom tooltips #TINY-2329
Version 5.0.4 (2019-04-23)
    Added back URL dialog functionality, which is now available via `editor.windowManager.openUrl()` #TINY-3382
    Added the missing throbber functionality when calling `editor.setProgressState(true)` #TINY-3453
    Added function to reset the editor content and undo/dirty state via `editor.resetContent()` #TINY-3435
    Added the ability to set menu buttons as active #TINY-3274
    Added `editor.mode` API, featuring a custom editor mode API #TINY-3406
    Added better styling to floating toolbar drawer #TINY-3479
    Added the new premium plugins to the Help dialog plugins tab #TINY-3496
    Added the linkchecker context menu items to the default configuration #TINY-3543
    Fixed image context menu items showing on placeholder images #TINY-3280
    Fixed dialog labels and text color contrast within notifications/alert banners to satisfy WCAG 4.5:1 contrast ratio for accessibility #TINY-3351
    Fixed selectbox and colorpicker items not being translated #TINY-3546
    Fixed toolbar drawer sliding mode to correctly focus the editor when tabbing via keyboard navigation #TINY-3533
    Fixed positioning of the styleselect menu in iOS while using the mobile theme #TINY-3505
    Fixed the menubutton `onSetup` callback to be correctly executed when rendering the menu buttons #TINY-3547
    Fixed `default_link_target` setting to be correctly utilized when creating a link #TINY-3508
    Fixed colorpicker floating marginally outside its container #TINY-3026
    Fixed disabled menu items displaying as active when hovered #TINY-3027
    Removed redundant mobile wrapper #TINY-3480
Version 5.0.3 (2019-03-19)
    Changed empty nested-menu items within the style formats menu to be disabled or hidden if the value of `style_formats_autohide` is `true` #TINY-3310
    Changed the entire phrase 'Powered by Tiny' in the status bar to be a link instead of just the word 'Tiny' #TINY-3366
    Changed `formatselect`, `styleselect` and `align` menus to use the `mceToggleFormat` command internally #TINY-3428
    Fixed toolbar keyboard navigation to work as expected when `toolbar_drawer` is configured #TINY-3432
    Fixed text direction buttons to display the correct pressed state in selections that have no explicit `dir` property #TINY-3138
    Fixed the mobile editor to clean up properly when removed #TINY-3445
    Fixed quickbar toolbars to add an empty box to the screen when it is set to `false` #TINY-3439
    Fixed an issue where pressing the **Delete/Backspace** key at the edge of tables was creating incorrect selections #TINY-3371
    Fixed an issue where dialog collection items (emoticon and special character dialogs) couldn't be selected with touch devices #TINY-3444
    Fixed a type error introduced in TinyMCE version 5.0.2 when calling `editor.getContent()` with nested bookmarks #TINY-3400
    Fixed an issue that prevented default icons from being overridden #TINY-3449
    Fixed an issue where **Home/End** keys wouldn't move the caret correctly before or after `contenteditable=false` inline elements #TINY-2995
    Fixed styles to be preserved in IE 11 when editing via the `fullpage` plugin #TINY-3464
    Fixed the `link` plugin context toolbar missing the open link button #TINY-3461
    Fixed inconsistent dialog component spacing #TINY-3436
Version 5.0.2 (2019-03-05)
    Added presentation and document presets to `htmlpanel` dialog component #TINY-2694
    Added missing fixed_toolbar_container setting has been reimplemented in the Silver theme #TINY-2712
    Added a new toolbar setting `toolbar_drawer` that moves toolbar groups which overflow the editor width into either a `sliding` or `floating` toolbar section #TINY-2874
    Updated the build process to include package lock files in the dev distribution archive #TINY-2870
    Fixed inline dialogs did not have aria attributes #TINY-2694
    Fixed default icons are now available in the UI registry, allowing use outside of toolbar buttons #TINY-3307
    Fixed a memory leak related to select toolbar items #TINY-2874
    Fixed a memory leak due to format changed listeners that were never unbound #TINY-3191
    Fixed an issue where content may have been lost when using permanent bookmarks #TINY-3400
    Fixed the quicklink toolbar button not rendering in the quickbars plugin #TINY-3125
    Fixed an issue where menus were generating invalid HTML in some cases #TINY-3323
    Fixed an issue that could cause the mobile theme to show a blank white screen when the editor was inside an `overflow:hidden` element #TINY-3407
    Fixed mobile theme using a transparent background and not taking up the full width on iOS #TINY-3414
    Fixed the template plugin dialog missing the description field #TINY-3337
    Fixed input dialog components using an invalid default type attribute #TINY-3424
    Fixed an issue where backspace/delete keys after/before pagebreak elements wouldn't move the caret #TINY-3097
    Fixed an issue in the table plugin where menu items and toolbar buttons weren't showing correctly based on the selection #TINY-3423
    Fixed inconsistent button focus styles in Firefox #TINY-3377
    Fixed the resize icon floating left when all status bar elements were disabled #TINY-3340
    Fixed the resize handle to not show in fullscreen mode #TINY-3404
Version 5.0.1 (2019-02-21)
    Removed paste as text notification banner and paste_plaintext_inform setting #POW-102
    Fixed an issue where adding links to images would replace the image with text #TINY-3356
    Fixed an issue where the inline editor could use fractional pixels for positioning #TINY-3202
    Fixed an issue where uploading non-image files in the Image Plugin upload tab threw an error. #TINY-3244
    Added H1-H6 toggle button registration to the silver theme #TINY-3070
    Fixed an issue in the media plugin that was causing the source url and height/width to be lost in certain circumstances #TINY-2858
    Fixed an issue with the Context Toolbar not being removed when clicking outside of the editor #TINY-2804
    Fixed an issue where clicking 'Remove link' wouldn't remove the link in certain circumstances #TINY-3199
    Added code sample toolbar button will now toggle on when the cursor is in a code section #TINY-3040
    Fixed an issue where the media plugin would fail when parsing dialog data #TINY-3218
    Fixed an issue where retrieving the selected content as text didn't create newlines #TINY-3197
    Fixed incorrect keyboard shortcuts in the Help dialog for Windows #TINY-3292
    Fixed an issue where JSON serialization could produce invalid JSON #TINY-3281
    Fixed production CSS including references to source maps #TINY-3920
    Fixed development CSS was not included in the development zip #TINY-3920
    Fixed the autocompleter matches predicate not matching on the start of words by default #TINY-3306
    Added new settings to the emoticons plugin to allow additional emoticons to be added #TINY-3088
    Fixed an issue where the page could be scrolled with modal dialogs open #TINY-2252
    Fixed an issue where autocomplete menus would show an icon margin when no items had icons #TINY-3329
    Fixed an issue in the quickbars plugin where images incorrectly showed the text selection toolbar #TINY-3338
    Fixed an issue that caused the inline editor to fail to render when the target element already had focus #TINY-3353
Version 5.0.0 (2019-02-04)
    Full documentation for the version 5 features and changes is available at https://www.tiny.cloud/docs/release-notes/

    Changes since RC2:
    Fixed an issue where tab panel heights weren't sizing properly on smaller screens and weren't updating on resize #TINY-3242
    Added links and registered names with * to denote premium plugins in Plugins tab of Help dialog #TINY-3223
    Changed Tiny 5 mobile skin to look more uniform with desktop #TINY-2650
    Fixed image tools not having any padding between the label and slider #TINY-3220
    Blacklisted table, th and td as inline editor target #TINY-717
    Fixed context toolbar toggle buttons not showing the correct state #TINY-3022
    Fixed missing separators in the spellchecker context menu between the suggestions and actions #TINY-3217
    Fixed notification icon positioning in alert banners #TINY-2196
    Fixed a typo in the word count plugin name #TINY-3062
    Fixed charmap and emoticons dialogs not having a primary button #TINY-3233
    Fixed an issue where resizing wouldn't work correctly depending on the box-sizing model #TINY-3278
Version 5.0.0-rc-2 (2019-01-22)
    Fixed the link dialog such that it will now retain class attributes when updating links #TINY-2825
    Added screen reader accessibility for sidebar and statusbar #TINY-2699
    Updated Emoticons and Charmap dialogs to be screen reader accessible #TINY-2693
    Fixed "Find and replace" not showing in the "Edit" menu by default #TINY-3061
    Updated the textpattern plugin to properly support nested patterns and to allow running a command with a value for a pattern with a start and an end #TINY-2991
    Removed unnecessary 'flex' and unused 'colspan' properties from the new dialog APIs #TINY-2973
    Changed checkboxes to use a boolean for its state, instead of a string #TINY-2848
    Fixed dropdown buttons missing the 'type' attribute, which could cause forms to be incorrectly submitted #TINY-2826
    Fixed emoticon and charmap search not returning expected results in certain cases #TINY-3084
    Changed formatting menus so they are registered and made the align toolbar button use an icon instead of text #TINY-2880
    Fixed blank rel_list values throwing an exception in the link plugin #TINY-3149
Version 5.0.0-rc-1 (2019-01-08)
    Updated the font select dropdown logic to try to detect the system font stack and show "System Font" as the font name #TINY-2710
    Fixed readonly mode not fully disabling editing content #TINY-2287
    Updated the autocompleter to only show when it has matched items #TINY-2350
    Added editor settings functionality to specify title attributes for toolbar groups #TINY-2690
    Added icons instead of button text to improve Search and Replace dialog footer appearance #TINY-2654
    Added `tox-dialog__table` instead of `mce-table-striped` class to enhance Help dialog appearance #TINY-2360
    Added title attribute to iframes so, screen readers can announce iframe labels #TINY-2692
    Updated SizeInput labels to "Height" and "Width" instead of Dimensions #TINY-2833
    Fixed accessibility issues with the font select, font size, style select and format select toolbar dropdowns #TINY-2713
    Fixed accessibility issues with split dropdowns #TINY-2697
    Added a wordcount menu item, that defaults to appearing in the tools menu #TINY-2877
    Fixed the legacyoutput plugin to be compatible with TinyMCE 5.0 #TINY-2301
    Updated the build process to minify and generate ASCII only output for the emoticons database #TINY-2744
    Fixed icons not showing correctly in the autocompleter popup #TINY-3029
    Fixed an issue where preview wouldn't show anything in Edge under certain circumstances #TINY-3035
    Fixed the height being incorrectly calculated for the autoresize plugin #TINY-2807
Version 5.0.0-beta-1 (2018-11-30)
    Changed the name of the "inlite" plugin to "quickbars" #TINY-2831
    Fixed an inline mode issue where the save plugin upon saving can cause content loss #TINY-2659
    Changed the background color icon to highlight background icon #TINY-2258
    Added a new `addNestedMenuItem()` UI registry function and changed all nested menu items to use the new registry functions #TINY-2230
    Changed Help dialog to be accessible to screen readers #TINY-2687
    Changed the color swatch to save selected custom colors to local storage for use across sessions #TINY-2722
    Added title attribute to color swatch colors #TINY-2669
    Added anchorbar component to anchor inline toolbar dialogs to instead of the toolbar #TINY-2040
    Added support for toolbar<n> and toolbar array config options to be squashed into a single toolbar and not create multiple toolbars #TINY-2195
    Added error handling for when forced_root_block config option is set to true #TINY-2261
    Added functionality for the removed_menuitems config option #TINY-2184
    Fixed an issue in IE 11 where calling selection.getContent() would return an empty string when the editor didn't have focus #TINY-2325
    Added the ability to use a string to reference menu items in menu buttons and submenu items #TINY-2253
    Removed compat3x plugin #TINY-2815
    Changed `WindowManager` API - methods `getParams`, `setParams` and `getWindows`, and the legacy `windows` property, have been removed. `alert` and `confirm` dialogs are no longer tracked in the window list. #TINY-2603
Version 5.0.0-preview-4 (2018-11-12)
    Fixed distraction free plugin #AP-470
    Removed the tox-custom-editor class that was added to the wrapping element of codemirror #TINY-2211
    Fixed contents of the input field being selected on focus instead of just recieving an outline highlight #AP-464
    Added width and height placeholder text to image and media dialog dimensions input #AP-296
    Fixed styling issues with dialogs and menus in IE 11 #AP-456
    Fixed custom style format control not honoring custom formats #AP-393
    Fixed context menu not appearing when clicking an image with a caption #AP-382
    Fixed directionality of UI when using an RTL language #AP-423
    Fixed page responsiveness with multiple inline editors #AP-430
    Added the ability to keyboard navigate through menus, toolbars, sidebar and the status bar sequentially #AP-381
    Fixed empty toolbar groups appearing through invalid configuration of the `toolbar` property #AP-450
    Fixed text not being retained when updating links through the link dialog #AP-293
    Added translation capability back to the editor's UI #AP-282
    Fixed edit image context menu, context toolbar and toolbar items being incorrectly enabled when selecting invalid images #AP-323
    Fixed emoji type ahead being shown when typing URLs #AP-366
    Fixed toolbar configuration properties incorrectly expecting string arrays instead of strings #AP-342
    Changed the editor resize handle so that it should be disabled when the autoresize plugin is turned on #AP-424
    Fixed the block formatting toolbar item not showing a "Formatting" title when there is no selection #AP-321
    Fixed clicking disabled toolbar buttons hiding the toolbar in inline mode #AP-380
    Fixed `EditorResize` event not being fired upon editor resize #AP-327
    Fixed tables losing styles when updating through the dialog #AP-368
    Fixed context toolbar positioning to be more consistent near the edges of the editor #AP-318
    Added `label` component type for dialogs to group components under a label
    Fixed table of contents plugin now works with v5 toolbar APIs correctly #AP-347
    Fixed the `link_context_toolbar` configuration not disabling the context toolbar #AP-458
    Fixed the link context toolbar showing incorrect relative links #AP-435
    Fixed the alignment of the icon in alert banner dialog components #TINY-2220
    Changed UI text for microcopy improvements #TINY-2281
    Fixed the visual blocks and visual char menu options not displaying their toggled state #TINY-2238
    Fixed the editor not displaying as fullscreen when toggled #TINY-2237
Version 5.0.0-preview-3 (2018-10-18)
    Changed editor layout to use modern CSS properties over manually calculating dimensions #AP-324
    Changed `autoresize_min_height` and `autoresize_max_height` configurations to `min_height` and `max_height` #AP-324
    Fixed bugs with editor width jumping when resizing and the iframe not resizing to smaller than 150px in height #AP-324
    Fixed mobile theme bug that prevented the editor from loading #AP-404
    Fixed long toolbar groups extending outside of the editor instead of wrapping
    Changed `Whole word` label in Search and Replace dialog to `Find whole words only` #AP-387
    Fixed dialog titles so they are now proper case #AP-384
    Fixed color picker default to be #000000 instead of #ff00ff #AP-216
    Fixed "match case" option on the Find and Replace dialog is no longer selected by default #AP-298
    Fixed vertical alignment of toolbar icons #DES-134
    Fixed toolbar icons not appearing on IE11 #DES-133
Version 5.0.0-preview-2 (2018-10-10)
    Changed configuration of color options has been simplified to `color_map`, `color_cols`, and `custom_colors` #AP-328
    Added swatch is now shown for colorinput fields, instead of the colorpicker directly #AP-328
    Removed `colorpicker` plugin, it is now in the theme #AP-328
    Removed `textcolor` plugin, it is now in the theme #AP-328
    Fixed styleselect not updating the displayed item as the cursor moved #AP-388
    Changed `height` configuration to apply to the editor frame (including menubar, toolbar, status bar) instead of the content area #AP-324
    Added fontformats and fontsizes menu items #AP-390
    Fixed preview iframe not expanding to the dialog size #AP-252
    Fixed 'meta' shortcuts not translated into platform-specific text #AP-270
    Fixed tabbed dialogs (Charmap and Emoticons) shrinking when no search results returned
    Fixed a bug where alert banner icons were not retrieved from icon pack. #AP-330
    Fixed component styles to flex so they fill large dialogs. #AP-252
    Fixed editor flashing unstyled during load (still in progress). #AP-349
Version 5.0.0-preview-1 (2018-10-01)
    Developer preview 1
    Initial list of features and changes is available at https://tiny.cloud/docs-preview/release-notes/new-features/
Version 4.9.3 (2019-01-31)
    Added a visualchars_default_state setting to the Visualchars Plugin. Patch contributed by mat3e.
    Fixed a bug where scrolling on a page with more than one editor would cause a ResizeWindow event to fire. #TINY-3247
    Fixed a bug where if a plugin threw an error during initialisation the whole editor would fail to load. #TINY-3243
    Fixed a bug where getContent would include bogus elements when valid_elements setting was set up in a specific way. #TINY-3213
    Fixed a bug where only a few function key names could be used when creating keyboard shortcuts. #TINY-3146
    Fixed a bug where it wasn't possible to enter spaces into an editor after pressing shift+enter. #TINY-3099
    Fixed a bug where no caret would be rendered after backspacing to a contenteditable false element. #TINY-2998
    Fixed a bug where deletion to/from indented lists would leave list fragments in the editor. #TINY-2981
Version 4.9.2 (2018-12-17)
    Fixed a bug with pressing the space key on IE 11 would result in nbsp characters being inserted between words at the end of a block. #TINY-2996
    Fixed a bug where character composition using quote and space on US International keyboards would produce a space instead of a quote. #TINY-2999
    Fixed a bug where remove format wouldn't remove the inner most inline element in some situations. #TINY-2982
    Fixed a bug where outdenting an list item would affect attributes on other list items within the same list. #TINY-2971
    Fixed a bug where the DomParser filters wouldn't be applied for elements created when parsing invalid html. #TINY-2978
    Fixed a bug where setProgressState wouldn't automatically close floating ui elements like menus. #TINY-2896
    Fixed a bug where it wasn't possible to navigate out of a figcaption element using the arrow keys. #TINY-2894
    Fixed a bug where enter key before an image inside a link would remove the image. #TINY-2780
Version 4.9.1 (2018-12-04)
    Added functionality to insert html to the replacement feature of the Textpattern Plugin. #TINY-2839
    Fixed a bug where `editor.selection.getContent({format: 'text'})` didn't work as expected in IE11 on an unfocused editor. #TINY-2862
    Fixed a bug in the Textpattern Plugin where the editor would get an incorrect selection after inserting a text pattern on Safari. #TINY-2838
    Fixed a bug where the space bar didn't work correctly in editors with the forced_root_block setting set to false. #TINY-2816
Version 4.9.0 (2018-11-27)
    Added a replace feature to the Textpattern Plugin. #TINY-1908
    Added functionality to the Lists Plugin that improves the indentation logic. #TINY-1790
    Fixed a bug where it wasn't possible to delete/backspace when the caret was between a contentEditable=false element and a BR. #TINY-2372
    Fixed a bug where copying table cells without a text selection would fail to copy anything. #TINY-1789
    Implemented missing `autosave_restore_when_empty` functionality in the Autosave Plugin. Patch contributed by gzzo. #GH-4447
    Reduced insertion of unnecessary nonbreaking spaces in the editor. #TINY-1879
Version 4.8.5 (2018-10-30)
    Added a content_css_cors setting to the editor that adds the crossorigin="anonymous" attribute to link tags added by the StyleSheetLoader. #TINY-1909
    Fixed a bug where trying to remove formatting with a collapsed selection range would throw an exception. #GH-4636
    Fixed a bug in the image plugin that caused updating figures to split contenteditable elements. #GH-4563
    Fixed a bug that was causing incorrect viewport calculations for fixed position UI elements. #TINY-1897
    Fixed a bug where inline formatting would cause the delete key to do nothing. #TINY-1900
Version 4.8.4 (2018-10-23)
    Added support for the HTML5 `main` element. #TINY-1877
    Changed the keyboard shortcut to move focus to contextual toolbars to Ctrl+F9. #TINY-1812
    Fixed a bug where content css could not be loaded from another domain. #TINY-1891
    Fixed a bug on FireFox where the cursor would get stuck between two contenteditable false inline elements located inside of the same block element divided by a BR. #TINY-1878
    Fixed a bug with the insertContent method where nonbreaking spaces would be inserted incorrectly. #TINY-1868
    Fixed a bug where the toolbar of the inline editor would not be visible in some scenarios. #TINY-1862
    Fixed a bug where removing the editor while more than one notification was open would throw an error. #TINY-1845
    Fixed a bug where the menubutton would be rendered on top of the menu if the viewport didn't have enough height. #TINY-1678
    Fixed a bug with the annotations api where annotating collapsed selections caused problems. #TBS-2449
    Fixed a bug where wbr elements were being transformed into whitespace when using the Paste Plugin's paste as text setting. #GH-4638
    Fixed a bug where the Search and Replace didn't replace spaces correctly. #GH-4632
    Fixed a bug with sublist items not persisting selection. #GH-4628
    Fixed a bug with mceInsertRawHTML command not working as expected. #GH-4625
Version 4.8.3 (2018-09-13)
    Fixed a bug where the Wordcount Plugin didn't correctly count words within tables on IE11. #TINY-1770
    Fixed a bug where it wasn't possible to move the caret out of a table on IE11 and Firefox. #TINY-1682
    Fixed a bug where merging empty blocks didn't work as expected, sometimes causing content to be deleted. #TINY-1781
    Fixed a bug where the Textcolor Plugin didn't show the correct current color. #TINY-1810
    Fixed a bug where clear formatting with a collapsed selection would sometimes clear formatting from more content than expected. #TINY-1813 #TINY-1821
    Fixed a bug with the Table Plugin where it wasn't possible to keyboard navigate to the caption. #TINY-1818
Version 4.8.2 (2018-08-09)
    Moved annotator from "experimental" to "annotator" object on editor. #TBS-2398
    Improved the multiclick normalization across browsers. #TINY-1788
    Fixed a bug where running getSelectedBlocks with a collapsed selection between block elements would produce incorrect results. #TINY-1787
    Fixed a bug where the ScriptLoaders loadScript method would not work as expected in FireFox when loaded on the same page as a ShadowDOM polyfill. #TINY-1786
    Removed reference to ShadowDOM event.path as Blink based browsers now support event.composedPath. #TINY-1785
    Fixed a bug where a reference to localStorage would throw an "access denied" error in IE11 with strict security settings. #TINY-1782
    Fixed a bug where pasting using the toolbar button on an inline editor in IE11 would cause a looping behaviour. #TINY-1768
Version 4.8.1 (2018-07-26)
    Fixed a bug where the content of inline editors was being cleaned on every call of `editor.save()`. #TINY-1783
    Fixed a bug where the arrow of the Inlite Theme toolbar was being rendered incorrectly in RTL mode. #TINY-1776
    Fixed a bug with the Paste Plugin where pasting after inline contenteditable false elements moved the caret to the end of the line. #TINY-1758
Version 4.8.0 (2018-06-27)
    Added new "experimental" object in editor, with initial Annotator API. #TBS-2374
    Fixed a bug where deleting paragraphs inside of table cells would delete the whole table cell. #TINY-1759
    Fixed a bug in the Table Plugin where removing row height set on the row properties dialog did not update the table. #TINY-1730
    Fixed a bug with the font select toolbar item didn't update correctly. #TINY-1683
    Fixed a bug where all bogus elements would not be deleted when removing an inline editor. #TINY-1669
Version 4.7.13 (2018-05-16)
    Fixed a bug where Edge 17 wouldn't be able to select images or tables. #TINY-1679
    Fixed issue where whitespace wasn't preserved when the editor was initialized on pre elements. #TINY-1649
    Fixed a bug with the fontselect dropdowns throwing an error if the editor was hidden in Firefox. #TINY-1664
    Fixed a bug where it wasn't possible to merge table cells on IE 11. #TINY-1671
    Fixed a bug where textcolor wasn't applying properly on IE 11 in some situations. #TINY-1663
    Fixed a bug where the justifyfull command state wasn't working correctly. #TINY-1677
    Fixed a bug where the styles wasn't updated correctly when resizing some tables. #TINY-1668
    Added missing code menu item from the default menu config. #TINY-1648
    Added new align button for combining the separate align buttons into a menu button. #TINY-1652
Version 4.7.12 (2018-05-03)
    Added an option to filter out image svg data urls.
    Added support for html5 details and summary elements.
    Changed so the mce-abs-layout-item css rule targets html instead of body. Patch contributed by nazar-pc.
    Fixed a bug where the "read" step on the mobile theme was still present on android mobile browsers.
    Fixed a bug where all images in the editor document would reload on any editor change.
    Fixed a bug with the Table Plugin where ObjectResized event wasn't being triggered on column resize.
    Fixed so the selection is set to the first suitable caret position after editor.setContent called.
    Fixed so links with xlink:href attributes are filtered correctly to prevent XSS.
    Fixed a bug on IE11 where pasting content into an inline editor initialized on a heading element would create new editable elements.
    Fixed a bug where readonly mode would not work as expected when the editor contained contentEditable=true elements.
    Fixed a bug where the Link Plugin would throw an error when used together with the webcomponents polyfill. Patch contributed by 4esnog.
    Fixed a bug where the "Powered by TinyMCE" branding link would break on XHTML pages. Patch contributed by tistre.
    Fixed a bug where the same id would be used in the blobcache for all pasted images. Patch contributed by thorn0.
Version 4.7.11 (2018-04-11)
    Added a new imagetools_credentials_hosts option to the Imagetools Plugin.
    Fixed a bug where toggling a list containing empty LIs would throw an error. Patch contributed by bradleyke.
    Fixed a bug where applying block styles to a text with the caret at the end of the paragraph would select all text in the paragraph.
    Fixed a bug where toggling on the Spellchecker Plugin would trigger isDirty on the editor.
    Fixed a bug where it was possible to enter content into selection bookmark spans.
    Fixed a bug where if a non paragraph block was configured in forced_root_block the editor.getContent method would return incorrect values with an empty editor.
    Fixed a bug where dropdown menu panels stayed open and fixed in position when dragging dialog windows.
    Fixed a bug where it wasn't possible to extend table cells with the space button in Safari.
    Fixed a bug where the setupeditor event would thrown an error when using the Compat3x Plugin.
    Fixed a bug where an error was thrown in FontInfo when called on a detached element.
Version 4.7.10 (2018-04-03)
    Removed the "read" step from the mobile theme.
    Added normalization of triple clicks across browsers in the editor.
    Added a `hasFocus` method to the editor that checks if the editor has focus.
    Added correct icon to the Nonbreaking Plugin menu item.
    Fixed so the `getContent`/`setContent` methods work even if the editor is not initialized.
    Fixed a bug with the Media Plugin where query strings were being stripped from youtube links.
    Fixed a bug where image styles were changed/removed when opening and closing the Image Plugin dialog.
    Fixed a bug in the Table Plugin where some table cell styles were not correctly added to the content html.
    Fixed a bug in the Spellchecker Plugin where it wasn't possible to change the spellchecker language.
    Fixed so the the unlink action in the Link Plugin has a menu item and can be added to the contextmenu.
    Fixed a bug where it wasn't possible to keyboard navigate to the start of an inline element on a new line within the same block element.
    Fixed a bug with the Text Color Plugin where if used with an inline editor located at the bottom of the screen the colorpicker could appear off screen.
    Fixed a bug with the UndoManager where undo levels were being added for nbzwsp characters.
    Fixed a bug with the Table Plugin where the caret would sometimes be lost when keyboard navigating up through a table.
    Fixed a bug where FontInfo.getFontFamily would throw an error when called on a removed editor.
    Fixed a bug in Firefox where undo levels were not being added correctly for some specific operations.
    Fixed a bug where initializing an inline editor inside of a table would make the whole table resizeable.
    Fixed a bug where the fake cursor that appears next to tables on Firefox was positioned incorrectly when switching to fullscreen.
    Fixed a bug where zwsp's weren't trimmed from the output from `editor.getContent({ format: 'text' })`.
    Fixed a bug where the fontsizeselect/fontselect toolbar items showed the body info rather than the first possible caret position info on init.
    Fixed a bug where it wasn't possible to select all content if the editor only contained an inline boundary element.
    Fixed a bug where `content_css` urls with query strings wasn't working.
    Fixed a bug in the Table Plugin where some table row styles were removed when changing other styles in the row properties dialog.
Version 4.7.9 (2018-02-27)
    Fixed a bug where the editor target element didn't get the correct style when removing the editor.
Version 4.7.8 (2018-02-26)
    Fixed an issue with the Help Plugin where the menuitem name wasn't lowercase.
    Fixed an issue on MacOS where text and bold text did not have the same line-height in the autocomplete dropdown in the Link Plugin dialog.
    Fixed a bug where the "paste as text" option in the Paste Plugin didn't work.
    Fixed a bug where dialog list boxes didn't get positioned correctly in documents with scroll.
    Fixed a bug where the Inlite Theme didn't use the Table Plugin api to insert correct tables.
    Fixed a bug where the Inlite Theme panel didn't hide on blur in a correct way.
    Fixed a bug where placing the cursor before a table in Firefox would scroll to the bottom of the table.
    Fixed a bug where selecting partial text in table cells with rowspans and deleting would produce faulty tables.
    Fixed a bug where the Preview Plugin didn't work on Safari due to sandbox security.
    Fixed a bug where table cell selection using the keyboard threw an error.
    Fixed so the font size and font family doesn't toggle the text but only sets the selected format on the selected text.
    Fixed so the built-in spellchecking on Chrome and Safari creates an undo level when replacing words.
Version 4.7.7 (2018-02-19)
    Added a border style selector to the advanced tab of the Image Plugin.
    Added better controls for default table inserted by the Table Plugin.
    Added new `table_responsive_width` option to the Table Plugin that controls whether to use pixel or percentage widths.
    Fixed a bug where the Link Plugin text didn't update when a URL was pasted using the context menu.
    Fixed a bug with the Spellchecker Plugin where using "Add to dictionary" in the context menu threw an error.
    Fixed a bug in the Media Plugin where the preview node for iframes got default width and height attributes that interfered with width/height styles.
    Fixed a bug where backslashes were being added to some font family names in Firefox in the fontselect toolbar item.
    Fixed a bug where errors would be thrown when trying to remove an editor that had not yet been fully initialized.
    Fixed a bug where the Imagetools Plugin didn't update the images atomically.
    Fixed a bug where the Fullscreen Plugin was throwing errors when being used on an inline editor.
    Fixed a bug where drop down menus weren't positioned correctly in inline editors on scroll.
    Fixed a bug with a semicolon missing at the end of the bundled javascript files.
    Fixed a bug in the Table Plugin with cursor navigation inside of tables where the cursor would sometimes jump into an incorrect table cells.
    Fixed a bug where indenting a table that is a list item using the "Increase indent" button would create a nested table.
    Fixed a bug where text nodes containing only whitespace were being wrapped by paragraph elements.
    Fixed a bug where whitespace was being inserted after br tags inside of paragraph tags.
    Fixed a bug where converting an indented paragraph to a list item would cause the list item to have extra padding.
    Fixed a bug where Copy/Paste in an editor with a lot of content would cause the editor to scroll to the top of the content in IE11.
    Fixed a bug with a memory leak in the DragHelper. Path contributed by ben-mckernan.
    Fixed a bug where the advanced tab in the Media Plugin was being shown even if it didn't contain anything. Patch contributed by gabrieeel.
    Fixed an outdated eventname in the EventUtils. Patch contributed by nazar-pc.
    Fixed an issue where the Json.parse function would throw an error when being used on a page with strict CSP settings.
    Fixed so you can place the curser before and after table elements within the editor in Firefox and Edge/IE.
Version 4.7.6 (2018-01-29)
    Fixed a bug in the jquery integration where it threw an error saying that "global is not defined".
    Fixed a bug where deleting a table cell whose previous sibling was set to contenteditable false would create a corrupted table.
    Fixed a bug where highlighting text in an unfocused editor did not work correctly in IE11/Edge.
    Fixed a bug where the table resize handles were not being repositioned when activating the Fullscreen Plugin.
    Fixed a bug where the Imagetools Plugin dialog didn't honor editor RTL settings.
    Fixed a bug where block elements weren't being merged correctly if you deleted from after a contenteditable false element to the beginning of another block element.
    Fixed a bug where TinyMCE didn't work with module loaders like webpack.
Version 4.7.5 (2018-01-22)
    Fixed bug with the Codesample Plugin where it wasn't possible to edit codesamples when the editor was in inline mode.
    Fixed bug where focusing on the status bar broke the keyboard navigation functionality.
    Fixed bug where an error would be thrown on Edge by the Table Plugin when pasting using the PowerPaste Plugin.
    Fixed bug in the Table Plugin where selecting row border style from the dropdown menu in advanced row properties would throw an error.
    Fixed bug with icons being rendered incorrectly on Chrome on Mac OS.
    Fixed bug in the Textcolor Plugin where the font color and background color buttons wouldn't trigger an ExecCommand event.
    Fixed bug in the Link Plugin where the url field wasn't forced LTR.
    Fixed bug where the Nonbreaking Plugin incorrectly inserted spaces into tables.
    Fixed bug with the inline theme where the toolbar wasn't repositioned on window resize.
Version 4.7.4 (2017-12-05)
    Fixed bug in the Nonbreaking Plugin where the nonbreaking_force_tab setting was being ignored.
    Fixed bug in the Table Plugin where changing row height incorrectly converted column widths to pixels.
    Fixed bug in the Table Plugin on Edge and IE11 where resizing the last column after resizing the table would cause invalid column heights.
    Fixed bug in the Table Plugin where keyboard navigation was not normalized between browsers.
    Fixed bug in the Table Plugin where the colorpicker button would show even without defining the colorpicker_callback.
    Fixed bug in the Table Plugin where it wasn't possible to set the cell background color.
    Fixed bug where Firefox would throw an error when intialising an editor on an element that is hidden or not yet added to the DOM.
    Fixed bug where Firefox would throw an error when intialising an editor inside of a hidden iframe.
Version 4.7.3 (2017-11-23)
    Added functionality to open the Codesample Plugin dialog when double clicking on a codesample. Patch contributed by dakuzen.
    Fixed bug where undo/redo didn't work correctly with some formats and caret positions.
    Fixed bug where the color picker didn't show up in Table Plugin dialogs.
    Fixed bug where it wasn't possible to change the width of a table through the Table Plugin dialog.
    Fixed bug where the Charmap Plugin couldn't insert some special characters.
    Fixed bug where editing a newly inserted link would not actually edit the link but insert a new link next to it.
    Fixed bug where deleting all content in a table cell made it impossible to place the caret into it.
    Fixed bug where the vertical alignment field in the Table Plugin cell properties dialog didn't do anything.
    Fixed bug where an image with a caption showed two sets of resize handles in IE11.
    Fixed bug where pressing the enter button inside of an h1 with contenteditable set to true would sometimes produce a p tag.
    Fixed bug with backspace not working as expected before a noneditable element.
    Fixed bug where operating on tables with invalid rowspans would cause an error to be thrown.
    Fixed so a real base64 representation of the image is available on the blobInfo that the images_upload_handler gets called with.
    Fixed so the image upload tab is available when the images_upload_handler is defined (and not only when the images_upload_url is defined).
Version 4.7.2 (2017-11-07)
    Added newly rewritten Table Plugin.
    Added support for attributes with colon in valid_elements and addValidElements.
    Added support for dailymotion short url in the Media Plugin. Patch contributed by maat8.
    Added support for converting to half pt when converting font size from px to pt. Patch contributed by danny6514.
    Added support for location hash to the Autosave plugin to make it work better with SPAs using hash routing.
    Added support for merging table cells when pasting a table into another table.
    Changed so the language packs are only loaded once. Patch contributed by 0xor1.
    Simplified the css for inline boundaries selection by switching to an attribute selector.
    Fixed bug where an error would be thrown on editor initialization if the window.getSelection() returned null.
    Fixed bug where holding down control or alt keys made the keyboard navigation inside an inline boundary not work as expected.
    Fixed bug where applying formats in IE11 produced extra, empty paragraphs in the editor.
    Fixed bug where the Word Count Plugin didn't count some mathematical operators correctly.
    Fixed bug where removing an inline editor removed the element that the editor had been initialized on.
    Fixed bug where setting the selection to the end of an editable container caused some formatting problems.
    Fixed bug where an error would be thrown sometimes when an editor was removed because of the selection bookmark was being stored asynchronously.
    Fixed a bug where an editor initialized on an empty list did not contain any valid cursor positions.
    Fixed a bug with the Context Menu Plugin and webkit browsers on Mac where right-clicking inside a table would produce an incorrect selection.
    Fixed bug where the Image Plugin constrain proportions setting wasn't working as expected.
    Fixed bug where deleting the last character in a span with decorations produced an incorrect element when typing.
    Fixed bug where focusing on inline editors made the toolbar flicker when moving between elements quickly.
    Fixed bug where the selection would be stored incorrectly in inline editors when the mouseup event was fired outside the editor body.
    Fixed bug where toggling bold at the end of an inline boundary would toggle off the whole word.
    Fixed bug where setting the skin to false would not stop the loading of some skin css files.
    Fixed bug in mobile theme where pinch-to-zoom would break after exiting the editor.
    Fixed bug where sublists of a fully selected list would not be switched correctly when changing list style.
    Fixed bug where inserting media by source would break the UndoManager.
    Fixed bug where inserting some content into the editor with a specific selection would replace some content incorrectly.
    Fixed bug where selecting all content with ctrl+a in IE11 caused problems with untoggling some formatting.
    Fixed bug where the Search and Replace Plugin left some marker spans in the editor when undoing and redoing after replacing some content.
    Fixed bug where the editor would not get a scrollbar when using the Fullscreen and Autoresize plugins together.
    Fixed bug where the font selector would stop working correctly after selecting fonts three times.
    Fixed so pressing the enter key inside of an inline boundary inserts a br after the inline boundary element.
    Fixed a bug where it wasn't possible to use tab navigation inside of a table that was inside of a list.
    Fixed bug where end_container_on_empty_block would incorrectly remove elements.
    Fixed bug where content_styles weren't added to the Preview Plugin iframe.
    Fixed so the beforeSetContent/beforeGetContent events are preventable.
    Fixed bug where changing height value in Table Plugin advanced tab didn't do anything.
    Fixed bug where it wasn't possible to remove formatting from content in beginning of table cell.
Version 4.7.1 (2017-10-09)
    Fixed bug where theme set to false on an inline editor produced an extra div element after the target element.
    Fixed bug where the editor drag icon was misaligned with the branding set to false.
    Fixed bug where doubled menu items were not being removed as expected with the removed_menuitems setting.
    Fixed bug where the Table of contents plugin threw an error when initialized.
    Fixed bug where it wasn't possible to add inline formats to text selected right to left.
    Fixed bug where the paste from plain text mode did not work as expected.
    Fixed so the style previews do not set color and background color when selected.
    Fixed bug where the Autolink plugin didn't work as expected with some formats applied on an empty editor.
    Fixed bug where the Textpattern plugin were throwing errors on some patterns.
    Fixed bug where the Save plugin saved all editors instead of only the active editor. Patch contributed by dannoe.
Version 4.7.0 (2017-10-03)
    Added new mobile ui that is specifically designed for mobile devices.
    Updated the default skin to be more modern and white since white is preferred by most implementations.
    Restructured the default menus to be more similar to common office suites like Google Docs.
    Fixed so theme can be set to false on both inline and iframe editor modes.
    Fixed bug where inline editor would add/remove the visualblocks css multiple times.
    Fixed bug where selection wouldn't be properly restored when editor lost focus and commands where invoked.
    Fixed bug where toc plugin would generate id:s for headers even though a toc wasn't inserted into the content.
    Fixed bug where is wasn't possible to drag/drop contents within the editor if paste_data_images where set to true.
    Fixed bug where getParam and close in WindowManager would get the first opened window instead of the last opened window.
    Fixed bug where delete would delete between cells inside a table in Firefox.
Version 4.6.7 (2017-09-18)
    Fixed bug where paste wasn't working in IOS.
    Fixed bug where the Word Count Plugin didn't count some mathematical operators correctly.
    Fixed bug where inserting a list in a table caused the cell to expand in height.
    Fixed bug where pressing enter in a list located inside of a table deleted list items instead of inserting new list item.
    Fixed bug where copy and pasting table cells produced inconsistent results.
    Fixed bug where initializing an editor with an ID of 'length' would throw an exception.
    Fixed bug where it was possible to split a non merged table cell.
    Fixed bug where copy and pasting a list with a very specific selection into another list would produce a nested list.
    Fixed bug where copy and pasting ordered lists sometimes produced unordered lists.
    Fixed bug where padded elements inside other elements would be treated as empty.
    Added some missing translations to Image, Link and Help plugins.
    Fixed so you can resize images inside a figure element.
    Fixed bug where an inline TinyMCE editor initialized on a table did not set selection on load in Chrome.
    Fixed the positioning of the inlite toolbar when the target element wasn't big enough to fit the toolbar.
Version 4.6.6 (2017-08-30)
    Fixed so that notifications wrap long text content instead of bleeding outside the notification element.
    Fixed so the content_style css is added after the skin and custom stylesheets.
    Fixed bug where it wasn't possible to remove a table with the Cut button.
    Fixed bug where the center format wasn't getting the same font size as the other formats in the format preview.
    Fixed bug where the wordcount plugin wasn't counting hyphenated words correctly.
    Fixed bug where all content pasted into the editor was added to the end of the editor.
    Fixed bug where enter keydown on list item selection only deleted content and didn't create a new line.
    Fixed bug where destroying the editor while the content css was still loading caused error notifications on Firefox.
    Fixed bug where undoing cut operation in IE11 left some unwanted html in the editor content.
    Fixed bug where enter keydown would throw an error in IE11.
    Fixed bug where duplicate instances of an editor were added to the editors array when using the createEditor API.
    Fixed bug where the formatter applied formats on the wrong content when spellchecker was activated.
    Fixed bug where switching formats would reset font size on child nodes.
    Fixed bug where the table caption element weren't always the first descendant to the table tag.
    Fixed bug where pasting some content into the editor on chrome some newlines were removed.
    Fixed bug where it wasn't possible to remove a list if a list item was a table element.
    Fixed bug where copy/pasting partial selections of tables wouldn't produce a proper table.
    Fixed bug where the searchreplace plugin could not find consecutive spaces.
    Fixed bug where background color wasn't applied correctly on some partially selected contents.
Version 4.6.5 (2017-08-02)
    Added new inline_boundaries_selector that allows you to specify the elements that should have boundaries.
    Added new local upload feature this allows the user to upload images directly from the image dialog.
    Added a new api for providing meta data for plugins. It will show up in the help dialog if it's provided.
    Fixed so that the notifications created by the notification manager are more screen reader accessible.
    Fixed bug where changing the list format on multiple selected lists didn't change all of the lists.
    Fixed bug where the nonbreaking plugin would insert multiple undo levels when pressing the tab key.
    Fixed bug where delete/backspace wouldn't render a caret when all editor contents where deleted.
    Fixed bug where delete/backspace wouldn't render a caret if the deleted element was a single contentEditable false element.
    Fixed bug where the wordcount plugin wouldn't count words correctly if word where typed after applying a style format.
    Fixed bug where the wordcount plugin would count mathematical formulas as multiple words for example 1+1=2.
    Fixed bug where formatting of triple clicked blocks on Chrome/Safari would result in styles being added outside the visual selection.
    Fixed bug where paste would add the contents to the end of the editor area when inline mode was used.
    Fixed bug where toggling off bold formatting on text entered in a new paragraph would add an extra line break.
    Fixed bug where autolink plugin would only produce a link on every other consecutive link on Firefox.
    Fixed bug where it wasn't possible to select all contents if the content only had one pre element.
    Fixed bug where sizzle would produce lagging behavior on some sites due to repaints caused by feature detection.
    Fixed bug where toggling off inline formats wouldn't include the space on selected contents with leading or trailing spaces.
    Fixed bug where the cut operation in UI wouldn't work in Chrome.
    Fixed bug where some legacy editor initialization logic would throw exceptions about editor settings not being defined.
    Fixed bug where it wasn't possible to apply text color to links if they where part of a non collapsed selection.
    Fixed bug where an exception would be thrown if the user selected a video element and then moved the focus outside the editor.
    Fixed bug where list operations didn't work if there where block elements inside the list items.
    Fixed bug where applying block formats to lists wrapped in block elements would apply to all elements in that wrapped block.
Version 4.6.4 (2017-06-13)
    Fixed bug where the editor would move the caret when clicking on the scrollbar next to a content editable false block.
    Fixed bug where the text color select dropdowns wasn't placed correctly when they didn't fit the width of the screen.
    Fixed bug where the default editor line height wasn't working for mixed font size contents.
    Fixed bug where the content css files for inline editors were loaded multiple times for multiple editor instances.
    Fixed bug where the initial value of the font size/font family dropdowns wasn't displayed.
    Fixed bug where the I18n api was not supporting arrays as the translation replacement values.
    Fixed bug where chrome would display "The given range isn't in document." errors for invalid ranges passed to setRng.
    Fixed bug where the compat3x plugin wasn't working since the global tinymce references wasn't resolved correctly.
    Fixed bug where the preview plugin wasn't encoding the base url passed into the iframe contents producing a xss bug.
    Fixed bug where the dom parser/serializer wasn't handling some special elements like noframes, title and xmp.
    Fixed bug where the dom parser/serializer wasn't handling cdata sections with comments inside.
    Fixed bug where the editor would scroll to the top of the editable area if a dialog was closed in inline mode.
    Fixed bug where the link dialog would not display the right rel value if rel_list was configured.
    Fixed bug where the context menu would select images on some platforms but not others.
    Fixed bug where the filenames of images were not retained on dragged and drop into the editor from the desktop.
    Fixed bug where the paste plugin would misrepresent newlines when pasting plain text and having forced_root_block configured.
    Fixed so that the error messages for the imagetools plugin is more human readable.
    Fixed so the internal validate setting for the parser/serializer can't be set from editor initialization settings.
Version 4.6.3 (2017-05-30)
    Fixed bug where the arrow keys didn't work correctly when navigating on nested inline boundary elements.
    Fixed bug where delete/backspace didn't work correctly on nested inline boundary elements.
    Fixed bug where image editing didn't work on subsequent edits of the same image.
    Fixed bug where charmap descriptions wouldn't properly wrap if they exceeded the width of the box.
    Fixed bug where the default image upload handler only accepted 200 as a valid http status code.
    Fixed so rel on target=_blank links gets forced with only noopener instead of both noopener and noreferrer.
Version 4.6.2 (2017-05-23)
    Fixed bug where the SaxParser would run out of memory on very large documents.
    Fixed bug with formatting like font size wasn't applied to del elements.
    Fixed bug where various api calls would be throwing exceptions if they where invoked on a removed editor instance.
    Fixed bug where the branding position would be incorrect if the editor was inside a hidden tab and then later showed.
    Fixed bug where the color levels feature in the imagetools dialog wasn't working properly.
    Fixed bug where imagetools dialog wouldn't pre-load images from CORS domains, before trying to prepare them for editing.
    Fixed bug where the tab key would move the caret to the next table cell if being pressed inside a list inside a table.
    Fixed bug where the cut/copy operations would loose parent context like the current format etc.
    Fixed bug with format preview not working on invalid elements excluded by valid_elements.
    Fixed bug where blocks would be merged in incorrect order on backspace/delete.
    Fixed bug where zero length text nodes would cause issues with the undo logic if there where iframes present.
    Fixed bug where the font size/family select lists would throw errors if the first node was a comment.
    Fixed bug with csp having to allow local script evaluation since it was used to detect global scope.
    Fixed bug where CSP required a relaxed option for javascript: URLs in unsupported legacy browsers.
    Fixed bug where a fake caret would be rendered for td with the contenteditable=false.
    Fixed bug where typing would be blocked on IE 11 when within a nested contenteditable=true/false structure.
Version 4.6.1 (2017-05-10)
    Added configuration option to list plugin to disable tab indentation.
    Fixed bug where format change on very specific content could cause the selection to change.
    Fixed bug where TinyMCE could not be lazyloaded through jquery integration.
    Fixed bug where entities in style attributes weren't decoded correctly on paste in webkit.
    Fixed bug where fontsize_formats option had been renamed incorrectly.
    Fixed bug with broken backspace/delete behaviour between contenteditable=false blocks.
    Fixed bug where it wasn't possible to backspace to the previous line with the inline boundaries functionality turned on.
    Fixed bug where is wasn't possible to move caret left and right around a linked image with the inline boundaries functionality turned on.
    Fixed bug where pressing enter after/before hr element threw exception. Patch contributed bradleyke.
    Fixed so the CSS in the visualblocks plugin doesn't overwrite background color. Patch contributed by Christian Rank.
    Fixed bug where multibyte characters weren't encoded correctly. Patch contributed by James Tarkenton.
    Fixed bug where shift-click to select within contenteditable=true fields wasn't working.
Version 4.6.0 (2017-05-04)
    Dropped support for IE 8-10 due to market share and lack of support from Microsoft. See tinymce docs for details.
    Added an inline boundary caret position feature that makes it easier to type at the beginning/end of links/code elements.
    Added a help plugin that adds a button and a dialog showing the editor shortcuts and loaded plugins.
    Added an inline_boundaries option that allows you to disable the inline boundary feature if it's not desired.
    Added a new ScrollIntoView event that allows you to override the default scroll to element behavior.
    Added role and aria- attributes as valid elements in the default valid elements config.
    Added new internal flag for PastePreProcess/PastePostProcess this is useful to know if the paste was coming from an external source.
    Added new ignore function to UndoManager this works similar to transact except that it doesn't add an undo level by default.
    Fixed so that urls gets retained for images when being edited. This url is then passed on to the upload handler.
    Fixed so that the editors would be initialized on readyState interactive instead of complete.
    Fixed so that the init event of the editor gets fired once all contentCSS files have been properly loaded.
    Fixed so that width/height of the editor gets taken from the textarea element if it's explicitly specified in styles.
    Fixed so that keep_styles set to false no longer clones class/style from the previous paragraph on enter.
    Fixed so that the default line-height is 1.2em to avoid zwnbsp characters from producing text rendering glitches on Windows.
    Fixed so that loading errors of content css gets presented by a notification message.
    Fixed so figure image elements can be linked when selected this wraps the figure image in a anchor element.
    Fixed bug where it wasn't possible to copy/paste rows with colspans by using the table copy/paste feature.
    Fixed bug where the protect setting wasn't properly applied to header/footer parts when using the fullpage plugin.
    Fixed bug where custom formats that specified upper case element names where not applied correctly.
    Fixed bug where some screen readers weren't reading buttons due to an aria specific fix for IE 8.
    Fixed bug where cut wasn't working correctly on iOS due to it's clipboard API not working correctly.
    Fixed bug where Edge would paste div elements instead of paragraphs when pasting plain text.
    Fixed bug where the textpattern plugin wasn't dealing with trailing punctuations correctly.
    Fixed bug where image editing would some times change the image format from jpg to png.
    Fixed bug where some UI elements could be inserted into the toolbar even if they where not registered.
    Fixed bug where it was possible to click the TD instead of the character in the character map and that caused an exception.
    Fixed bug where the font size/font family dropdowns would sometimes show an incorrect value due to css not being loaded in time.
    Fixed bug with the media plugin inserting undefined instead of retaining size when media_dimensions was set to false.
    Fixed bug with deleting images when forced_root_blocks where set to false.
    Fixed bug where input focus wasn't properly handled on nested content editable elements.
    Fixed bug where Chrome/Firefox would throw an exception when selecting images due to recent change of setBaseAndExtent support.
    Fixed bug where malformed blobs would throw exceptions now they are simply ignored.
    Fixed bug where backspace/delete wouldn't work properly in some cases where all contents was selected in WebKit.
    Fixed bug with Angular producing errors since it was expecting events objects to be patched with their custom properties.
    Fixed bug where the formatter would apply formatting to spellchecker errors now all bogus elements are excluded.
    Fixed bug with backspace/delete inside table caption elements wouldn't behave properly on IE 11.
    Fixed bug where typing after a contenteditable false inline element could move the caret to the end of that element.
    Fixed bug where backspace before/after contenteditable false blocks wouldn't properly remove the right element.
    Fixed bug where backspace before/after contenteditable false inline elements wouldn't properly empty the current block element.
    Fixed bug where vertical caret navigation with a custom line-height would sometimes match incorrect positions.
    Fixed bug with paste on Edge where character encoding wasn't handled properly due to a browser bug.
    Fixed bug with paste on Edge where extra fragment data was inserted into the contents when pasting.
    Fixed bug with pasting contents when having a whole block element selected on WebKit could cause WebKit spans to appear.
    Fixed bug where the visualchars plugin wasn't working correctly showing invisible nbsp characters.
    Fixed bug where browsers would hang if you tried to load some malformed html contents.
    Fixed bug where the init call promise wouldn't resolve if the specified selector didn't find any matching elements.
    Fixed bug where the Schema isValidChild function was case sensitive.
Version 4.5.3 (2017-02-01)
    Added keyboard navigation for menu buttons when the menu is in focus.
    Added api to the list plugin for setting custom classes/attributes on lists.
    Added validation for the anchor plugin input field according to W3C id naming specifications.
    Fixed bug where media placeholders were removed after resize with the forced_root_block setting set to false.
    Fixed bug where deleting selections with similar sibling nodes sometimes deleted the whole document.
    Fixed bug with inlite theme where several toolbars would appear scrolling when more than one instance of the editor was in use.
    Fixed bug where the editor would throw error with the fontselect plugin on hidden editor instances in Firefox.
    Fixed bug where the background color would not stretch to the font size.
    Fixed bug where font size would be removed when changing background color.
    Fixed bug where the undomanager trimmed away whitespace between nodes on undo/redo.
    Fixed bug where media_dimensions=false in media plugin caused the editor to throw an error.
    Fixed bug where IE was producing font/u elements within links on paste.
    Fixed bug where some button tooltips were broken when compat3x was in use.
    Fixed bug where backspace/delete/typeover would remove the caption element.
    Fixed bug where powerspell failed to function when compat3x was enabled.
    Fixed bug where it wasn't possible to apply sub/sup on text with large font size.
    Fixed bug where pre tags with spaces weren't treated as content.
    Fixed bug where Meta+A would select the entire document instead of all contents in nested ce=true elements.
Version 4.5.2 (2017-01-04)
    Added missing keyboard shortcut description for the underline menu item in the format menu.
    Fixed bug where external blob urls wasn't properly handled by editor upload logic. Patch contributed by David Oviedo.
    Fixed bug where urls wasn't treated as a single word by the wordcount plugin.
    Fixed bug where nbsp characters wasn't treated as word delimiters by the wordcount plugin.
    Fixed bug where editor instance wasn't properly passed to the format preview logic. Patch contributed by NullQuery.
    Fixed bug where the fake caret wasn't hidden when you moved selection to a cE=false element.
    Fixed bug where it wasn't possible to edit existing code sample blocks.
    Fixed bug where it wasn't possible to delete editor contents if the selection included an empty block.
    Fixed bug where the formatter wasn't expanding words on some international characters. Patch contributed by Martin Larochelle.
    Fixed bug where the open link feature wasn't working correctly on IE 11.
    Fixed bug where enter before/after a cE=false block wouldn't properly padd the paragraph with an br element.
    Fixed so font size and font family select boxes always displays a value by using the runtime style as a fallback.
    Fixed so missing plugins will be logged to console as warnings rather than halting the initialization of the editor.
    Fixed so splitbuttons become normal buttons in advlist plugin if styles are empty. Patch contributed by René Schleusner.
    Fixed so you can multi insert rows/cols by selecting table cells and using insert rows/columns.
Version 4.5.1 (2016-12-07)
    Fixed bug where the lists plugin wouldn't initialize without the advlist plugins if served from cdn.
    Fixed bug where selectors with "*" would cause the style format preview to throw an error.
    Fixed bug with toggling lists off on lists with empty list items would throw an error.
    Fixed bug where editing images would produce non existing blob uris.
    Fixed bug where the offscreen toc selection would be treated as the real toc element.
    Fixed bug where the aria level attribute for element path would have an incorrect start index.
    Fixed bug where the offscreen selection of cE=false that where very wide would be shown onscreen. Patch contributed by Steven Bufton.
    Fixed so the default_link_target gets applied to links created by the autolink plugin.
    Fixed so that the name attribute gets removed by the anchor plugin if editing anchors.
Version 4.5.0 (2016-11-23)
    Added new toc plugin allows you to insert table of contents based on editor headings.
    Added new auto complete menu to all url fields. Adds history, link to anchors etc.
    Added new sidebar api that allows you to add custom sidebar panels and buttons to toggle these.
    Added new insert menu button that allows you to have multiple insert functions under the same menu button.
    Added new open link feature to ctrl+click, alt+enter and context menu.
    Added new media_embed_handler option to allow the media plugin to be populated with custom embeds.
    Added new support for editing transparent images using the image tools dialog.
    Added new images_reuse_filename option to allow filenames of images to be retained for upload.
    Added new security feature where links with target="_blank" will by default get rel="noopener noreferrer".
    Added new allow_unsafe_link_target to allow you to opt-out of the target="_blank" security feature.
    Added new style_formats_autohide option to automatically hide styles based on context.
    Added new codesample_content_css option to specify where the code sample prism css is loaded from.
    Added new support for Japanese/Chinese word count following the unicode standards on this.
    Added new fragmented undo levels this dramatically reduces flicker on contents with iframes.
    Added new live previews for complex elements like table or lists.
    Fixed bug where it wasn't possible to properly tab between controls in a dialog with a disabled form item control.
    Fixed bug where firefox would generate a rectangle on elements produced after/before a cE=false elements.
    Fixed bug with advlist plugin not switching list element format properly in some edge cases.
    Fixed bug where col/rowspans wasn't correctly computed by the table plugin in some cases.
    Fixed bug where the table plugin would thrown an error if object_resizing was disabled.
    Fixed bug where some invalid markup would cause issues when running in XHTML mode. Patch contributed by Charles Bourasseau.
    Fixed bug where the fullscreen class wouldn't be removed properly when closing dialogs.
    Fixed bug where the PastePlainTextToggle event wasn't fired by the paste plugin when the state changed.
    Fixed bug where table the row type wasn't properly updated in table row dialog. Patch contributed by Matthias Balmer.
    Fixed bug where select all and cut wouldn't place caret focus back to the editor in WebKit. Patch contributed by Daniel Jalkut.
    Fixed bug where applying cell/row properties to multiple cells/rows would reset other unchanged properties.
    Fixed bug where some elements in the schema would have redundant/incorrect children.
    Fixed bug where selector and target options would cause issues if used together.
    Fixed bug where drag/drop of images from desktop on chrome would thrown an error.
    Fixed bug where cut on WebKit/Blink wouldn't add an undo level.
    Fixed bug where IE 11 would scroll to the cE=false elements when they where selected.
    Fixed bug where keys like F5 wouldn't work when a cE=false element was selected.
    Fixed bug where the undo manager wouldn't stop the typing state when commands where executed.
    Fixed bug where unlink on wrapped links wouldn't work properly.
    Fixed bug with drag/drop of images on WebKit where the image would be deleted form the source editor.
    Fixed bug where the visual characters mode would be disabled when contents was extracted from the editor.
    Fixed bug where some browsers would toggle of formats applied to the caret when clicking in the editor toolbar.
    Fixed bug where the custom theme function wasn't working correctly.
    Fixed bug where image option for custom buttons required you to have icon specified as well.
    Fixed bug where the context menu and contextual toolbars would be visible at the same time and sometimes overlapping.
    Fixed bug where the noneditable plugin would double wrap elements when using the noneditable_regexp option.
    Fixed bug where tables would get padding instead of margin when you used the indent button.
    Fixed bug where the charmap plugin wouldn't properly insert non breaking spaces.
    Fixed bug where the color previews in color input boxes wasn't properly updated.
    Fixed bug where the list items of previous lists wasn't merged in the right order.
    Fixed bug where it wasn't possible to drag/drop inline-block cE=false elements on IE 11.
    Fixed bug where some table cell merges would produce incorrect rowspan/colspan.
    Fixed so the font size of the editor defaults to 14px instead of 11px this can be overridden by custom css.
    Fixed so wordcount is debounced to reduce cpu hogging on larger texts.
    Fixed so tinymce global gets properly exported as a module when used with some module bundlers.
    Fixed so it's possible to specify what css properties you want to preview on specific formats.
    Fixed so anchors are contentEditable=false while within the editor.
    Fixed so selected contents gets wrapped in a inline code element by the codesample plugin.
    Fixed so conditional comments gets properly stripped independent of case. Patch contributed by Georgii Dolzhykov.
    Fixed so some escaped css sequences gets properly handled. Patch contributed by Georgii Dolzhykov.
    Fixed so notifications with the same message doesn't get displayed at the same time.
    Fixed so F10 can be used as an alternative key to focus to the toolbar.
    Fixed various api documentation issues and typos.
    Removed layer plugin since it wasn't really ported from 3.x and there doesn't seem to be much use for it.
    Removed moxieplayer.swf from the media plugin since it wasn't used by the media plugin.
    Removed format state from the advlist plugin to be more consistent with common word processors.
Version 4.4.3 (2016-09-01)
    Fixed bug where copy would produce an exception on Chrome.
    Fixed bug where deleting lists on IE 11 would merge in correct text nodes.
    Fixed bug where deleting partial lists with indentation wouldn't cause proper normalization.
Version 4.4.2 (2016-08-25)
    Added new importcss_exclusive option to disable unique selectors per group.
    Added new group specific selector_converter option to importcss plugin.
    Added new codesample_languages option to apply custom languages to codesample plugin.
    Added new codesample_dialog_width/codesample_dialog_height options.
    Fixed bug where fullscreen button had an incorrect keyboard shortcut.
    Fixed bug where backspace/delete wouldn't work correctly from a block to a cE=false element.
    Fixed bug where smartpaste wasn't detecting links with special characters in them like tilde.
    Fixed bug where the editor wouldn't get proper focus if you clicked on a cE=false element.
    Fixed bug where it wasn't possible to copy/paste table rows that had merged cells.
    Fixed bug where merging cells could some times produce invalid col/rowspan attibute values.
    Fixed bug where getBody would sometimes thrown an exception now it just returns null if the iframe is clobbered.
    Fixed bug where drag/drop of cE=false element wasn't properly constrained to viewport.
    Fixed bug where contextmenu on Mac would collapse any selection to a caret.
    Fixed bug where rtl mode wasn't rendered properly when loading a language pack with the rtl flag.
    Fixed bug where Kamer word bounderies would be stripped from contents.
    Fixed bug where lists would sometimes render two dots or numbers on the same line.
    Fixed bug where the skin_url wasn't used by the inlite theme.
    Fixed so data attributes are ignored when comparing formats in the formatter.
    Fixed so it's possible to disable inline toolbars in the inlite theme.
    Fixed so template dialog gets resized if it doesn't fit the window viewport.
Version 4.4.1 (2016-07-26)
    Added smart_paste option to paste plugin to allow disabling the paste behavior if needed.
    Fixed bug where png urls wasn't properly detected by the smart paste logic.
    Fixed bug where the element path wasn't working properly when multiple editor instances where used.
    Fixed bug with creating lists out of multiple paragraphs would just create one list item instead of multiple.
    Fixed bug where scroll position wasn't properly handled by the inlite theme to place the toolbar properly.
    Fixed bug where multiple instances of the editor using the inlite theme didn't render the toolbar properly.
    Fixed bug where the shortcut label for fullscreen mode didn't match the actual shortcut key.
    Fixed bug where it wasn't possible to select cE=false blocks using touch devices on for example iOS.
    Fixed bug where it was possible to select the child image within a cE=false on IE 11.
    Fixed so inserts of html containing lists doesn't merge with any existing lists unless it's a paste operation.
Version 4.4.0 (2016-06-30)
    Added new inlite theme this is a more lightweight inline UI.
    Added smarter paste logic that auto detects urls in the clipboard and inserts images/links based on that.
    Added a better image resize algorithm for better image quality in the imagetools plugin.
    Fixed bug where it wasn't possible to drag/dropping cE=false elements on FF.
    Fixed bug where backspace/delete before/after a cE=false block would produce a new paragraph.
    Fixed bug where list style type css property wasn't preserved when indenting lists.
    Fixed bug where merging of lists where done even if the list style type was different.
    Fixed bug where the image_dataimg_filter function wasn't used when pasting images.
    Fixed bug where nested editable within a non editable element would cause scroll on focus in Chrome.
    Fixed so invalid targets for inline mode is blocked on initialization. We only support elements that can have children.
Version 4.3.13 (2016-06-08)
    Added characters with a diacritical mark to charmap plugin. Patch contributed by Dominik Schilling.
    Added better error handling if the image proxy service would produce errors.
    Fixed issue with pasting list items into list items would produce nested list rather than a merged list.
    Fixed bug where table selection could get stuck in selection mode for inline editors.
    Fixed bug where it was possible to place the caret inside the resize grid elements.
    Fixed bug where it wasn't possible to place in elements horizontally adjacent cE=false blocks.
    Fixed bug where multiple notifications wouldn't be properly placed on screen.
    Fixed bug where multiple editor instance of the same id could be produces in some specific integrations.
Version 4.3.12 (2016-05-10)
    Fixed bug where focus calls couldn't be made inside the editors PostRender event handler.
    Fixed bug where some translations wouldn't work as expected due to a bug in editor.translate.
    Fixed bug where the node change event could fire with a node out side the root of the editor.
    Fixed bug where Chrome wouldn't properly present the keyboard paste clipboard details when paste was clicked.
    Fixed bug where merged cells in tables couldn't be selected from right to left.
    Fixed bug where insert row wouldn't properly update a merged cells rowspan property.
    Fixed bug where the color input boxes preview field wasn't properly set on initialization.
    Fixed bug where IME composition inside table cells wouldn't work as expected on IE 11.
    Fixed so all shadow dom support is under and experimental flag due to flaky browser support.
Version 4.3.11 (2016-04-25)
    Fixed bug where it wasn't possible to insert empty blocks though the API unless they where padded.
    Fixed bug where you couldn't type the Euro character on Windows.
    Fixed bug where backspace/delete from a cE=false element to a text block didn't work properly.
    Fixed bug where the text color default grid would render incorrectly.
    Fixed bug where the codesample plugin wouldn't load the css in the editor for multiple editors.
    Fixed so the codesample plugin textarea gets focused by default.
Version 4.3.10 (2016-04-12)
    Fixed bug where the key "y" on WebKit couldn't be entered due to conflict with keycode for F10 on keypress.
Version 4.3.9 (2016-04-12)
    Added support for focusing the contextual toolbars using keyboard.
    Added keyboard support for slider UI controls. You can no increase/decrease using arrow keys.
    Added url pattern matching for Dailymotion to media plugin. Patch contributed by Bertrand Darbon.
    Added body_class to template plugin preview. Patch contributed by Milen Petrinski.
    Added options to better override textcolor pickers with custom colors. Patch contributed by Xavier Boubert.
    Added visual arrows to inline contextual toolbars so that they point to the element being active.
    Fixed so toolbars for tables or other larger elements get better positioned below the scrollable viewport.
    Fixed bug where it was possible to click links inside cE=false blocks.
    Fixed bug where event targets wasn't properly handled in Safari Technical Preview.
    Fixed bug where drag/drop text in FF 45 would make the editor caret invisible.
    Fixed bug where the remove state wasn't properly set on editor instances when detected as clobbered.
    Fixed bug where offscreen selection of some cE=false elements would render onscreen. Patch contributed by Steven Bufton
    Fixed bug where enter would clone styles out side the root on editors inside a span. Patch contributed by ChristophKaser.
    Fixed bug where drag/drop of images into the editor didn't work correctly in FF.
    Fixed so the first item in panels for the imagetools dialog gets proper keyboard focus.
    Changed the Meta+Shift+F shortcut to Ctrl+Shift+F since Czech, Slovak, Polish languages used the first one for input.
Version 4.3.8 (2016-03-15)
    Fixed bug where inserting HR at the end of a block element would produce an extra empty block.
    Fixed bug where links would be clickable when readonly mode was enabled.
    Fixed bug where the formatter would normalize to the wrong node on very specific content.
    Fixed bug where some nested list items couldn't be indented properly.
    Fixed bug where links where clickable in the preview dialog.
    Fixed so the alt attribute doesn't get padded with an empty value by default.
    Fixed so nested alignment works more correctly. You will now alter the alignment to the closest block parent.
Version 4.3.7 (2016-03-02)
    Fixed bug where incorrect icons would be rendered for imagetools edit and color levels.
    Fixed bug where navigation using arrow keys inside a SelectBox didn't move up/down.
    Fixed bug where the visualblocks plugin would render borders round internal UI elements.
Version 4.3.6 (2016-03-01)
    Added new paste_remember_plaintext_info option to allow a global disable of the plain text mode notification.
    Added new PastePlainTextToggle event that fires when plain text mode toggles on/off.
    Fixed bug where it wasn't possible to select media elements since the drag logic would snap it to mouse cursor.
    Fixed bug where it was hard to place the caret inside nested cE=true elements when the outer cE=false element was focused.
    Fixed bug where editors wouldn't properly initialize if both selector and mode where used.
    Fixed bug where IME input inside table cells would switch the IME off.
    Fixed bug where selection inside the first table cell would cause the whole table cell to get selected.
    Fixed bug where error handling of images being uploaded wouldn't properly handle faulty statuses.
    Fixed bug where inserting contents before a HR would cause an exception to be thrown.
    Fixed bug where copy/paste of Excel data would be inserted as an image.
    Fixed caret position issues with copy/paste of inline block cE=false elements.
    Fixed issues with various menu item focus bugs in Chrome. Where the focused menu bar item wasn't properly blurred.
    Fixed so the notifications have a solid background since it would be hard to read if there where text under it.
    Fixed so notifications gets animated similar to the ones used by dialogs.
    Fixed so larger images that gets pasted is handled better.
    Fixed so the window close button is more uniform on various platform and also increased it's hit area.
Version 4.3.5 (2016-02-11)
    Npm version bump due to package not being fully updated.
Version 4.3.4 (2016-02-11)
    Added new OpenWindow/CloseWindow events that gets fired when windows open/close.
    Added new NewCell/NewRow events that gets fired when table cells/rows are created.
    Added new Promise return value to tinymce.init makes it easier to handle initialization.
    Removed the jQuery version the jQuery plugin is now moved into the main package.
    Removed jscs from build process since eslint can now handle code style checking.
    Fixed various bugs with drag/drop of contentEditable:false elements.
    Fixed bug where deleting of very specific nested list items would result in an odd list.
    Fixed bug where lists would get merged with adjacent lists outside the editable inline root.
    Fixed bug where MS Edge would crash when closing a dialog then clicking a menu item.
    Fixed bug where table cell selection would add undo levels.
    Fixed bug where table cell selection wasn't removed when inline editor where removed.
    Fixed bug where table cell selection wouldn't work properly on nested tables.
    Fixed bug where table merge menu would be available when merging between thead and tbody.
    Fixed bug where table row/column resize wouldn't get properly removed when the editor was removed.
    Fixed bug where Chrome would scroll to the editor if there where a empty hash value in document url.
    Fixed bug where the cache suffix wouldn't work correctly with the importcss plugin.
    Fixed bug where selection wouldn't work properly on MS Edge on Windows Phone 10.
    Fixed so adjacent pre blocks gets joined into one pre block since that seems like the user intent.
    Fixed so events gets properly dispatched in shadow dom. Patch provided by Nazar Mokrynskyi.
Version 4.3.3 (2016-01-14)
    Added new table_resize_bars configuration setting.  This setting allows you to disable the table resize bars.
    Added new beforeInitialize event to tinymce.util.XHR lets you modify XHR properties before open. Patch contributed by Brent Clintel.
    Added new autolink_pattern setting to autolink plugin. Enables you to override the default autolink formats. Patch contributed by Ben Tiedt.
    Added new charmap option that lets you override the default charmap of the charmap plugin.
    Added new charmap_append option that lets you add new characters to the default charmap of the charmap plugin.
    Added new insertCustomChar event that gets fired when a character is inserted by the charmap plugin.
    Fixed bug where table cells started with a superfluous &nbsp; in IE10+.
    Fixed bug where table plugin would retain all BR tags when cells were merged.
    Fixed bug where media plugin would strip underscores from youtube urls.
    Fixed bug where IME input would fail on IE 11 if you typed within a table.
    Fixed bug where double click selection of a word would remove the space before the word on insert contents.
    Fixed bug where table plugin would produce exceptions when hovering tables with invalid structure.
    Fixed bug where fullscreen wouldn't scroll back to it's original position when untoggled.
    Fixed so the template plugins templates setting can be a function that gets a callback that can provide templates.
Version 4.3.2 (2015-12-14)
    Fixed bug where the resize bars for table cells were not affected by the object_resizing property.
    Fixed bug where the contextual table toolbar would appear incorrectly if TinyMCE was initialized inline inside a table.
    Fixed bug where resizing table cells did not fire a node change event or add an undo level.
    Fixed bug where double click selection of text on IE 11 wouldn't work properly.
    Fixed bug where codesample plugin would incorrectly produce br elements inside code elements.
    Fixed bug where media plugin would strip dashes from youtube urls.
    Fixed bug where it was possible to move the caret into the table resize bars.
    Fixed bug where drag/drop into a cE=false element was possible on IE.
Version 4.3.1 (2015-11-30)
    Fixed so it's possible to disable the table inline toolbar by setting it to false or an empty string.
    Fixed bug where it wasn't possible to resize some tables using the drag handles.
    Fixed bug where unique id:s would clash for multiple editor instances and cE=false selections.
    Fixed bug where the same plugin could be initialized multiple times.
    Fixed bug where the table inline toolbars would be displayed at the same time as the image toolbars.
    Fixed bug where the table selection rect wouldn't be removed when selecting another control element.
Version 4.3.0 (2015-11-23)
    Added new table column/row resize support. Makes it a lot more easy to resize the columns/rows in a table.
    Added new table inline toolbar. Makes it easier to for example add new rows or columns to a table.
    Added new notification API. Lets you display floating notifications to the end user.
    Added new codesample plugin that lets you insert syntax highlighted pre elements into the editor.
    Added new image_caption to images. Lets you create images with captions using a HTML5 figure/figcaption elements.
    Added new live previews of embeded videos. Lets you play the video right inside the editor.
    Added new setDirty method and "dirty" event to the editor. Makes it easier to track the dirty state change.
    Added new setMode method to Editor instances that lets you dynamically switch between design/readonly.
    Added new core support for contentEditable=false elements within the editor overrides the browsers broken behavior.
    Rewrote the noneditable plugin to use the new contentEditable false core logic.
    Fixed so the dirty state doesn't set to false automatically when the undo index is set to 0.
    Fixed the Selection.placeCaretAt so it works better on IE when the coordinate is between paragraphs.
    Fixed bug where data-mce-bogus="all" element contents where counted by the word count plugin.
    Fixed bug where contentEditable=false elements would be indented by the indent buttons.
    Fixed bug where images within contentEditable=false would be selected in WebKit on mouse click.
    Fixed bug in DOMUntils split method where the replacement parameter wouldn't work on specific cases.
    Fixed bug where the importcss plugin would import classes from the skin content css file.
    Fixed so all button variants have a wrapping span for it's text to make it easier to skin.
    Fixed so it's easier to exit pre block using the arrow keys.
    Fixed bug where listboxes with fix widths didn't render correctly.
Version 4.2.8 (2015-11-13)
    Fixed bug where it was possible to delete tables as the inline root element if all columns where selected.
    Fixed bug where the UI buttons active state wasn't properly updated due to recent refactoring of that logic.
Version 4.2.7 (2015-10-27)
    Fixed bug where backspace/delete would remove all formats on the last paragraph character in WebKit/Blink.
    Fixed bug where backspace within a inline format element with a bogus caret container would move the caret.
    Fixed bug where backspace/delete on selected table cells wouldn't add an undo level.
    Fixed bug where script tags embedded within the editor could sometimes get a mce- prefix prepended to them
    Fixed bug where validate: false option could produce an error to be thrown from the Serialization step.
    Fixed bug where inline editing of a table as the root element could let the user delete that table.
    Fixed bug where inline editing of a table as the root element wouldn't properly handle enter key.
    Fixed bug where inline editing of a table as the root element would normalize the selection incorrectly.
    Fixed bug where inline editing of a list as the root element could let the user delete that list.
    Fixed bug where inline editing of a list as the root element could let the user split that list.
    Fixed bug where resize handles would be rendered on editable root elements such as table.
Version 4.2.6 (2015-09-28)
    Added capability to set request headers when using XHRs.
    Added capability to upload local images automatically default delay is set to 30 seconds after editing images.
    Added commands ids mceEditImage, mceAchor and mceMedia to be avaiable from execCommand.
    Added Edge browser to saucelabs grunt task. Patch contributed by John-David Dalton.
    Fixed bug where blob uris not produced by tinymce would produce HTML invalid markup.
    Fixed bug where selection of contents of a nearly empty editor in Edge would sometimes fail.
    Fixed bug where color styles woudln't be retained on copy/paste in Blink/Webkit.
    Fixed bug where the table plugin would throw an error when inserting rows after a child table.
    Fixed bug where the template plugin wouldn't handle functions as variable replacements.
    Fixed bug where undo/redo sometimes wouldn't work properly when applying formatting collapsed ranges.
    Fixed bug where shift+delete wouldn't do a cut operation on Blink/WebKit.
    Fixed bug where cut action wouldn't properly store the before selection bookmark for the undo level.
    Fixed bug where backspace in side an empty list element on IE would loose editor focus.
    Fixed bug where the save plugin wouldn't enable the buttons when a change occurred.
    Fixed bug where Edge wouldn't initialize the editor if a document.domain was specified.
    Fixed bug where enter key before nested images would sometimes not properly expand the previous block.
    Fixed bug where the inline toolbars wouldn't get properly hidden when blurring the editor instance.
    Fixed bug where Edge would paste Chinese characters on some Windows 10 installations.
    Fixed bug where IME would loose focus on IE 11 due to the double trailing br bug fix.
    Fixed bug where the proxy url in imagetools was incorrect. Patch contributed by Wong Ho Wang.
Version 4.2.5 (2015-08-31)
    Added fullscreen capability to embedded youtube and vimeo videos.
    Fixed bug where the uploadImages call didn't work on IE 10.
    Fixed bug where image place holders would be uploaded by uploadImages call.
    Fixed bug where images marked with bogus would be uploaded by the uploadImages call.
    Fixed bug where multiple calls to uploadImages would result in decreased performance.
    Fixed bug where pagebreaks were editable to imagetools patch contributed by Rasmus Wallin.
    Fixed bug where the element path could cause too much recursion exception.
    Fixed bug for domains containing ".min". Patch contributed by Loïc Février.
    Fixed so validation of external links to accept a number after www. Patch contributed by Victor Carvalho.
    Fixed so the charmap is exposed though execCommand. Patch contributed by Matthew Will.
    Fixed so that the image uploads are concurrent for improved performance.
    Fixed various grammar problems in inline documentation. Patches provided by nikolas.
Version 4.2.4 (2015-08-17)
    Added picture as a valid element to the HTML 5 schema. Patch contributed by Adam Taylor.
    Fixed bug where contents would be duplicated on drag/drop within the same editor.
    Fixed bug where floating/alignment of images on Edge wouldn't work properly.
    Fixed bug where it wasn't possible to drag images on IE 11.
    Fixed bug where image selection on Edge would sometimes fail.
    Fixed bug where contextual toolbars icons wasn't rendered properly when using the toolbar_items_size.
    Fixed bug where searchreplace dialog doesn't get prefilled with the selected text.
    Fixed bug where fragmented matches wouldn't get properly replaced by the searchreplace plugin.
    Fixed bug where enter key wouldn't place the caret if was after a trailing space within an inline element.
    Fixed bug where the autolink plugin could produce multiple links for the same text on Gecko.
    Fixed bug where EditorUpload could sometimes throw an exception if the blob wasn't found.
    Fixed xss issues with media plugin not properly filtering out some script attributes.
Version 4.2.3 (2015-07-30)
    Fixed bug where image selection wasn't possible on Edge due to incompatible setBaseAndExtend API.
    Fixed bug where image blobs urls where not properly destroyed by the imagetools plugin.
    Fixed bug where keyboard shortcuts wasn't working correctly on IE 8.
    Fixed skin issue where the borders of panels where not visible on IE 8.
Version 4.2.2 (2015-07-22)
    Fixed bug where float panels were not being hidden on inline editor blur when fixed_toolbar_container config option was in use.
    Fixed bug where combobox states wasn't properly updated if contents where updated without keyboard.
    Fixed bug where pasting into textbox or combobox would move the caret to the end of text.
    Fixed bug where removal of bogus span elements before block elements would remove whitespace between nodes.
    Fixed bug where repositioning of inline toolbars where async and producing errors if the editor was removed from DOM to early. Patch by iseulde.
    Fixed bug where element path wasn't working correctly. Patch contributed by iseulde.
    Fixed bug where menus wasn't rendered correctly when custom images where added to a menu. Patch contributed by Naim Hammadi.
Version 4.2.1 (2015-06-29)
    Fixed bug where back/forward buttons in the browser would render blob images as broken images.
    Fixed bug where Firefox would throw regexp to big error when replacing huge base64 chunks.
    Fixed bug rendering issues with resize and context toolbars not being placed properly until next animation frame.
    Fixed bug where the rendering of the image while cropping would some times not be centered correctly.
    Fixed bug where listbox items with submenus would me selected as active.
    Fixed bug where context menu where throwing an error when rendering.
    Fixed bug where resize both option wasn't working due to resent addClass API change. Patch contributed by Jogai.
    Fixed bug where a hideAll call for container rendered inline toolbars would throw an error.
    Fixed bug where onclick event handler on combobox could cause issues if element.id was a function by some polluting libraries.
    Fixed bug where listboxes wouldn't get proper selected sub menu item when using link_list or image_list.
    Fixed so the UI controls are as wide as 4.1.x to avoid wrapping controls in toolbars.
    Fixed so the imagetools dialog is adaptive for smaller screen sizes.
Version 4.2.0 (2015-06-25)
    Added new flat default skin to make the UI more modern.
    Added new imagetools plugin, lets you crop/resize and apply filters to images.
    Added new contextual toolbars support to the API lets you add floating toolbars for specific CSS selectors.
    Added new promise feature fill as tinymce.util.Promise.
    Added new built in image upload feature lets you upload any base64 encoded image within the editor as files.
    Fixed bug where resize handles would appear in the right position in the wrong editor when switching between resizable content in different inline editors.
    Fixed bug where tables would not be inserted in inline mode due to previous float panel fix.
    Fixed bug where floating panels would remain open when focus was lost on inline editors.
    Fixed bug where cut command on Chrome would thrown a browser security exception.
    Fixed bug where IE 11 sometimes would report an incorrect size for images in the image dialog.
    Fixed bug where it wasn't possible to remove inline formatting at the end of block elements.
    Fixed bug where it wasn't possible to delete table cell contents when cell selection was vertical.
    Fixed bug where table cell wasn't emptied from block elements if delete/backspace where pressed in empty cell.
    Fixed bug where cmd+shift+arrow didn't work correctly on Firefox mac when selecting to start/end of line.
    Fixed bug where removal of bogus elements would sometimes remove whitespace between nodes.
    Fixed bug where the resize handles wasn't updated when the main window was resized.
    Fixed so script elements gets removed by default to prevent possible XSS issues in default config implementations.
    Fixed so the UI doesn't need manual reflows when using non native layout managers.
    Fixed so base64 encoded images doesn't slow down the editor on modern browsers while editing.
    Fixed so all UI elements uses touch events to improve mobile device support.
    Removed the touch click quirks patch for iOS since it did more harm than good.
    Removed the non proportional resize handles since. Unproportional resize can still be done by holding the shift key.
Version 4.1.10 (2015-05-05)
    Fixed bug where plugins loaded with compat3x would sometimes throw errors when loading using the jQuery version.
    Fixed bug where extra empty paragraphs would get deleted in WebKit/Blink due to recent Quriks fix.
    Fixed bug where the editor wouldn't work properly on IE 12 due to some required browser sniffing.
    Fixed bug where formatting shortcut keys where interfering with Mac OS X screenshot keys.
    Fixed bug where the caret wouldn't move to the next/previous line boundary on Cmd+Left/Right on Gecko.
    Fixed bug where it wasn't possible to remove formats from very specific nested contents.
    Fixed bug where undo levels wasn't produced when typing letters using the shift or alt+ctrl modifiers.
    Fixed bug where the dirty state wasn't properly updated when typing using the shift or alt+ctrl modifiers.
    Fixed bug where an error would be thrown if an autofocused editor was destroyed quickly after its initialization. Patch provided by thorn0.
    Fixed issue with dirty state not being properly updated on redo operation.
    Fixed issue with entity decoder not handling incorrectly written numeric entities.
    Fixed issue where some PI element values wouldn't be properly encoded.
Version 4.1.9 (2015-03-10)
    Fixed bug where indentation wouldn't work properly for non list elements.
    Fixed bug with image plugin not pulling the image dimensions out correctly if a custom document_base_url was used.
    Fixed bug where ctrl+alt+[1-9] would conflict with the AltGr+[1-9] on Windows. New shortcuts is ctrl+shift+[1-9].
    Fixed bug with removing formatting on nodes in inline mode would sometimes include nodes outside the editor body.
    Fixed bug where extra nbsp:s would be inserted when you replaced a word surrounded by spaces using insertContent.
    Fixed bug with pasting from Google Docs would produce extra strong elements and line feeds.
Version 4.1.8 (2015-03-05)
    Added new html5 sizes attribute to img elements used together with srcset.
    Added new elementpath option that makes it possible to disable the element path but keep the statusbar.
    Added new option table_style_by_css for the table plugin to set table styling with css rather than table attributes.
    Added new link_assume_external_targets option to prompt the user to prepend http:// prefix if the supplied link does not contain a protocol prefix.
    Added new image_prepend_url option to allow a custom base path/url to be added to images.
    Added new table_appearance_options option to make it possible to disable some options.
    Added new image_title option to make it possible to alter the title of the image, disabled by default.
    Fixed bug where selection starting from out side of the body wouldn't produce a proper selection range on IE 11.
    Fixed bug where pressing enter twice before a table moves the cursor in the table and causes a javascript error.
    Fixed bug where advanced image styles were not respected.
    Fixed bug where the less common Shift+Delete didn't produce a proper cut operation on WebKit browsers.
    Fixed bug where image/media size constrain logic would produce NaN when handling non number values.
    Fixed bug where internal classes where removed by the removeformat command.
    Fixed bug with creating links table cell contents with a specific selection would throw a exceptions on WebKit/Blink.
    Fixed bug where valid_classes option didn't work as expected according to docs. Patch provided by thorn0.
    Fixed bug where jQuery plugin would patch the internal methods multiple times. Patch provided by Drew Martin.
    Fixed bug where backspace key wouldn't delete the current selection of newly formatted content.
    Fixed bug where type over of inline formatting elements wouldn't properly keep the format on WebKit/Blink.
    Fixed bug where selection needed to be properly normalized on modern IE versions.
    Fixed bug where Command+Backspace didn't properly delete the whole line of text but the previous word.
    Fixed bug where UI active states wheren't properly updated on IE if you placed caret within the current range.
    Fixed bug where delete/backspace on WebKit/Blink would remove span elements created by the user.
    Fixed bug where delete/backspace would produce incorrect results when deleting between two text blocks with br elements.
    Fixed bug where captions where removed when pasting from MS Office.
    Fixed bug where lists plugin wouldn't properly remove fully selected nested lists.
    Fixed bug where the ttf font used for icons would throw an warning message on Gecko on Mac OS X.
    Fixed a bug where applying a color to text did not update the undo/redo history.
    Fixed so shy entities gets displayed when using the visualchars plugin.
    Fixed so removeformat removes ins/del by default since these might be used for strikethough.
    Fixed so multiple language packs can be loaded and added to the global I18n data structure.
    Fixed so transparent color selection gets treated as a normal color selection. Patch contributed by Alexander Hofbauer.
    Fixed so it's possible to disable autoresize_overflow_padding, autoresize_bottom_margin options by setting them to false.
    Fixed so the charmap plugin shows the description of the character in the dialog. Patch contributed by Jelle Hissink.
    Removed address from the default list of block formats since it tends to be missused.
    Fixed so the pre block format is called preformatted to make it more verbose.
    Fixed so it's possible to context scope translation strings this isn't needed most of the time.
    Fixed so the max length of the width/height input fields of the media dialog is 5 instead of 3.
    Fixed so drag/dropped contents gets properly processed by paste plugin since it's basically a paste. Patch contributed by Greg Fairbanks.
    Fixed so shortcut keys for headers is ctrl+alt+[1-9] instead of ctrl+[1-9] since these are for switching tabs in the browsers.
    Fixed so "u" doesn't get converted into a span element by the legacy input filter. Since this is now a valid HTML5 element.
    Fixed font families in order to provide appropriate web-safe fonts.
Version 4.1.7 (2014-11-27)
    Added HTML5 schema support for srcset, source and picture. Patch contributed by mattheu.
    Added new cache_suffix setting to enable cache busting by producing unique urls.
    Added new paste_convert_word_fake_lists option to enable users to disable the fake lists convert logic.
    Fixed so advlist style changes adds undo levels for each change.
    Fixed bug where WebKit would sometimes produce an exception when the autolink plugin where looking for URLs.
    Fixed bug where IE 7 wouldn't be rendered properly due to aggressive css compression.
    Fixed bug where DomQuery wouldn't accept window as constructor element.
    Fixed bug where the color picker in 3.x dialogs wouldn't work properly. Patch contributed by Callidior.
    Fixed bug where the image plugin wouldn't respect the document_base_url.
    Fixed bug where the jQuery plugin would fail to append to elements named array prototype names.
Version 4.1.6 (2014-10-08)
    Fixed bug with clicking on the scrollbar of the iframe would cause a JS error to be thrown.
    Fixed bug where null would produce an exception if you passed it to selection.setRng.
    Fixed bug where Ctrl/Cmd+Tab would indent the current list item if you switched tabs in the browser.
    Fixed bug where pasting empty cells from Excel would result in a broken table.
    Fixed bug where it wasn't possible to switch back to default list style type.
    Fixed issue where the select all quirk fix would fire for other modifiers than Ctrl/Cmd combinations.
    Replaced jake with grunt since it is more mainstream and has better plugin support.
Version 4.1.5 (2014-09-09)
    Fixed bug where sometimes the resize rectangles wouldn't properly render on images on WebKit/Blink.
    Fixed bug in list plugin where delete/backspace would merge empty LI elements in lists incorrectly.
    Fixed bug where empty list elements would result in empty LI elements without it's parent container.
    Fixed bug where backspace in empty caret formatted element could produce an type error exception of Gecko.
    Fixed bug where lists pasted from word with a custom start index above 9 wouldn't be properly handled.
    Fixed bug where tabfocus plugin would tab out of the editor instance even if the default action was prevented.
    Fixed bug where tabfocus wouldn't tab properly to other adjacent editor instances.
    Fixed bug where the DOMUtils setStyles wouldn't properly removed or update the data-mce-style attribute.
    Fixed bug where dialog select boxes would be placed incorrectly if document.body wasn't statically positioned.
    Fixed bug where pasting would sometimes scroll to the top of page if the user was using the autoresize plugin.
    Fixed bug where caret wouldn't be properly rendered by Chrome when clicking on the iframes documentElement.
    Fixed so custom images for menubutton/splitbutton can be provided. Patch contributed by Naim Hammadi.
    Fixed so the default action of windows closing can be prevented by blocking the default action of the close event.
    Fixed so nodeChange and focus of the editor isn't automatically performed when opening sub dialogs.
Version 4.1.4 (2014-08-21)
    Added new media_filter_html option to media plugin that blocks any conditional comments, scripts etc within a video element.
    Added new content_security_policy option allows you to set custom policy for iframe contents. Patch contributed by Francois Chagnon.
    Fixed bug where activate/deactivate events wasn't firing properly when switching between editors.
    Fixed bug where placing the caret on iOS was difficult due to a WebKit bug with touch events.
    Fixed bug where the resize helper wouldn't render properly on older IE versions.
    Fixed bug where resizing images inside tables on older IE versions would sometimes fail depending mouse position.
    Fixed bug where editor.insertContent would produce an exception when inserting select/option elements.
    Fixed bug where extra empty paragraphs would be produced if block elements where inserted inside span elements.
    Fixed bug where the spellchecker menu item wouldn't be properly checked if spell checking was started before it was rendered.
    Fixed bug where the DomQuery filter function wouldn't remove non elements from collection.
    Fixed bug where document with custom document.domain wouldn't properly render the editor.
    Fixed bug where IE 8 would throw exception when trying to enter invalid color values into colorboxes.
    Fixed bug where undo manager could incorrectly add an extra undo level when custom resize handles was removed.
    Fixed bug where it wouldn't be possible to alter cell properties properly on table cells on IE 8.
    Fixed so the color picker button in table dialog isn't shown unless you include the colorpicker plugin or add your own custom color picker.
    Fixed so activate/deactivate events fire when windowManager opens a window since.
    Fixed so the table advtab options isn't separated by an underscore to normalize naming with image_advtab option.
    Fixed so the table cell dialog has proper padding when the advanced tab in disabled.
Version 4.1.3 (2014-07-29)
    Added event binding logic to tinymce.util.XHR making it possible to override headers and settings before any request is made.
    Fixed bug where drag events wasn't fireing properly on older IE versions since the event handlers where bound to document.
    Fixed bug where drag/dropping contents within the editor on IE would force the contents into plain text mode even if it was internal content.
    Fixed bug where IE 7 wouldn't open menus properly due to a resize bug in the browser auto closing them immediately.
    Fixed bug where the DOMUtils getPos logic wouldn't produce a valid coordinate inside the body if the body was positioned non static.
    Fixed bug where the element path and format state wasn't properly updated if you had the wordcount plugin enabled.
    Fixed bug where a comment at the beginning of source would produce an exception in the formatter logic.
    Fixed bug where setAttrib/getAttrib on null would throw exception together with any hooked attributes like style.
    Fixed bug where table sizes wasn't properly retained when copy/pasting on WebKit/Blink.
    Fixed bug where WebKit/Blink would produce colors in RGB format instead of the forced HEX format when deleting contents.
    Fixed bug where the width attribute wasn't updated on tables if you changed the size inside the table dialog.
    Fixed bug where control selection wasn't properly handled when the caret was placed directly after an image.
    Fixed bug where selecting the contents of table cells using the selection.select method wouldn't place the caret properly.
    Fixed bug where the selection state for images wasn't removed when placing the caret right after an image on WebKit/Blink.
    Fixed bug where all events wasn't properly unbound when and editor instance was removed or destroyed by some external innerHTML call.
    Fixed bug where it wasn't possible or very hard to select images on iOS when the onscreen keyboard was visible.
    Fixed so auto_focus can take a boolean argument this will auto focus the last initialized editor might be useful for single inits.
    Fixed so word auto detect lists logic works better for faked lists that doesn't have specific markup.
    Fixed so nodeChange gets fired on mouseup as it used to before 4.1.1 we optimized that event to fire less often.
    Removed the finish menu item from spellchecker menu since it's redundant you can stop spellchecking by toggling menu item or button.
Version 4.1.2 (2014-07-15)
    Added offset/grep to DomQuery class works basically the same as it's jQuery equivalent.
    Fixed bug where backspace/delete or setContent with an empty string would remove header data when using the fullpage plugin.
    Fixed bug where tinymce.remove with a selector not matching any editors would remove all editors.
    Fixed bug where resizing of the editor didn't work since the theme was calling setStyles instead of setStyle.
    Fixed bug where IE 7 would fail to append html fragments to iframe document when using DomQuery.
    Fixed bug where the getStyle DOMUtils method would produce an exception if it was called with null as it's element.
    Fixed bug where the paste plugin would remove the element if the none of the paste_webkit_styles rules matched the current style.
    Fixed bug where contextmenu table items wouldn't work properly on IE since it would some times fire an incorrect selection change.
    Fixed bug where the padding/border values wasn't used in the size calculation for the body size when using autoresize. Patch contributed by Matt Whelan.
    Fixed bug where conditional word comments wouldn't be properly removed when pasting plain text.
    Fixed bug where resizing would sometime fail on IE 11 when the mouseup occurred inside the resizable element.
    Fixed so the iframe gets initialized without any inline event handlers for better CSP support. Patch contributed by Matt Whelan.
    Fixed so the tinymce.dom.Sizzle is the latest version of sizzle this resolves the document context bug.
Version 4.1.1 (2014-07-08)
    Fixed bug where pasting plain text on some WebKit versions would result in an empty line.
    Fixed bug where resizing images inside tables on IE 11 wouldn't work properly.
    Fixed bug where IE 11 would sometimes throw "Invalid argument" exception when editor contents was set to an empty string.
    Fixed bug where document.activeElement would throw exceptions on IE 9 when that element was hidden or removed from dom.
    Fixed bug where WebKit/Blink sometimes produced br elements with the Apple-interchange-newline class.
    Fixed bug where table cell selection wasn't properly removed when copy/pasting table cells.
    Fixed bug where pasting nested list items from Word wouldn't produce proper semantic nested lists.
    Fixed bug where right clicking using the contextmenu plugin on WebKit/Blink on Mac OS X would select the target current word or line.
    Fixed bug where it wasn't possible to alter table cell properties on IE 8 using the context menu.
    Fixed bug where the resize helper wouldn't be correctly positioned on older IE versions.
    Fixed bug where fullpage plugin would produce an error if you didn't specify a doctype encoding.
    Fixed bug where anchor plugin would get the name/id of the current element even if it wasn't anchor element.
    Fixed bug where visual aids for tables wouldn't be properly disabled when changing the border size.
    Fixed bug where some control selection events wasn't properly fired on older IE versions.
    Fixed bug where table cell selection on older IE versions would prevent resizing of images.
    Fixed bug with paste_data_images paste option not working properly on modern IE versions.
    Fixed bug where custom elements with underscores in the name wasn't properly parsed/serialized.
    Fixed bug where applying inline formats to nested list elements would produce an incorrect formatting result.
    Fixed so it's possible to hide items from elements path by using preventDefault/stopPropagation.
    Fixed so inline mode toolbar gets rendered right aligned if the editable element positioned to the documents right edge.
    Fixed so empty inline elements inside empty block elements doesn't get removed if configured to be kept intact.
    Fixed so DomQuery parentsUntil/prevUntil/nextUntil supports selectors/elements/filters etc.
    Fixed so legacyoutput plugin overrides fontselect and fontsizeselect controls and handles font elements properly.
Version 4.1.0 (2014-06-18)
    Added new file_picker_callback option to replace the old file_browser_callback the latter will still work though.
    Added new custom colors to textcolor plugin will be displayed if a color picker is provided also shows the latest colors.
    Added new color_picker_callback option to enable you to add custom color pickers to the editor.
    Added new advanced tabs to table/cell/row dialogs to enable you to select colors for border/background.
    Added new colorpicker plugin that lets you select colors from a hsv color picker.
    Added new tinymce.util.Color class to handle color parsing and converting.
    Added new colorpicker UI widget element lets you add a hsv color picker to any form/window.
    Added new textpattern plugin that allows you to use markdown like text patterns to format contents.
    Added new resize helper element that shows the current width & height while resizing.
    Added new "once" method to Editor and EventDispatcher enables since callback execution events.
    Added new jQuery like class under tinymce.dom.DomQuery it's exposed on editor instances (editor.$) and globally under (tinymce.$).
    Fixed so the default resize method for images are proportional shift/ctrl can be used to make an unproportional size.
    Fixed bug where the image_dimensions option of the image plugin would cause exceptions when it tried to update the size.
    Fixed bug where table cell dialog class field wasn't properly updated when editing an a table cell with an existing class.
    Fixed bug where Safari on Mac would produce webkit-fake-url for pasted images so these are now removed.
    Fixed bug where the nodeChange event would get fired before the selection was changed when clicking inside the current selection range.
    Fixed bug where valid_classes option would cause exception when it removed internal prefixed classes like mce-item-.
    Fixed bug where backspace would cause navigation in IE 8 on an inline element and after a caret formatting was applied.
    Fixed so placeholder images produced by the media plugin gets selected when inserted/edited.
    Fixed so it's possible to drag in images when the paste_data_images option is enabled. Might be useful for mail clients.
    Fixed so images doesn't get a width/height applied if the image_dimensions option is set to false useful for responsive contents.
    Fixed so it's possible to pass in an optional arguments object for the nodeChanged function to be passed to all nodechange event listeners.
    Fixed bug where media plugin embed code didn't update correctly.<|MERGE_RESOLUTION|>--- conflicted
+++ resolved
@@ -11,10 +11,7 @@
     Changed `menubar` to default to `false` on mobile #TINY-4077
     Changed `table_grid` to default to `false` on mobile #TINY-4075
     Fixed Slider UI component not firing onChange event on touch devices #TINY-4092
-<<<<<<< HEAD
-=======
     Fixed notifications overlapping instead of stacking #TINY-3478
->>>>>>> 2236ff8c
     Fixed inline dialogs positioning incorrectly when the page is scrolled #TINY-4018
     Fixed inline dialogs and menus not repositioning when resizing #TINY-3227
 Version 5.0.16 (TBD)
