Version 5.3.0 (TBD)
    Added `uploadUri` and `blobInfo` to `editorUpload.uploadImages` return type #TINY-4579
    Changed the `link`, `image` and `paste` plugins to use Promises to reduce the bundle size #TINY-4710
    Changed the default icons to be lazy loaded during initialization #TINY-4729
    Changed so base64 encoded urls are converted to blob urls when content is parsed #TINY-4727
    Changed context toolbars so they concatenate when more than one is suitable for the current selection #TINY-4495
<<<<<<< HEAD
    Changed inline toolbars to switch to positioning at the bottom if there's never space to position at the top #TINY-3161
=======
    Changed inline style element formats (strong, b, em, i, u, strike) to convert to a span on format removal if a `style` or `class` attribute is present #TINY-4741
>>>>>>> 51152e47
    Fixed the `selection.setContent()` API not running parser filters #TINY-4002
    Fixed the `quickimage` button not restricting the file types to images #TINY-4715
    Fixed resize handlers displaying in the wrong location sometimes for remote images #TINY-4732
    Fixed table picker breaking in Firefox on low zoom levels #TINY-4728
    Fixed issue with loading or pasting contents with large base64 encoded images on Safari #TINY-4715
    Fixed supplementary special characters being truncated when inserted into the editor. Patch contributed by mlitwin. #TINY-4791
    Fixed toolbar buttons not set to disabled when the editor is in readonly mode #TINY-4592
    Fixed bug where title, width, height would be set to empty string values when updating an image and removing those using the image dialog #TINY-4786
    Fixed the placeholder not hiding when pasting content into the editor #TINY-4828
    Fixed an issue where the editor would fail to load if local storage was disabled #TINY-5935
Version 5.2.2 (2020-04-23)
    Fixed an issue where anchors could not be inserted on empty lines #TINY-2788
    Fixed text decorations (underline, strikethrough) not consistently inheriting the text color #TINY-4757
    Fixed `format` menu alignment buttons inconsistently applying to images #TINY-4057
    Fixed the floating toolbar drawer height collapsing when the editor is rendered in modal dialogs or floating containers #TINY-4837
    Fixed `media` embed content not processing safely in some cases #TINY-4857
Version 5.2.1 (2020-03-25)
    Fixed the "is decorative" checkbox in the image dialog clearing after certain dialog events #FOAM-11
    Fixed possible uncaught exception when a `style` attribute is removed using a content filter on `setContent` #TINY-4742
    Fixed the table selection not functioning correctly in Microsoft Edge 44 or higher #TINY-3862
    Fixed the table resize handles not functioning correctly in Microsoft Edge 44 or higher #TINY-4160
    Fixed the floating toolbar drawer disconnecting from the toolbar when adding content in inline mode #TINY-4725 #TINY-4765
    Fixed `readonly` mode not returning the appropriate boolean value #TINY-3948
    Fixed the `forced_root_block_attrs` setting not applying attributes to new blocks consistently #TINY-4564
    Fixed the editor incorrectly stealing focus during initialization in Microsoft Internet Explorer #TINY-4697
    Fixed dialogs stealing focus when opening an alert or confirm dialog using an `onAction` callback #TINY-4014
    Fixed inline dialogs incorrectly closing when clicking on an opened alert or confirm dialog #TINY-4012
    Fixed the context toolbar overlapping the menu bar and toolbar #TINY-4586
    Fixed notification and inline dialog positioning issues when using `toolbar_location: 'bottom'` #TINY-4586
    Fixed the `colorinput` popup appearing offscreen on mobile devices #TINY-4711
    Fixed special characters not being found when searching by "whole words only" #TINY-4522
    Fixed an issue where dragging images could cause them to be duplicated #TINY-4195
    Fixed context toolbars activating without the editor having focus #TINY-4754
    Fixed an issue where removing the background color of text did not always work #TINY-4770
    Fixed an issue where new rows and columns in a table did not retain the style of the previous row or column #TINY-4788
Version 5.2.0 (2020-02-13)
    Added the ability to apply formats to spaces #TINY-4200
    Added new `toolbar_location` setting to allow for positioning the menu and toolbar at the bottom of the editor #TINY-4210
    Added new `toolbar_groups` setting to allow a custom floating toolbar group to be added to the toolbar when using `floating` toolbar mode #TINY-4229
    Added new `link_default_protocol` setting to `link` and `autolink` plugin to allow a protocol to be used by default #TINY-3328
    Added new `placeholder` setting to allow a placeholder to be shown when the editor is empty #TINY-3917
    Added new `tinymce.dom.TextSeeker` API to allow searching text across different DOM nodes #TINY-4200
    Added a drop shadow below the toolbar while in sticky mode and introduced Oxide variables to customize it when creating a custom skin #TINY-4343
    Added `quickbars_image_toolbar` setting to allow for the image quickbar to be turned off #TINY-4398
    Added iframe and img `loading` attribute to the default schema. Patch contributed by ataylor32. #GH-5112
    Added new `getNodeFilters`/`getAttributeFilters` functions to the `editor.serializer` instance #TINY-4344
    Added new `a11y_advanced_options` setting to allow additional accessibility options to be added #FOAM-11
    Added new accessibility options and behaviours to the image dialog using `a11y_advanced_options` #FOAM-11
    Added the ability to use the window `PrismJS` instance for the `codesample` plugin instead of the bundled version to allow for styling custom languages #TINY-4504
    Added error message events that fire when a resource loading error occurs #TINY-4509
    Changed the default schema to disallow `onchange` for select elements #TINY-4614
    Changed default `toolbar_mode` value from false to `wrap`. The value false has been deprecated #TINY-4617
    Changed `toolbar_drawer` setting to `toolbar_mode`. `toolbar_drawer` has been deprecated #TINY-4416
    Changed iframe mode to set selection on content init if selection doesn't exist #TINY-4139
    Changed table related icons to align them with the visual style of the other icons #TINY-4341
    Changed and improved the visual appearance of the color input field #TINY-2917
    Changed fake caret container to use `forced_root_block` when possible #TINY-4190
    Changed the `requireLangPack` API to wait until the plugin has been loaded before loading the language pack #TINY-3716
    Changed the formatter so `style_formats` are registered before the initial content is loaded into the editor #TINY-4238
    Changed media plugin to use https protocol for media urls by default #TINY-4577
    Changed the parser to treat CDATA nodes as bogus HTML comments to match the HTML parsing spec. A new `preserve_cdata` setting has been added to preserve CDATA nodes if required #TINY-4625
    Fixed incorrect parsing of malformed/bogus HTML comments #TINY-4625
    Fixed `quickbars` selection toolbar appearing on non-editable elements #TINY-4359
    Fixed bug with alignment toolbar buttons sometimes not changing state correctly #TINY-4139
    Fixed the `codesample` toolbar button not toggling when selecting code samples other than HTML #TINY-4504
    Fixed content incorrectly scrolling to the top or bottom when pressing enter if when the content was already in view #TINY-4162
    Fixed `scrollIntoView` potentially hiding elements behind the toolbar #TINY-4162
    Fixed editor not respecting the `resize_img_proportional` setting due to legacy code #TINY-4236
    Fixed flickering floating toolbar drawer in inline mode #TINY-4210
    Fixed an issue where the template plugin dialog would be indefinitely blocked on a failed template load #TINY-2766
    Fixed the `mscontrolselect` event not being unbound on IE/Edge #TINY-4196
    Fixed Confirm dialog footer buttons so only the "Yes" button is highlighted #TINY-4310
    Fixed `file_picker_callback` functionality for Image, Link and Media plugins #TINY-4163
    Fixed issue where floating toolbar drawer sometimes would break if the editor is resized while the drawer is open #TINY-4439
    Fixed incorrect `external_plugins` loading error message #TINY-4503
    Fixed resize handler was not hidden for ARIA purposes. Patch contributed by Parent5446. #GH-5195
    Fixed an issue where content could be lost if a misspelled word was selected and spellchecking was disabled #TINY-3899
    Fixed validation errors in the CSS where certain properties had the wrong default value #TINY-4491
    Fixed an issue where forced root block attributes were not applied when removing a list #TINY-4272
    Fixed an issue where the element path isn't being cleared when there are no parents #TINY-4412
    Fixed an issue where width and height in svg icons containing `rect` elements were overridden by the CSS reset #TINY-4408
    Fixed an issue where uploading images with `images_reuse_filename` enabled and that included a query parameter would generate an invalid URL #TINY-4638
    Fixed the `closeButton` property not working when opening notifications #TINY-4674
    Fixed keyboard flicker when opening a context menu on mobile #TINY-4540
    Fixed issue where plus icon svg contained strokes #TINY-4681
Version 5.1.6 (2020-01-28)
    Fixed `readonly` mode not blocking all clicked links #TINY-4572
    Fixed legacy font sizes being calculated inconsistently for the `FontSize` query command value #TINY-4555
    Fixed changing a tables row from `Header` to `Body` incorrectly moving the row to the bottom of the table #TINY-4593
    Fixed the context menu not showing in certain cases with hybrid devices #TINY-4569
    Fixed the context menu opening in the wrong location when the target is the editor body #TINY-4568
    Fixed the `image` plugin not respecting the `automatic_uploads` setting when uploading local images #TINY-4287
    Fixed security issue related to parsing HTML comments and CDATA #TINY-4544
Version 5.1.5 (2019-12-19)
    Fixed the UI not working with hybrid devices that accept both touch and mouse events #TNY-4521
    Fixed the `charmap` dialog initially focusing the first tab of the dialog instead of the search input field #TINY-4342
    Fixed an exception being raised when inserting content if the caret was directly before or after a `contenteditable="false"` element #TINY-4528
    Fixed a bug with pasting image URLs when paste as text is enabled #TINY-4523
Version 5.1.4 (2019-12-11)
    Fixed dialog contents disappearing when clicking a checkbox for right-to-left languages #TINY-4518
    Fixed the `legacyoutput` plugin registering legacy formats after editior initialization, causing legacy content to be stripped on the initial load #TINY-4447
    Fixed search and replace not cycling through results when searching using special characters #TINY-4506
    Fixed the `visualchars` plugin converting HTML-like text to DOM elements in certain cases #TINY-4507
    Fixed an issue with the `paste` plugin not sanitizing content in some cases #TINY-4510
    Fixed HTML comments incorrectly being parsed in certain cases #TINY-4511
Version 5.1.3 (2019-12-04)
    Fixed sticky toolbar not undocking when fullscreen mode is activated #TINY-4390
    Fixed the "Current Window" target not applying when updating links using the link dialog #TINY-4063
    Fixed disabled menu items not highlighting when focused #TINY-4339
    Fixed touch events passing through dialog collection items to the content underneath on Android devices #TINY-4431
    Fixed keyboard navigation of the Help dialog's Keyboard Navigation tab #TINY-4391
    Fixed search and replace dialog disappearing when finding offscreen matches on iOS devices #TINY-4350
    Fixed performance issues where sticky toolbar was jumping while scrolling on slower browsers #TINY-4475
Version 5.1.2 (2019-11-19)
    Fixed desktop touch devices using `mobile` configuration overrides #TINY-4345
    Fixed unable to disable the new scrolling toolbar feature #TINY-4345
    Fixed touch events passing through any pop-up items to the content underneath on Android devices #TINY-4367
    Fixed the table selector handles throwing JavaScript exceptions for non-table selections #TINY-4338
    Fixed `cut` operations not removing selected content on Android devices when the `paste` plugin is enabled #TINY-4362
    Fixed inline toolbar not constrained to the window width by default #TINY-4314
    Fixed context toolbar split button chevrons pointing right when they should be pointing down #TINY-4257
    Fixed unable to access the dialog footer in tabbed dialogs on small screens #TINY-4360
    Fixed mobile table selectors were hard to select with touch by increasing the size #TINY-4366
    Fixed mobile table selectors moving when moving outside the editor #TINY-4366
    Fixed inline toolbars collapsing when using sliding toolbars #TINY-4389
    Fixed block textpatterns not treating NBSPs as spaces #TINY-4378
    Fixed backspace not merging blocks when the last element in the preceding block was a `contenteditable="false"` element #TINY-4235
    Fixed toolbar buttons that only contain text labels overlapping on mobile devices #TINY-4395
    Fixed quickbars quickimage picker not working on mobile #TINY-4377
    Fixed fullscreen not resizing in an iOS WKWebView component #TINY-4413
Version 5.1.1 (2019-10-28)
    Fixed font formats containing spaces being wrapped in `&quot;` entities instead of single quotes #TINY-4275
    Fixed alert and confirm dialogs losing focus when clicked #TINY-4248
    Fixed clicking outside a modal dialog focusing on the document body #TINY-4249
    Fixed the context toolbar not hiding when scrolled out of view #TINY-4265
Version 5.1.0 (2019-10-17)
    Added touch selector handles for table selections on touch devices #TINY-4097
    Added border width field to Table Cell dialog #TINY-4028
    Added touch event listener to media plugin to make embeds playable #TINY-4093
    Added oxide styling options to notifications and tweaked the default variables #TINY-4153
    Added additional padding to split button chevrons on touch devices, to make them easier to interact with #TINY-4223
    Added new platform detection functions to `Env` and deprecated older detection properties #TINY-4184
    Added `inputMode` config field to specify inputmode attribute of `input` dialog components #TINY-4062
    Added new `inputMode` property to relevant plugins/dialogs #TINY-4102
    Added new `toolbar_sticky` setting to allow the iframe menubar/toolbar to stick to the top of the window when scrolling #TINY-3982
    Changed default setting for `toolbar_drawer` to `floating` #TINY-3634
    Changed mobile phones to use the `silver` theme by default #TINY-3634
    Changed some editor settings to default to `false` on touch devices:
        - `menubar`(phones only) #TINY-4077
        - `table_grid` #TINY-4075
        - `resize` #TINY-4157
        - `object_resizing` #TINY-4157
    Changed toolbars and context toolbars to sidescroll on mobile #TINY-3894 #TINY-4107
    Changed context menus to render as horizontal menus on touch devices #TINY-4107
    Changed the editor to use the `VisualViewport` API of the browser where possible #TINY-4078
    Changed visualblocks toolbar button icon and renamed `paragraph` icon to `visualchars` #TINY-4074
    Changed Oxide default for `@toolbar-button-chevron-color` to follow toolbar button icon color #TINY-4153
    Changed the `urlinput` dialog component to use the `url` type attribute #TINY-4102
    Fixed Safari desktop visual viewport fires resize on fullscreen breaking the restore function #TINY-3976
    Fixed scroll issues on mobile devices #TINY-3976
    Fixed context toolbar unable to refresh position on iOS12 #TINY-4107
    Fixed ctrl+left click not opening links on readonly mode and the preview dialog #TINY-4138
    Fixed Slider UI component not firing `onChange` event on touch devices #TINY-4092
    Fixed notifications overlapping instead of stacking #TINY-3478
    Fixed inline dialogs positioning incorrectly when the page is scrolled #TINY-4018
    Fixed inline dialogs and menus not repositioning when resizing #TINY-3227
    Fixed inline toolbar incorrectly stretching to the full width when a width value was provided #TINY-4066
    Fixed menu chevrons color to follow the menu text color #TINY-4153
    Fixed table menu selection grid from staying black when using dark skins, now follows border color #TINY-4153
    Fixed Oxide using the wrong text color variable for menubar button focused state #TINY-4146
    Fixed the autoresize plugin not keeping the selection in view when resizing #TINY-4094
    Fixed textpattern plugin throwing exceptions when using `forced_root_block: false` #TINY-4172
    Fixed missing CSS fill styles for toolbar button icon active state #TINY-4147
    Fixed an issue where the editor selection could end up inside a short ended element (such as `br`) #TINY-3999
    Fixed browser selection being lost in inline mode when opening split dropdowns #TINY-4197
    Fixed backspace throwing an exception when using `forced_root_block: false` #TINY-4099
    Fixed floating toolbar drawer expanding outside the bounds of the editor #TINY-3941
    Fixed the autocompleter not activating immediately after a `br` or `contenteditable=false` element #TINY-4194
    Fixed an issue where the autocompleter would incorrectly close on IE 11 in certain edge cases #TINY-4205
Version 5.0.16 (2019-09-24)
    Added new `referrer_policy` setting to add the `referrerpolicy` attribute when loading scripts or stylesheets #TINY-3978
    Added a slight background color to dialog tab links when focused to aid keyboard navigation #TINY-3877
    Fixed media poster value not updating on change #TINY-4013
    Fixed openlink was not registered as a toolbar button #TINY-4024
    Fixed failing to initialize if a script tag was used inside a SVG #TINY-4087
    Fixed double top border showing on toolbar without menubar when toolbar_drawer is enabled #TINY-4118
    Fixed unable to drag inline dialogs to the bottom of the screen when scrolled #TINY-4154
    Fixed notifications appearing on top of the toolbar when scrolled in inline mode #TINY-4159
    Fixed notifications displaying incorrectly on IE 11 #TINY-4169
Version 5.0.15 (2019-09-02)
    Added a dark `content_css` skin to go with the dark UI skin #TINY-3743
    Changed the enabled state on toolbar buttons so they don't get the hover effect #TINY-3974
    Fixed missing CSS active state on toolbar buttons #TINY-3966
    Fixed `onChange` callback not firing for the colorinput dialog component #TINY-3968
    Fixed context toolbars not showing in fullscreen mode #TINY-4023
Version 5.0.14 (2019-08-19)
    Added an API to reload the autocompleter menu with additional fetch metadata #MENTIONS-17
    Fixed missing toolbar button border styling options #TINY-3965
    Fixed image upload progress notification closing before the upload is complete #TINY-3963
    Fixed inline dialogs not closing on escape when no dialog component is in focus #TINY-3936
    Fixed plugins not being filtered when defaulting to mobile on phones #TINY-3537
    Fixed toolbar more drawer showing the content behind it when transitioning between opened and closed states #TINY-3878
    Fixed focus not returning to the dialog after pressing the "Replace all" button in the search and replace dialog #TINY-3961
    Removed Oxide variable `@menubar-select-disabled-border-color` and replaced it with `@menubar-select-disabled-border` #TINY-3965
Version 5.0.13 (2019-08-06)
    Changed modal dialogs to prevent dragging by default and added new `draggable_modal` setting to restore dragging #TINY-3873
    Changed the nonbreaking plugin to insert nbsp characters wrapped in spans to aid in filtering. This can be disabled using the `nonbreaking_wrap` setting #TINY-3647
    Changed backspace behaviour in lists to outdent nested list items when the cursor is at the start of the list item #TINY-3651
    Fixed sidebar growing beyond editor bounds in IE 11 #TINY-3937
    Fixed issue with being unable to keyboard navigate disabled toolbar buttons #TINY-3350
    Fixed issues with backspace and delete in nested contenteditable true and false elements #TINY-3868
    Fixed issue with losing keyboard navigation in dialogs due to disabled buttons #TINY-3914
    Fixed `MouseEvent.mozPressure is deprecated` warning in Firefox #TINY-3919
    Fixed `default_link_target` not being respected when `target_list` is disabled #TINY-3757
    Fixed mobile plugin filter to only apply to the mobile theme, rather than all mobile platforms #TINY-3405
    Fixed focus switching to another editor during mode changes #TINY-3852
    Fixed an exception being thrown when clicking on an uninitialized inline editor #TINY-3925
    Fixed unable to keyboard navigate to dialog menu buttons #TINY-3933
    Fixed dialogs being able to be dragged outside the window viewport #TINY-3787
    Fixed inline dialogs appearing above modal dialogs #TINY-3932
Version 5.0.12 (2019-07-18)
    Added ability to utilize UI dialog panels inside other panels #TINY-3305
    Added help dialog tab explaining keyboard navigation of the editor #TINY-3603
    Changed the "Find and Replace" design to an inline dialog #TINY-3054
    Fixed issue where autolink spacebar event was not being fired on Edge #TINY-3891
    Fixed table selection missing the background color #TINY-3892
    Fixed removing shortcuts not working for function keys #TINY-3871
    Fixed non-descriptive UI component type names #TINY-3349
    Fixed UI registry components rendering as the wrong type when manually specifying a different type #TINY-3385
    Fixed an issue where dialog checkbox, input, selectbox, textarea and urlinput components couldn't be disabled #TINY-3708
    Fixed the context toolbar not using viable screen space in inline/distraction free mode #TINY-3717
    Fixed the context toolbar overlapping the toolbar in various conditions #TINY-3205
    Fixed IE11 edge case where items were being inserted into the wrong location #TINY-3884
Version 5.0.11 (2019-07-04)
    Fixed packaging errors caused by a rollup treeshaking bug (https://github.com/rollup/rollup/issues/2970) #TINY-3866
    Fixed the customeditor component not able to get data from the dialog api #TINY-3866
    Fixed collection component tooltips not being translated #TINY-3855
Version 5.0.10 (2019-07-02)
    Added support for all HTML color formats in `color_map` setting #TINY-3837
    Changed backspace key handling to outdent content in appropriate circumstances #TINY-3685
    Changed default palette for forecolor and backcolor to include some lighter colors suitable for highlights #TINY-2865
    Changed the search and replace plugin to cycle through results #TINY-3800
    Fixed inconsistent types causing some properties to be unable to be used in dialog components #TINY-3778
    Fixed an issue in the Oxide skin where dialog content like outlines and shadows were clipped because of overflow hidden #TINY-3566
    Fixed the search and replace plugin not resetting state when changing the search query #TINY-3800
    Fixed backspace in lists not creating an undo level #TINY-3814
    Fixed the editor to cancel loading in quirks mode where the UI is not supported #TINY-3391
    Fixed applying fonts not working when the name contained spaces and numbers #TINY-3801
    Fixed so that initial content is retained when initializing on list items #TINY-3796
    Fixed inefficient font name and font size current value lookup during rendering #TINY-3813
    Fixed mobile font copied into the wrong folder for the oxide-dark skin #TINY-3816
    Fixed an issue where resizing the width of tables would produce inaccurate results #TINY-3827
    Fixed a memory leak in the Silver theme #TINY-3797
    Fixed alert and confirm dialogs using incorrect markup causing inconsistent padding #TINY-3835
    Fixed an issue in the Table plugin with `table_responsive_width` not enforcing units when resizing #TINY-3790
    Fixed leading, trailing and sequential spaces being lost when pasting plain text #TINY-3726
    Fixed exception being thrown when creating relative URIs #TINY-3851
    Fixed focus is no longer set to the editor content during mode changes unless the editor already had focus #TINY-3852
Version 5.0.9 (2019-06-26)
    Fixed print plugin not working in Firefox #TINY-3834
Version 5.0.8 (2019-06-18)
    Added back support for multiple toolbars #TINY-2195
    Added support for .m4a files to the media plugin #TINY-3750
    Added new base_url and suffix editor init options #TINY-3681
    Fixed incorrect padding for select boxes with visible values #TINY-3780
    Fixed selection incorrectly changing when programmatically setting selection on contenteditable false elements #TINY-3766
    Fixed sidebar background being transparent #TINY-3727
    Fixed the build to remove duplicate iife wrappers #TINY-3689
    Fixed bogus autocompleter span appearing in content when the autocompleter menu is shown #TINY-3752
    Fixed toolbar font size select not working with legacyoutput plugin #TINY-2921
    Fixed the legacyoutput plugin incorrectly aligning images #TINY-3660
    Fixed remove color not working when using the legacyoutput plugin #TINY-3756
    Fixed the font size menu applying incorrect sizes when using the legacyoutput plugin #TINY-3773
    Fixed scrollIntoView not working when the parent window was out of view #TINY-3663
    Fixed the print plugin printing from the wrong window in IE11 #TINY-3762
    Fixed content CSS loaded over CORS not loading in the preview plugin with content_css_cors enabled #TINY-3769
    Fixed the link plugin missing the default "None" option for link list #TINY-3738
    Fixed small dot visible with menubar and toolbar disabled in inline mode #TINY-3623
    Fixed space key properly inserts a nbsp before/after block elements #TINY-3745
    Fixed native context menu not showing with images in IE11 #TINY-3392
    Fixed inconsistent browser context menu image selection #TINY-3789
Version 5.0.7 (2019-06-05)
    Added new toolbar button and menu item for inserting tables via dialog #TINY-3636
    Added new API for adding/removing/changing tabs in the Help dialog #TINY-3535
    Added highlighting of matched text in autocompleter items #TINY-3687
    Added the ability for autocompleters to work with matches that include spaces #TINY-3704
    Added new `imagetools_fetch_image` callback to allow custom implementations for cors loading of images #TINY-3658
    Added `'http'` and `https` options to `link_assume_external_targets` to prepend `http://` or `https://` prefixes when URL does not contain a protocol prefix. Patch contributed by francoisfreitag. #GH-4335
    Changed annotations navigation to work the same as inline boundaries #TINY-3396
    Changed tabpanel API by adding a `name` field and changing relevant methods to use it #TINY-3535
    Fixed text color not updating all color buttons when choosing a color #TINY-3602
    Fixed the autocompleter not working with fragmented text #TINY-3459
    Fixed the autosave plugin no longer overwrites window.onbeforeunload #TINY-3688
    Fixed infinite loop in the paste plugin when IE11 takes a long time to process paste events. Patch contributed by lRawd. #GH-4987
    Fixed image handle locations when using `fixed_toolbar_container`. Patch contributed by t00. #GH-4966
    Fixed the autoresize plugin not firing `ResizeEditor` events #TINY-3587
    Fixed editor in fullscreen mode not extending to the bottom of the screen #TINY-3701
    Fixed list removal when pressing backspace after the start of the list item #TINY-3697
    Fixed autocomplete not triggering from compositionend events #TINY-3711
    Fixed `file_picker_callback` could not set the caption field on the insert image dialog #TINY-3172
    Fixed the autocompleter menu showing up after a selection had been made #TINY-3718
    Fixed an exception being thrown when a file or number input has focus during initialization. Patch contributed by t00 #GH-2194
Version 5.0.6 (2019-05-22)
    Added `icons_url` editor settings to enable icon packs to be loaded from a custom url #TINY-3585
    Added `image_uploadtab` editor setting to control the visibility of the upload tab in the image dialog #TINY-3606
    Added new api endpoints to the wordcount plugin and improved character count logic #TINY-3578
    Changed plugin, language and icon loading errors to log in the console instead of a notification #TINY-3585
    Fixed the textpattern plugin not working with fragmented text #TINY-3089
    Fixed various toolbar drawer accessibility issues and added an animation #TINY-3554
    Fixed issues with selection and ui components when toggling readonly mode #TINY-3592
    Fixed so readonly mode works with inline editors #TINY-3592
    Fixed docked inline toolbar positioning when scrolled #TINY-3621
    Fixed initial value not being set on bespoke select in quickbars and toolbar drawer #TINY-3591
    Fixed so that nbsp entities aren't trimmed in white-space: pre-line elements #TINY-3642
    Fixed `mceInsertLink` command inserting spaces instead of url encoded characters #GH-4990
    Fixed text content floating on top of dialogs in IE11 #TINY-3640
Version 5.0.5 (2019-05-09)
    Added menu items to match the forecolor/backcolor toolbar buttons #TINY-2878
    Added default directionality based on the configured language #TINY-2621
    Added styles, icons and tests for rtl mode #TINY-2621
    Fixed autoresize not working with floating elements or when media elements finished loading #TINY-3545
    Fixed incorrect vertical caret positioning in IE 11 #TINY-3188
    Fixed submenu anchoring hiding overflowed content #TINY-3564
    Removed unused and hidden validation icons to avoid displaying phantom tooltips #TINY-2329
Version 5.0.4 (2019-04-23)
    Added back URL dialog functionality, which is now available via `editor.windowManager.openUrl()` #TINY-3382
    Added the missing throbber functionality when calling `editor.setProgressState(true)` #TINY-3453
    Added function to reset the editor content and undo/dirty state via `editor.resetContent()` #TINY-3435
    Added the ability to set menu buttons as active #TINY-3274
    Added `editor.mode` API, featuring a custom editor mode API #TINY-3406
    Added better styling to floating toolbar drawer #TINY-3479
    Added the new premium plugins to the Help dialog plugins tab #TINY-3496
    Added the linkchecker context menu items to the default configuration #TINY-3543
    Fixed image context menu items showing on placeholder images #TINY-3280
    Fixed dialog labels and text color contrast within notifications/alert banners to satisfy WCAG 4.5:1 contrast ratio for accessibility #TINY-3351
    Fixed selectbox and colorpicker items not being translated #TINY-3546
    Fixed toolbar drawer sliding mode to correctly focus the editor when tabbing via keyboard navigation #TINY-3533
    Fixed positioning of the styleselect menu in iOS while using the mobile theme #TINY-3505
    Fixed the menubutton `onSetup` callback to be correctly executed when rendering the menu buttons #TINY-3547
    Fixed `default_link_target` setting to be correctly utilized when creating a link #TINY-3508
    Fixed colorpicker floating marginally outside its container #TINY-3026
    Fixed disabled menu items displaying as active when hovered #TINY-3027
    Removed redundant mobile wrapper #TINY-3480
Version 5.0.3 (2019-03-19)
    Changed empty nested-menu items within the style formats menu to be disabled or hidden if the value of `style_formats_autohide` is `true` #TINY-3310
    Changed the entire phrase 'Powered by Tiny' in the status bar to be a link instead of just the word 'Tiny' #TINY-3366
    Changed `formatselect`, `styleselect` and `align` menus to use the `mceToggleFormat` command internally #TINY-3428
    Fixed toolbar keyboard navigation to work as expected when `toolbar_drawer` is configured #TINY-3432
    Fixed text direction buttons to display the correct pressed state in selections that have no explicit `dir` property #TINY-3138
    Fixed the mobile editor to clean up properly when removed #TINY-3445
    Fixed quickbar toolbars to add an empty box to the screen when it is set to `false` #TINY-3439
    Fixed an issue where pressing the **Delete/Backspace** key at the edge of tables was creating incorrect selections #TINY-3371
    Fixed an issue where dialog collection items (emoticon and special character dialogs) couldn't be selected with touch devices #TINY-3444
    Fixed a type error introduced in TinyMCE version 5.0.2 when calling `editor.getContent()` with nested bookmarks #TINY-3400
    Fixed an issue that prevented default icons from being overridden #TINY-3449
    Fixed an issue where **Home/End** keys wouldn't move the caret correctly before or after `contenteditable=false` inline elements #TINY-2995
    Fixed styles to be preserved in IE 11 when editing via the `fullpage` plugin #TINY-3464
    Fixed the `link` plugin context toolbar missing the open link button #TINY-3461
    Fixed inconsistent dialog component spacing #TINY-3436
Version 5.0.2 (2019-03-05)
    Added presentation and document presets to `htmlpanel` dialog component #TINY-2694
    Added missing fixed_toolbar_container setting has been reimplemented in the Silver theme #TINY-2712
    Added a new toolbar setting `toolbar_drawer` that moves toolbar groups which overflow the editor width into either a `sliding` or `floating` toolbar section #TINY-2874
    Updated the build process to include package lock files in the dev distribution archive #TINY-2870
    Fixed inline dialogs did not have aria attributes #TINY-2694
    Fixed default icons are now available in the UI registry, allowing use outside of toolbar buttons #TINY-3307
    Fixed a memory leak related to select toolbar items #TINY-2874
    Fixed a memory leak due to format changed listeners that were never unbound #TINY-3191
    Fixed an issue where content may have been lost when using permanent bookmarks #TINY-3400
    Fixed the quicklink toolbar button not rendering in the quickbars plugin #TINY-3125
    Fixed an issue where menus were generating invalid HTML in some cases #TINY-3323
    Fixed an issue that could cause the mobile theme to show a blank white screen when the editor was inside an `overflow:hidden` element #TINY-3407
    Fixed mobile theme using a transparent background and not taking up the full width on iOS #TINY-3414
    Fixed the template plugin dialog missing the description field #TINY-3337
    Fixed input dialog components using an invalid default type attribute #TINY-3424
    Fixed an issue where backspace/delete keys after/before pagebreak elements wouldn't move the caret #TINY-3097
    Fixed an issue in the table plugin where menu items and toolbar buttons weren't showing correctly based on the selection #TINY-3423
    Fixed inconsistent button focus styles in Firefox #TINY-3377
    Fixed the resize icon floating left when all status bar elements were disabled #TINY-3340
    Fixed the resize handle to not show in fullscreen mode #TINY-3404
Version 5.0.1 (2019-02-21)
    Removed paste as text notification banner and paste_plaintext_inform setting #POW-102
    Fixed an issue where adding links to images would replace the image with text #TINY-3356
    Fixed an issue where the inline editor could use fractional pixels for positioning #TINY-3202
    Fixed an issue where uploading non-image files in the Image Plugin upload tab threw an error. #TINY-3244
    Added H1-H6 toggle button registration to the silver theme #TINY-3070
    Fixed an issue in the media plugin that was causing the source url and height/width to be lost in certain circumstances #TINY-2858
    Fixed an issue with the Context Toolbar not being removed when clicking outside of the editor #TINY-2804
    Fixed an issue where clicking 'Remove link' wouldn't remove the link in certain circumstances #TINY-3199
    Added code sample toolbar button will now toggle on when the cursor is in a code section #TINY-3040
    Fixed an issue where the media plugin would fail when parsing dialog data #TINY-3218
    Fixed an issue where retrieving the selected content as text didn't create newlines #TINY-3197
    Fixed incorrect keyboard shortcuts in the Help dialog for Windows #TINY-3292
    Fixed an issue where JSON serialization could produce invalid JSON #TINY-3281
    Fixed production CSS including references to source maps #TINY-3920
    Fixed development CSS was not included in the development zip #TINY-3920
    Fixed the autocompleter matches predicate not matching on the start of words by default #TINY-3306
    Added new settings to the emoticons plugin to allow additional emoticons to be added #TINY-3088
    Fixed an issue where the page could be scrolled with modal dialogs open #TINY-2252
    Fixed an issue where autocomplete menus would show an icon margin when no items had icons #TINY-3329
    Fixed an issue in the quickbars plugin where images incorrectly showed the text selection toolbar #TINY-3338
    Fixed an issue that caused the inline editor to fail to render when the target element already had focus #TINY-3353
Version 5.0.0 (2019-02-04)
    Full documentation for the version 5 features and changes is available at https://www.tiny.cloud/docs/release-notes/

    Changes since RC2:
    Fixed an issue where tab panel heights weren't sizing properly on smaller screens and weren't updating on resize #TINY-3242
    Added links and registered names with * to denote premium plugins in Plugins tab of Help dialog #TINY-3223
    Changed Tiny 5 mobile skin to look more uniform with desktop #TINY-2650
    Fixed image tools not having any padding between the label and slider #TINY-3220
    Blacklisted table, th and td as inline editor target #TINY-717
    Fixed context toolbar toggle buttons not showing the correct state #TINY-3022
    Fixed missing separators in the spellchecker context menu between the suggestions and actions #TINY-3217
    Fixed notification icon positioning in alert banners #TINY-2196
    Fixed a typo in the word count plugin name #TINY-3062
    Fixed charmap and emoticons dialogs not having a primary button #TINY-3233
    Fixed an issue where resizing wouldn't work correctly depending on the box-sizing model #TINY-3278
Version 5.0.0-rc-2 (2019-01-22)
    Fixed the link dialog such that it will now retain class attributes when updating links #TINY-2825
    Added screen reader accessibility for sidebar and statusbar #TINY-2699
    Updated Emoticons and Charmap dialogs to be screen reader accessible #TINY-2693
    Fixed "Find and replace" not showing in the "Edit" menu by default #TINY-3061
    Updated the textpattern plugin to properly support nested patterns and to allow running a command with a value for a pattern with a start and an end #TINY-2991
    Removed unnecessary 'flex' and unused 'colspan' properties from the new dialog APIs #TINY-2973
    Changed checkboxes to use a boolean for its state, instead of a string #TINY-2848
    Fixed dropdown buttons missing the 'type' attribute, which could cause forms to be incorrectly submitted #TINY-2826
    Fixed emoticon and charmap search not returning expected results in certain cases #TINY-3084
    Changed formatting menus so they are registered and made the align toolbar button use an icon instead of text #TINY-2880
    Fixed blank rel_list values throwing an exception in the link plugin #TINY-3149
Version 5.0.0-rc-1 (2019-01-08)
    Updated the font select dropdown logic to try to detect the system font stack and show "System Font" as the font name #TINY-2710
    Fixed readonly mode not fully disabling editing content #TINY-2287
    Updated the autocompleter to only show when it has matched items #TINY-2350
    Added editor settings functionality to specify title attributes for toolbar groups #TINY-2690
    Added icons instead of button text to improve Search and Replace dialog footer appearance #TINY-2654
    Added `tox-dialog__table` instead of `mce-table-striped` class to enhance Help dialog appearance #TINY-2360
    Added title attribute to iframes so, screen readers can announce iframe labels #TINY-2692
    Updated SizeInput labels to "Height" and "Width" instead of Dimensions #TINY-2833
    Fixed accessibility issues with the font select, font size, style select and format select toolbar dropdowns #TINY-2713
    Fixed accessibility issues with split dropdowns #TINY-2697
    Added a wordcount menu item, that defaults to appearing in the tools menu #TINY-2877
    Fixed the legacyoutput plugin to be compatible with TinyMCE 5.0 #TINY-2301
    Updated the build process to minify and generate ASCII only output for the emoticons database #TINY-2744
    Fixed icons not showing correctly in the autocompleter popup #TINY-3029
    Fixed an issue where preview wouldn't show anything in Edge under certain circumstances #TINY-3035
    Fixed the height being incorrectly calculated for the autoresize plugin #TINY-2807
Version 5.0.0-beta-1 (2018-11-30)
    Changed the name of the "inlite" plugin to "quickbars" #TINY-2831
    Fixed an inline mode issue where the save plugin upon saving can cause content loss #TINY-2659
    Changed the background color icon to highlight background icon #TINY-2258
    Added a new `addNestedMenuItem()` UI registry function and changed all nested menu items to use the new registry functions #TINY-2230
    Changed Help dialog to be accessible to screen readers #TINY-2687
    Changed the color swatch to save selected custom colors to local storage for use across sessions #TINY-2722
    Added title attribute to color swatch colors #TINY-2669
    Added anchorbar component to anchor inline toolbar dialogs to instead of the toolbar #TINY-2040
    Added support for toolbar<n> and toolbar array config options to be squashed into a single toolbar and not create multiple toolbars #TINY-2195
    Added error handling for when forced_root_block config option is set to true #TINY-2261
    Added functionality for the removed_menuitems config option #TINY-2184
    Fixed an issue in IE 11 where calling selection.getContent() would return an empty string when the editor didn't have focus #TINY-2325
    Added the ability to use a string to reference menu items in menu buttons and submenu items #TINY-2253
    Removed compat3x plugin #TINY-2815
    Changed `WindowManager` API - methods `getParams`, `setParams` and `getWindows`, and the legacy `windows` property, have been removed. `alert` and `confirm` dialogs are no longer tracked in the window list. #TINY-2603
Version 5.0.0-preview-4 (2018-11-12)
    Fixed distraction free plugin #AP-470
    Removed the tox-custom-editor class that was added to the wrapping element of codemirror #TINY-2211
    Fixed contents of the input field being selected on focus instead of just recieving an outline highlight #AP-464
    Added width and height placeholder text to image and media dialog dimensions input #AP-296
    Fixed styling issues with dialogs and menus in IE 11 #AP-456
    Fixed custom style format control not honoring custom formats #AP-393
    Fixed context menu not appearing when clicking an image with a caption #AP-382
    Fixed directionality of UI when using an RTL language #AP-423
    Fixed page responsiveness with multiple inline editors #AP-430
    Added the ability to keyboard navigate through menus, toolbars, sidebar and the status bar sequentially #AP-381
    Fixed empty toolbar groups appearing through invalid configuration of the `toolbar` property #AP-450
    Fixed text not being retained when updating links through the link dialog #AP-293
    Added translation capability back to the editor's UI #AP-282
    Fixed edit image context menu, context toolbar and toolbar items being incorrectly enabled when selecting invalid images #AP-323
    Fixed emoji type ahead being shown when typing URLs #AP-366
    Fixed toolbar configuration properties incorrectly expecting string arrays instead of strings #AP-342
    Changed the editor resize handle so that it should be disabled when the autoresize plugin is turned on #AP-424
    Fixed the block formatting toolbar item not showing a "Formatting" title when there is no selection #AP-321
    Fixed clicking disabled toolbar buttons hiding the toolbar in inline mode #AP-380
    Fixed `EditorResize` event not being fired upon editor resize #AP-327
    Fixed tables losing styles when updating through the dialog #AP-368
    Fixed context toolbar positioning to be more consistent near the edges of the editor #AP-318
    Added `label` component type for dialogs to group components under a label
    Fixed table of contents plugin now works with v5 toolbar APIs correctly #AP-347
    Fixed the `link_context_toolbar` configuration not disabling the context toolbar #AP-458
    Fixed the link context toolbar showing incorrect relative links #AP-435
    Fixed the alignment of the icon in alert banner dialog components #TINY-2220
    Changed UI text for microcopy improvements #TINY-2281
    Fixed the visual blocks and visual char menu options not displaying their toggled state #TINY-2238
    Fixed the editor not displaying as fullscreen when toggled #TINY-2237
Version 5.0.0-preview-3 (2018-10-18)
    Changed editor layout to use modern CSS properties over manually calculating dimensions #AP-324
    Changed `autoresize_min_height` and `autoresize_max_height` configurations to `min_height` and `max_height` #AP-324
    Fixed bugs with editor width jumping when resizing and the iframe not resizing to smaller than 150px in height #AP-324
    Fixed mobile theme bug that prevented the editor from loading #AP-404
    Fixed long toolbar groups extending outside of the editor instead of wrapping
    Changed `Whole word` label in Search and Replace dialog to `Find whole words only` #AP-387
    Fixed dialog titles so they are now proper case #AP-384
    Fixed color picker default to be #000000 instead of #ff00ff #AP-216
    Fixed "match case" option on the Find and Replace dialog is no longer selected by default #AP-298
    Fixed vertical alignment of toolbar icons #DES-134
    Fixed toolbar icons not appearing on IE11 #DES-133
Version 5.0.0-preview-2 (2018-10-10)
    Changed configuration of color options has been simplified to `color_map`, `color_cols`, and `custom_colors` #AP-328
    Added swatch is now shown for colorinput fields, instead of the colorpicker directly #AP-328
    Removed `colorpicker` plugin, it is now in the theme #AP-328
    Removed `textcolor` plugin, it is now in the theme #AP-328
    Fixed styleselect not updating the displayed item as the cursor moved #AP-388
    Changed `height` configuration to apply to the editor frame (including menubar, toolbar, status bar) instead of the content area #AP-324
    Added fontformats and fontsizes menu items #AP-390
    Fixed preview iframe not expanding to the dialog size #AP-252
    Fixed 'meta' shortcuts not translated into platform-specific text #AP-270
    Fixed tabbed dialogs (Charmap and Emoticons) shrinking when no search results returned
    Fixed a bug where alert banner icons were not retrieved from icon pack. #AP-330
    Fixed component styles to flex so they fill large dialogs. #AP-252
    Fixed editor flashing unstyled during load (still in progress). #AP-349
Version 5.0.0-preview-1 (2018-10-01)
    Developer preview 1
    Initial list of features and changes is available at https://tiny.cloud/docs-preview/release-notes/new-features/
Version 4.9.3 (2019-01-31)
    Added a visualchars_default_state setting to the Visualchars Plugin. Patch contributed by mat3e.
    Fixed a bug where scrolling on a page with more than one editor would cause a ResizeWindow event to fire. #TINY-3247
    Fixed a bug where if a plugin threw an error during initialisation the whole editor would fail to load. #TINY-3243
    Fixed a bug where getContent would include bogus elements when valid_elements setting was set up in a specific way. #TINY-3213
    Fixed a bug where only a few function key names could be used when creating keyboard shortcuts. #TINY-3146
    Fixed a bug where it wasn't possible to enter spaces into an editor after pressing shift+enter. #TINY-3099
    Fixed a bug where no caret would be rendered after backspacing to a contenteditable false element. #TINY-2998
    Fixed a bug where deletion to/from indented lists would leave list fragments in the editor. #TINY-2981
Version 4.9.2 (2018-12-17)
    Fixed a bug with pressing the space key on IE 11 would result in nbsp characters being inserted between words at the end of a block. #TINY-2996
    Fixed a bug where character composition using quote and space on US International keyboards would produce a space instead of a quote. #TINY-2999
    Fixed a bug where remove format wouldn't remove the inner most inline element in some situations. #TINY-2982
    Fixed a bug where outdenting an list item would affect attributes on other list items within the same list. #TINY-2971
    Fixed a bug where the DomParser filters wouldn't be applied for elements created when parsing invalid html. #TINY-2978
    Fixed a bug where setProgressState wouldn't automatically close floating ui elements like menus. #TINY-2896
    Fixed a bug where it wasn't possible to navigate out of a figcaption element using the arrow keys. #TINY-2894
    Fixed a bug where enter key before an image inside a link would remove the image. #TINY-2780
Version 4.9.1 (2018-12-04)
    Added functionality to insert html to the replacement feature of the Textpattern Plugin. #TINY-2839
    Fixed a bug where `editor.selection.getContent({format: 'text'})` didn't work as expected in IE11 on an unfocused editor. #TINY-2862
    Fixed a bug in the Textpattern Plugin where the editor would get an incorrect selection after inserting a text pattern on Safari. #TINY-2838
    Fixed a bug where the space bar didn't work correctly in editors with the forced_root_block setting set to false. #TINY-2816
Version 4.9.0 (2018-11-27)
    Added a replace feature to the Textpattern Plugin. #TINY-1908
    Added functionality to the Lists Plugin that improves the indentation logic. #TINY-1790
    Fixed a bug where it wasn't possible to delete/backspace when the caret was between a contentEditable=false element and a BR. #TINY-2372
    Fixed a bug where copying table cells without a text selection would fail to copy anything. #TINY-1789
    Implemented missing `autosave_restore_when_empty` functionality in the Autosave Plugin. Patch contributed by gzzo. #GH-4447
    Reduced insertion of unnecessary nonbreaking spaces in the editor. #TINY-1879
Version 4.8.5 (2018-10-30)
    Added a content_css_cors setting to the editor that adds the crossorigin="anonymous" attribute to link tags added by the StyleSheetLoader. #TINY-1909
    Fixed a bug where trying to remove formatting with a collapsed selection range would throw an exception. #GH-4636
    Fixed a bug in the image plugin that caused updating figures to split contenteditable elements. #GH-4563
    Fixed a bug that was causing incorrect viewport calculations for fixed position UI elements. #TINY-1897
    Fixed a bug where inline formatting would cause the delete key to do nothing. #TINY-1900
Version 4.8.4 (2018-10-23)
    Added support for the HTML5 `main` element. #TINY-1877
    Changed the keyboard shortcut to move focus to contextual toolbars to Ctrl+F9. #TINY-1812
    Fixed a bug where content css could not be loaded from another domain. #TINY-1891
    Fixed a bug on FireFox where the cursor would get stuck between two contenteditable false inline elements located inside of the same block element divided by a BR. #TINY-1878
    Fixed a bug with the insertContent method where nonbreaking spaces would be inserted incorrectly. #TINY-1868
    Fixed a bug where the toolbar of the inline editor would not be visible in some scenarios. #TINY-1862
    Fixed a bug where removing the editor while more than one notification was open would throw an error. #TINY-1845
    Fixed a bug where the menubutton would be rendered on top of the menu if the viewport didn't have enough height. #TINY-1678
    Fixed a bug with the annotations api where annotating collapsed selections caused problems. #TBS-2449
    Fixed a bug where wbr elements were being transformed into whitespace when using the Paste Plugin's paste as text setting. #GH-4638
    Fixed a bug where the Search and Replace didn't replace spaces correctly. #GH-4632
    Fixed a bug with sublist items not persisting selection. #GH-4628
    Fixed a bug with mceInsertRawHTML command not working as expected. #GH-4625
Version 4.8.3 (2018-09-13)
    Fixed a bug where the Wordcount Plugin didn't correctly count words within tables on IE11. #TINY-1770
    Fixed a bug where it wasn't possible to move the caret out of a table on IE11 and Firefox. #TINY-1682
    Fixed a bug where merging empty blocks didn't work as expected, sometimes causing content to be deleted. #TINY-1781
    Fixed a bug where the Textcolor Plugin didn't show the correct current color. #TINY-1810
    Fixed a bug where clear formatting with a collapsed selection would sometimes clear formatting from more content than expected. #TINY-1813 #TINY-1821
    Fixed a bug with the Table Plugin where it wasn't possible to keyboard navigate to the caption. #TINY-1818
Version 4.8.2 (2018-08-09)
    Moved annotator from "experimental" to "annotator" object on editor. #TBS-2398
    Improved the multiclick normalization across browsers. #TINY-1788
    Fixed a bug where running getSelectedBlocks with a collapsed selection between block elements would produce incorrect results. #TINY-1787
    Fixed a bug where the ScriptLoaders loadScript method would not work as expected in FireFox when loaded on the same page as a ShadowDOM polyfill. #TINY-1786
    Removed reference to ShadowDOM event.path as Blink based browsers now support event.composedPath. #TINY-1785
    Fixed a bug where a reference to localStorage would throw an "access denied" error in IE11 with strict security settings. #TINY-1782
    Fixed a bug where pasting using the toolbar button on an inline editor in IE11 would cause a looping behaviour. #TINY-1768
Version 4.8.1 (2018-07-26)
    Fixed a bug where the content of inline editors was being cleaned on every call of `editor.save()`. #TINY-1783
    Fixed a bug where the arrow of the Inlite Theme toolbar was being rendered incorrectly in RTL mode. #TINY-1776
    Fixed a bug with the Paste Plugin where pasting after inline contenteditable false elements moved the caret to the end of the line. #TINY-1758
Version 4.8.0 (2018-06-27)
    Added new "experimental" object in editor, with initial Annotator API. #TBS-2374
    Fixed a bug where deleting paragraphs inside of table cells would delete the whole table cell. #TINY-1759
    Fixed a bug in the Table Plugin where removing row height set on the row properties dialog did not update the table. #TINY-1730
    Fixed a bug with the font select toolbar item didn't update correctly. #TINY-1683
    Fixed a bug where all bogus elements would not be deleted when removing an inline editor. #TINY-1669
Version 4.7.13 (2018-05-16)
    Fixed a bug where Edge 17 wouldn't be able to select images or tables. #TINY-1679
    Fixed issue where whitespace wasn't preserved when the editor was initialized on pre elements. #TINY-1649
    Fixed a bug with the fontselect dropdowns throwing an error if the editor was hidden in Firefox. #TINY-1664
    Fixed a bug where it wasn't possible to merge table cells on IE 11. #TINY-1671
    Fixed a bug where textcolor wasn't applying properly on IE 11 in some situations. #TINY-1663
    Fixed a bug where the justifyfull command state wasn't working correctly. #TINY-1677
    Fixed a bug where the styles wasn't updated correctly when resizing some tables. #TINY-1668
    Added missing code menu item from the default menu config. #TINY-1648
    Added new align button for combining the separate align buttons into a menu button. #TINY-1652
Version 4.7.12 (2018-05-03)
    Added an option to filter out image svg data urls.
    Added support for html5 details and summary elements.
    Changed so the mce-abs-layout-item css rule targets html instead of body. Patch contributed by nazar-pc.
    Fixed a bug where the "read" step on the mobile theme was still present on android mobile browsers.
    Fixed a bug where all images in the editor document would reload on any editor change.
    Fixed a bug with the Table Plugin where ObjectResized event wasn't being triggered on column resize.
    Fixed so the selection is set to the first suitable caret position after editor.setContent called.
    Fixed so links with xlink:href attributes are filtered correctly to prevent XSS.
    Fixed a bug on IE11 where pasting content into an inline editor initialized on a heading element would create new editable elements.
    Fixed a bug where readonly mode would not work as expected when the editor contained contentEditable=true elements.
    Fixed a bug where the Link Plugin would throw an error when used together with the webcomponents polyfill. Patch contributed by 4esnog.
    Fixed a bug where the "Powered by TinyMCE" branding link would break on XHTML pages. Patch contributed by tistre.
    Fixed a bug where the same id would be used in the blobcache for all pasted images. Patch contributed by thorn0.
Version 4.7.11 (2018-04-11)
    Added a new imagetools_credentials_hosts option to the Imagetools Plugin.
    Fixed a bug where toggling a list containing empty LIs would throw an error. Patch contributed by bradleyke.
    Fixed a bug where applying block styles to a text with the caret at the end of the paragraph would select all text in the paragraph.
    Fixed a bug where toggling on the Spellchecker Plugin would trigger isDirty on the editor.
    Fixed a bug where it was possible to enter content into selection bookmark spans.
    Fixed a bug where if a non paragraph block was configured in forced_root_block the editor.getContent method would return incorrect values with an empty editor.
    Fixed a bug where dropdown menu panels stayed open and fixed in position when dragging dialog windows.
    Fixed a bug where it wasn't possible to extend table cells with the space button in Safari.
    Fixed a bug where the setupeditor event would thrown an error when using the Compat3x Plugin.
    Fixed a bug where an error was thrown in FontInfo when called on a detached element.
Version 4.7.10 (2018-04-03)
    Removed the "read" step from the mobile theme.
    Added normalization of triple clicks across browsers in the editor.
    Added a `hasFocus` method to the editor that checks if the editor has focus.
    Added correct icon to the Nonbreaking Plugin menu item.
    Fixed so the `getContent`/`setContent` methods work even if the editor is not initialized.
    Fixed a bug with the Media Plugin where query strings were being stripped from youtube links.
    Fixed a bug where image styles were changed/removed when opening and closing the Image Plugin dialog.
    Fixed a bug in the Table Plugin where some table cell styles were not correctly added to the content html.
    Fixed a bug in the Spellchecker Plugin where it wasn't possible to change the spellchecker language.
    Fixed so the the unlink action in the Link Plugin has a menu item and can be added to the contextmenu.
    Fixed a bug where it wasn't possible to keyboard navigate to the start of an inline element on a new line within the same block element.
    Fixed a bug with the Text Color Plugin where if used with an inline editor located at the bottom of the screen the colorpicker could appear off screen.
    Fixed a bug with the UndoManager where undo levels were being added for nbzwsp characters.
    Fixed a bug with the Table Plugin where the caret would sometimes be lost when keyboard navigating up through a table.
    Fixed a bug where FontInfo.getFontFamily would throw an error when called on a removed editor.
    Fixed a bug in Firefox where undo levels were not being added correctly for some specific operations.
    Fixed a bug where initializing an inline editor inside of a table would make the whole table resizeable.
    Fixed a bug where the fake cursor that appears next to tables on Firefox was positioned incorrectly when switching to fullscreen.
    Fixed a bug where zwsp's weren't trimmed from the output from `editor.getContent({ format: 'text' })`.
    Fixed a bug where the fontsizeselect/fontselect toolbar items showed the body info rather than the first possible caret position info on init.
    Fixed a bug where it wasn't possible to select all content if the editor only contained an inline boundary element.
    Fixed a bug where `content_css` urls with query strings wasn't working.
    Fixed a bug in the Table Plugin where some table row styles were removed when changing other styles in the row properties dialog.
Version 4.7.9 (2018-02-27)
    Fixed a bug where the editor target element didn't get the correct style when removing the editor.
Version 4.7.8 (2018-02-26)
    Fixed an issue with the Help Plugin where the menuitem name wasn't lowercase.
    Fixed an issue on MacOS where text and bold text did not have the same line-height in the autocomplete dropdown in the Link Plugin dialog.
    Fixed a bug where the "paste as text" option in the Paste Plugin didn't work.
    Fixed a bug where dialog list boxes didn't get positioned correctly in documents with scroll.
    Fixed a bug where the Inlite Theme didn't use the Table Plugin api to insert correct tables.
    Fixed a bug where the Inlite Theme panel didn't hide on blur in a correct way.
    Fixed a bug where placing the cursor before a table in Firefox would scroll to the bottom of the table.
    Fixed a bug where selecting partial text in table cells with rowspans and deleting would produce faulty tables.
    Fixed a bug where the Preview Plugin didn't work on Safari due to sandbox security.
    Fixed a bug where table cell selection using the keyboard threw an error.
    Fixed so the font size and font family doesn't toggle the text but only sets the selected format on the selected text.
    Fixed so the built-in spellchecking on Chrome and Safari creates an undo level when replacing words.
Version 4.7.7 (2018-02-19)
    Added a border style selector to the advanced tab of the Image Plugin.
    Added better controls for default table inserted by the Table Plugin.
    Added new `table_responsive_width` option to the Table Plugin that controls whether to use pixel or percentage widths.
    Fixed a bug where the Link Plugin text didn't update when a URL was pasted using the context menu.
    Fixed a bug with the Spellchecker Plugin where using "Add to dictionary" in the context menu threw an error.
    Fixed a bug in the Media Plugin where the preview node for iframes got default width and height attributes that interfered with width/height styles.
    Fixed a bug where backslashes were being added to some font family names in Firefox in the fontselect toolbar item.
    Fixed a bug where errors would be thrown when trying to remove an editor that had not yet been fully initialized.
    Fixed a bug where the Imagetools Plugin didn't update the images atomically.
    Fixed a bug where the Fullscreen Plugin was throwing errors when being used on an inline editor.
    Fixed a bug where drop down menus weren't positioned correctly in inline editors on scroll.
    Fixed a bug with a semicolon missing at the end of the bundled javascript files.
    Fixed a bug in the Table Plugin with cursor navigation inside of tables where the cursor would sometimes jump into an incorrect table cells.
    Fixed a bug where indenting a table that is a list item using the "Increase indent" button would create a nested table.
    Fixed a bug where text nodes containing only whitespace were being wrapped by paragraph elements.
    Fixed a bug where whitespace was being inserted after br tags inside of paragraph tags.
    Fixed a bug where converting an indented paragraph to a list item would cause the list item to have extra padding.
    Fixed a bug where Copy/Paste in an editor with a lot of content would cause the editor to scroll to the top of the content in IE11.
    Fixed a bug with a memory leak in the DragHelper. Path contributed by ben-mckernan.
    Fixed a bug where the advanced tab in the Media Plugin was being shown even if it didn't contain anything. Patch contributed by gabrieeel.
    Fixed an outdated eventname in the EventUtils. Patch contributed by nazar-pc.
    Fixed an issue where the Json.parse function would throw an error when being used on a page with strict CSP settings.
    Fixed so you can place the curser before and after table elements within the editor in Firefox and Edge/IE.
Version 4.7.6 (2018-01-29)
    Fixed a bug in the jquery integration where it threw an error saying that "global is not defined".
    Fixed a bug where deleting a table cell whose previous sibling was set to contenteditable false would create a corrupted table.
    Fixed a bug where highlighting text in an unfocused editor did not work correctly in IE11/Edge.
    Fixed a bug where the table resize handles were not being repositioned when activating the Fullscreen Plugin.
    Fixed a bug where the Imagetools Plugin dialog didn't honor editor RTL settings.
    Fixed a bug where block elements weren't being merged correctly if you deleted from after a contenteditable false element to the beginning of another block element.
    Fixed a bug where TinyMCE didn't work with module loaders like webpack.
Version 4.7.5 (2018-01-22)
    Fixed bug with the Codesample Plugin where it wasn't possible to edit codesamples when the editor was in inline mode.
    Fixed bug where focusing on the status bar broke the keyboard navigation functionality.
    Fixed bug where an error would be thrown on Edge by the Table Plugin when pasting using the PowerPaste Plugin.
    Fixed bug in the Table Plugin where selecting row border style from the dropdown menu in advanced row properties would throw an error.
    Fixed bug with icons being rendered incorrectly on Chrome on Mac OS.
    Fixed bug in the Textcolor Plugin where the font color and background color buttons wouldn't trigger an ExecCommand event.
    Fixed bug in the Link Plugin where the url field wasn't forced LTR.
    Fixed bug where the Nonbreaking Plugin incorrectly inserted spaces into tables.
    Fixed bug with the inline theme where the toolbar wasn't repositioned on window resize.
Version 4.7.4 (2017-12-05)
    Fixed bug in the Nonbreaking Plugin where the nonbreaking_force_tab setting was being ignored.
    Fixed bug in the Table Plugin where changing row height incorrectly converted column widths to pixels.
    Fixed bug in the Table Plugin on Edge and IE11 where resizing the last column after resizing the table would cause invalid column heights.
    Fixed bug in the Table Plugin where keyboard navigation was not normalized between browsers.
    Fixed bug in the Table Plugin where the colorpicker button would show even without defining the colorpicker_callback.
    Fixed bug in the Table Plugin where it wasn't possible to set the cell background color.
    Fixed bug where Firefox would throw an error when intialising an editor on an element that is hidden or not yet added to the DOM.
    Fixed bug where Firefox would throw an error when intialising an editor inside of a hidden iframe.
Version 4.7.3 (2017-11-23)
    Added functionality to open the Codesample Plugin dialog when double clicking on a codesample. Patch contributed by dakuzen.
    Fixed bug where undo/redo didn't work correctly with some formats and caret positions.
    Fixed bug where the color picker didn't show up in Table Plugin dialogs.
    Fixed bug where it wasn't possible to change the width of a table through the Table Plugin dialog.
    Fixed bug where the Charmap Plugin couldn't insert some special characters.
    Fixed bug where editing a newly inserted link would not actually edit the link but insert a new link next to it.
    Fixed bug where deleting all content in a table cell made it impossible to place the caret into it.
    Fixed bug where the vertical alignment field in the Table Plugin cell properties dialog didn't do anything.
    Fixed bug where an image with a caption showed two sets of resize handles in IE11.
    Fixed bug where pressing the enter button inside of an h1 with contenteditable set to true would sometimes produce a p tag.
    Fixed bug with backspace not working as expected before a noneditable element.
    Fixed bug where operating on tables with invalid rowspans would cause an error to be thrown.
    Fixed so a real base64 representation of the image is available on the blobInfo that the images_upload_handler gets called with.
    Fixed so the image upload tab is available when the images_upload_handler is defined (and not only when the images_upload_url is defined).
Version 4.7.2 (2017-11-07)
    Added newly rewritten Table Plugin.
    Added support for attributes with colon in valid_elements and addValidElements.
    Added support for dailymotion short url in the Media Plugin. Patch contributed by maat8.
    Added support for converting to half pt when converting font size from px to pt. Patch contributed by danny6514.
    Added support for location hash to the Autosave plugin to make it work better with SPAs using hash routing.
    Added support for merging table cells when pasting a table into another table.
    Changed so the language packs are only loaded once. Patch contributed by 0xor1.
    Simplified the css for inline boundaries selection by switching to an attribute selector.
    Fixed bug where an error would be thrown on editor initialization if the window.getSelection() returned null.
    Fixed bug where holding down control or alt keys made the keyboard navigation inside an inline boundary not work as expected.
    Fixed bug where applying formats in IE11 produced extra, empty paragraphs in the editor.
    Fixed bug where the Word Count Plugin didn't count some mathematical operators correctly.
    Fixed bug where removing an inline editor removed the element that the editor had been initialized on.
    Fixed bug where setting the selection to the end of an editable container caused some formatting problems.
    Fixed bug where an error would be thrown sometimes when an editor was removed because of the selection bookmark was being stored asynchronously.
    Fixed a bug where an editor initialized on an empty list did not contain any valid cursor positions.
    Fixed a bug with the Context Menu Plugin and webkit browsers on Mac where right-clicking inside a table would produce an incorrect selection.
    Fixed bug where the Image Plugin constrain proportions setting wasn't working as expected.
    Fixed bug where deleting the last character in a span with decorations produced an incorrect element when typing.
    Fixed bug where focusing on inline editors made the toolbar flicker when moving between elements quickly.
    Fixed bug where the selection would be stored incorrectly in inline editors when the mouseup event was fired outside the editor body.
    Fixed bug where toggling bold at the end of an inline boundary would toggle off the whole word.
    Fixed bug where setting the skin to false would not stop the loading of some skin css files.
    Fixed bug in mobile theme where pinch-to-zoom would break after exiting the editor.
    Fixed bug where sublists of a fully selected list would not be switched correctly when changing list style.
    Fixed bug where inserting media by source would break the UndoManager.
    Fixed bug where inserting some content into the editor with a specific selection would replace some content incorrectly.
    Fixed bug where selecting all content with ctrl+a in IE11 caused problems with untoggling some formatting.
    Fixed bug where the Search and Replace Plugin left some marker spans in the editor when undoing and redoing after replacing some content.
    Fixed bug where the editor would not get a scrollbar when using the Fullscreen and Autoresize plugins together.
    Fixed bug where the font selector would stop working correctly after selecting fonts three times.
    Fixed so pressing the enter key inside of an inline boundary inserts a br after the inline boundary element.
    Fixed a bug where it wasn't possible to use tab navigation inside of a table that was inside of a list.
    Fixed bug where end_container_on_empty_block would incorrectly remove elements.
    Fixed bug where content_styles weren't added to the Preview Plugin iframe.
    Fixed so the beforeSetContent/beforeGetContent events are preventable.
    Fixed bug where changing height value in Table Plugin advanced tab didn't do anything.
    Fixed bug where it wasn't possible to remove formatting from content in beginning of table cell.
Version 4.7.1 (2017-10-09)
    Fixed bug where theme set to false on an inline editor produced an extra div element after the target element.
    Fixed bug where the editor drag icon was misaligned with the branding set to false.
    Fixed bug where doubled menu items were not being removed as expected with the removed_menuitems setting.
    Fixed bug where the Table of contents plugin threw an error when initialized.
    Fixed bug where it wasn't possible to add inline formats to text selected right to left.
    Fixed bug where the paste from plain text mode did not work as expected.
    Fixed so the style previews do not set color and background color when selected.
    Fixed bug where the Autolink plugin didn't work as expected with some formats applied on an empty editor.
    Fixed bug where the Textpattern plugin were throwing errors on some patterns.
    Fixed bug where the Save plugin saved all editors instead of only the active editor. Patch contributed by dannoe.
Version 4.7.0 (2017-10-03)
    Added new mobile ui that is specifically designed for mobile devices.
    Updated the default skin to be more modern and white since white is preferred by most implementations.
    Restructured the default menus to be more similar to common office suites like Google Docs.
    Fixed so theme can be set to false on both inline and iframe editor modes.
    Fixed bug where inline editor would add/remove the visualblocks css multiple times.
    Fixed bug where selection wouldn't be properly restored when editor lost focus and commands where invoked.
    Fixed bug where toc plugin would generate id:s for headers even though a toc wasn't inserted into the content.
    Fixed bug where is wasn't possible to drag/drop contents within the editor if paste_data_images where set to true.
    Fixed bug where getParam and close in WindowManager would get the first opened window instead of the last opened window.
    Fixed bug where delete would delete between cells inside a table in Firefox.
Version 4.6.7 (2017-09-18)
    Fixed bug where paste wasn't working in IOS.
    Fixed bug where the Word Count Plugin didn't count some mathematical operators correctly.
    Fixed bug where inserting a list in a table caused the cell to expand in height.
    Fixed bug where pressing enter in a list located inside of a table deleted list items instead of inserting new list item.
    Fixed bug where copy and pasting table cells produced inconsistent results.
    Fixed bug where initializing an editor with an ID of 'length' would throw an exception.
    Fixed bug where it was possible to split a non merged table cell.
    Fixed bug where copy and pasting a list with a very specific selection into another list would produce a nested list.
    Fixed bug where copy and pasting ordered lists sometimes produced unordered lists.
    Fixed bug where padded elements inside other elements would be treated as empty.
    Added some missing translations to Image, Link and Help plugins.
    Fixed so you can resize images inside a figure element.
    Fixed bug where an inline TinyMCE editor initialized on a table did not set selection on load in Chrome.
    Fixed the positioning of the inlite toolbar when the target element wasn't big enough to fit the toolbar.
Version 4.6.6 (2017-08-30)
    Fixed so that notifications wrap long text content instead of bleeding outside the notification element.
    Fixed so the content_style css is added after the skin and custom stylesheets.
    Fixed bug where it wasn't possible to remove a table with the Cut button.
    Fixed bug where the center format wasn't getting the same font size as the other formats in the format preview.
    Fixed bug where the wordcount plugin wasn't counting hyphenated words correctly.
    Fixed bug where all content pasted into the editor was added to the end of the editor.
    Fixed bug where enter keydown on list item selection only deleted content and didn't create a new line.
    Fixed bug where destroying the editor while the content css was still loading caused error notifications on Firefox.
    Fixed bug where undoing cut operation in IE11 left some unwanted html in the editor content.
    Fixed bug where enter keydown would throw an error in IE11.
    Fixed bug where duplicate instances of an editor were added to the editors array when using the createEditor API.
    Fixed bug where the formatter applied formats on the wrong content when spellchecker was activated.
    Fixed bug where switching formats would reset font size on child nodes.
    Fixed bug where the table caption element weren't always the first descendant to the table tag.
    Fixed bug where pasting some content into the editor on chrome some newlines were removed.
    Fixed bug where it wasn't possible to remove a list if a list item was a table element.
    Fixed bug where copy/pasting partial selections of tables wouldn't produce a proper table.
    Fixed bug where the searchreplace plugin could not find consecutive spaces.
    Fixed bug where background color wasn't applied correctly on some partially selected contents.
Version 4.6.5 (2017-08-02)
    Added new inline_boundaries_selector that allows you to specify the elements that should have boundaries.
    Added new local upload feature this allows the user to upload images directly from the image dialog.
    Added a new api for providing meta data for plugins. It will show up in the help dialog if it's provided.
    Fixed so that the notifications created by the notification manager are more screen reader accessible.
    Fixed bug where changing the list format on multiple selected lists didn't change all of the lists.
    Fixed bug where the nonbreaking plugin would insert multiple undo levels when pressing the tab key.
    Fixed bug where delete/backspace wouldn't render a caret when all editor contents where deleted.
    Fixed bug where delete/backspace wouldn't render a caret if the deleted element was a single contentEditable false element.
    Fixed bug where the wordcount plugin wouldn't count words correctly if word where typed after applying a style format.
    Fixed bug where the wordcount plugin would count mathematical formulas as multiple words for example 1+1=2.
    Fixed bug where formatting of triple clicked blocks on Chrome/Safari would result in styles being added outside the visual selection.
    Fixed bug where paste would add the contents to the end of the editor area when inline mode was used.
    Fixed bug where toggling off bold formatting on text entered in a new paragraph would add an extra line break.
    Fixed bug where autolink plugin would only produce a link on every other consecutive link on Firefox.
    Fixed bug where it wasn't possible to select all contents if the content only had one pre element.
    Fixed bug where sizzle would produce lagging behavior on some sites due to repaints caused by feature detection.
    Fixed bug where toggling off inline formats wouldn't include the space on selected contents with leading or trailing spaces.
    Fixed bug where the cut operation in UI wouldn't work in Chrome.
    Fixed bug where some legacy editor initialization logic would throw exceptions about editor settings not being defined.
    Fixed bug where it wasn't possible to apply text color to links if they where part of a non collapsed selection.
    Fixed bug where an exception would be thrown if the user selected a video element and then moved the focus outside the editor.
    Fixed bug where list operations didn't work if there where block elements inside the list items.
    Fixed bug where applying block formats to lists wrapped in block elements would apply to all elements in that wrapped block.
Version 4.6.4 (2017-06-13)
    Fixed bug where the editor would move the caret when clicking on the scrollbar next to a content editable false block.
    Fixed bug where the text color select dropdowns wasn't placed correctly when they didn't fit the width of the screen.
    Fixed bug where the default editor line height wasn't working for mixed font size contents.
    Fixed bug where the content css files for inline editors were loaded multiple times for multiple editor instances.
    Fixed bug where the initial value of the font size/font family dropdowns wasn't displayed.
    Fixed bug where the I18n api was not supporting arrays as the translation replacement values.
    Fixed bug where chrome would display "The given range isn't in document." errors for invalid ranges passed to setRng.
    Fixed bug where the compat3x plugin wasn't working since the global tinymce references wasn't resolved correctly.
    Fixed bug where the preview plugin wasn't encoding the base url passed into the iframe contents producing a xss bug.
    Fixed bug where the dom parser/serializer wasn't handling some special elements like noframes, title and xmp.
    Fixed bug where the dom parser/serializer wasn't handling cdata sections with comments inside.
    Fixed bug where the editor would scroll to the top of the editable area if a dialog was closed in inline mode.
    Fixed bug where the link dialog would not display the right rel value if rel_list was configured.
    Fixed bug where the context menu would select images on some platforms but not others.
    Fixed bug where the filenames of images were not retained on dragged and drop into the editor from the desktop.
    Fixed bug where the paste plugin would misrepresent newlines when pasting plain text and having forced_root_block configured.
    Fixed so that the error messages for the imagetools plugin is more human readable.
    Fixed so the internal validate setting for the parser/serializer can't be set from editor initialization settings.
Version 4.6.3 (2017-05-30)
    Fixed bug where the arrow keys didn't work correctly when navigating on nested inline boundary elements.
    Fixed bug where delete/backspace didn't work correctly on nested inline boundary elements.
    Fixed bug where image editing didn't work on subsequent edits of the same image.
    Fixed bug where charmap descriptions wouldn't properly wrap if they exceeded the width of the box.
    Fixed bug where the default image upload handler only accepted 200 as a valid http status code.
    Fixed so rel on target=_blank links gets forced with only noopener instead of both noopener and noreferrer.
Version 4.6.2 (2017-05-23)
    Fixed bug where the SaxParser would run out of memory on very large documents.
    Fixed bug with formatting like font size wasn't applied to del elements.
    Fixed bug where various api calls would be throwing exceptions if they where invoked on a removed editor instance.
    Fixed bug where the branding position would be incorrect if the editor was inside a hidden tab and then later showed.
    Fixed bug where the color levels feature in the imagetools dialog wasn't working properly.
    Fixed bug where imagetools dialog wouldn't pre-load images from CORS domains, before trying to prepare them for editing.
    Fixed bug where the tab key would move the caret to the next table cell if being pressed inside a list inside a table.
    Fixed bug where the cut/copy operations would loose parent context like the current format etc.
    Fixed bug with format preview not working on invalid elements excluded by valid_elements.
    Fixed bug where blocks would be merged in incorrect order on backspace/delete.
    Fixed bug where zero length text nodes would cause issues with the undo logic if there where iframes present.
    Fixed bug where the font size/family select lists would throw errors if the first node was a comment.
    Fixed bug with csp having to allow local script evaluation since it was used to detect global scope.
    Fixed bug where CSP required a relaxed option for javascript: URLs in unsupported legacy browsers.
    Fixed bug where a fake caret would be rendered for td with the contenteditable=false.
    Fixed bug where typing would be blocked on IE 11 when within a nested contenteditable=true/false structure.
Version 4.6.1 (2017-05-10)
    Added configuration option to list plugin to disable tab indentation.
    Fixed bug where format change on very specific content could cause the selection to change.
    Fixed bug where TinyMCE could not be lazyloaded through jquery integration.
    Fixed bug where entities in style attributes weren't decoded correctly on paste in webkit.
    Fixed bug where fontsize_formats option had been renamed incorrectly.
    Fixed bug with broken backspace/delete behaviour between contenteditable=false blocks.
    Fixed bug where it wasn't possible to backspace to the previous line with the inline boundaries functionality turned on.
    Fixed bug where is wasn't possible to move caret left and right around a linked image with the inline boundaries functionality turned on.
    Fixed bug where pressing enter after/before hr element threw exception. Patch contributed bradleyke.
    Fixed so the CSS in the visualblocks plugin doesn't overwrite background color. Patch contributed by Christian Rank.
    Fixed bug where multibyte characters weren't encoded correctly. Patch contributed by James Tarkenton.
    Fixed bug where shift-click to select within contenteditable=true fields wasn't working.
Version 4.6.0 (2017-05-04)
    Dropped support for IE 8-10 due to market share and lack of support from Microsoft. See tinymce docs for details.
    Added an inline boundary caret position feature that makes it easier to type at the beginning/end of links/code elements.
    Added a help plugin that adds a button and a dialog showing the editor shortcuts and loaded plugins.
    Added an inline_boundaries option that allows you to disable the inline boundary feature if it's not desired.
    Added a new ScrollIntoView event that allows you to override the default scroll to element behavior.
    Added role and aria- attributes as valid elements in the default valid elements config.
    Added new internal flag for PastePreProcess/PastePostProcess this is useful to know if the paste was coming from an external source.
    Added new ignore function to UndoManager this works similar to transact except that it doesn't add an undo level by default.
    Fixed so that urls gets retained for images when being edited. This url is then passed on to the upload handler.
    Fixed so that the editors would be initialized on readyState interactive instead of complete.
    Fixed so that the init event of the editor gets fired once all contentCSS files have been properly loaded.
    Fixed so that width/height of the editor gets taken from the textarea element if it's explicitly specified in styles.
    Fixed so that keep_styles set to false no longer clones class/style from the previous paragraph on enter.
    Fixed so that the default line-height is 1.2em to avoid zwnbsp characters from producing text rendering glitches on Windows.
    Fixed so that loading errors of content css gets presented by a notification message.
    Fixed so figure image elements can be linked when selected this wraps the figure image in a anchor element.
    Fixed bug where it wasn't possible to copy/paste rows with colspans by using the table copy/paste feature.
    Fixed bug where the protect setting wasn't properly applied to header/footer parts when using the fullpage plugin.
    Fixed bug where custom formats that specified upper case element names where not applied correctly.
    Fixed bug where some screen readers weren't reading buttons due to an aria specific fix for IE 8.
    Fixed bug where cut wasn't working correctly on iOS due to it's clipboard API not working correctly.
    Fixed bug where Edge would paste div elements instead of paragraphs when pasting plain text.
    Fixed bug where the textpattern plugin wasn't dealing with trailing punctuations correctly.
    Fixed bug where image editing would some times change the image format from jpg to png.
    Fixed bug where some UI elements could be inserted into the toolbar even if they where not registered.
    Fixed bug where it was possible to click the TD instead of the character in the character map and that caused an exception.
    Fixed bug where the font size/font family dropdowns would sometimes show an incorrect value due to css not being loaded in time.
    Fixed bug with the media plugin inserting undefined instead of retaining size when media_dimensions was set to false.
    Fixed bug with deleting images when forced_root_blocks where set to false.
    Fixed bug where input focus wasn't properly handled on nested content editable elements.
    Fixed bug where Chrome/Firefox would throw an exception when selecting images due to recent change of setBaseAndExtent support.
    Fixed bug where malformed blobs would throw exceptions now they are simply ignored.
    Fixed bug where backspace/delete wouldn't work properly in some cases where all contents was selected in WebKit.
    Fixed bug with Angular producing errors since it was expecting events objects to be patched with their custom properties.
    Fixed bug where the formatter would apply formatting to spellchecker errors now all bogus elements are excluded.
    Fixed bug with backspace/delete inside table caption elements wouldn't behave properly on IE 11.
    Fixed bug where typing after a contenteditable false inline element could move the caret to the end of that element.
    Fixed bug where backspace before/after contenteditable false blocks wouldn't properly remove the right element.
    Fixed bug where backspace before/after contenteditable false inline elements wouldn't properly empty the current block element.
    Fixed bug where vertical caret navigation with a custom line-height would sometimes match incorrect positions.
    Fixed bug with paste on Edge where character encoding wasn't handled properly due to a browser bug.
    Fixed bug with paste on Edge where extra fragment data was inserted into the contents when pasting.
    Fixed bug with pasting contents when having a whole block element selected on WebKit could cause WebKit spans to appear.
    Fixed bug where the visualchars plugin wasn't working correctly showing invisible nbsp characters.
    Fixed bug where browsers would hang if you tried to load some malformed html contents.
    Fixed bug where the init call promise wouldn't resolve if the specified selector didn't find any matching elements.
    Fixed bug where the Schema isValidChild function was case sensitive.
Version 4.5.3 (2017-02-01)
    Added keyboard navigation for menu buttons when the menu is in focus.
    Added api to the list plugin for setting custom classes/attributes on lists.
    Added validation for the anchor plugin input field according to W3C id naming specifications.
    Fixed bug where media placeholders were removed after resize with the forced_root_block setting set to false.
    Fixed bug where deleting selections with similar sibling nodes sometimes deleted the whole document.
    Fixed bug with inlite theme where several toolbars would appear scrolling when more than one instance of the editor was in use.
    Fixed bug where the editor would throw error with the fontselect plugin on hidden editor instances in Firefox.
    Fixed bug where the background color would not stretch to the font size.
    Fixed bug where font size would be removed when changing background color.
    Fixed bug where the undomanager trimmed away whitespace between nodes on undo/redo.
    Fixed bug where media_dimensions=false in media plugin caused the editor to throw an error.
    Fixed bug where IE was producing font/u elements within links on paste.
    Fixed bug where some button tooltips were broken when compat3x was in use.
    Fixed bug where backspace/delete/typeover would remove the caption element.
    Fixed bug where powerspell failed to function when compat3x was enabled.
    Fixed bug where it wasn't possible to apply sub/sup on text with large font size.
    Fixed bug where pre tags with spaces weren't treated as content.
    Fixed bug where Meta+A would select the entire document instead of all contents in nested ce=true elements.
Version 4.5.2 (2017-01-04)
    Added missing keyboard shortcut description for the underline menu item in the format menu.
    Fixed bug where external blob urls wasn't properly handled by editor upload logic. Patch contributed by David Oviedo.
    Fixed bug where urls wasn't treated as a single word by the wordcount plugin.
    Fixed bug where nbsp characters wasn't treated as word delimiters by the wordcount plugin.
    Fixed bug where editor instance wasn't properly passed to the format preview logic. Patch contributed by NullQuery.
    Fixed bug where the fake caret wasn't hidden when you moved selection to a cE=false element.
    Fixed bug where it wasn't possible to edit existing code sample blocks.
    Fixed bug where it wasn't possible to delete editor contents if the selection included an empty block.
    Fixed bug where the formatter wasn't expanding words on some international characters. Patch contributed by Martin Larochelle.
    Fixed bug where the open link feature wasn't working correctly on IE 11.
    Fixed bug where enter before/after a cE=false block wouldn't properly padd the paragraph with an br element.
    Fixed so font size and font family select boxes always displays a value by using the runtime style as a fallback.
    Fixed so missing plugins will be logged to console as warnings rather than halting the initialization of the editor.
    Fixed so splitbuttons become normal buttons in advlist plugin if styles are empty. Patch contributed by René Schleusner.
    Fixed so you can multi insert rows/cols by selecting table cells and using insert rows/columns.
Version 4.5.1 (2016-12-07)
    Fixed bug where the lists plugin wouldn't initialize without the advlist plugins if served from cdn.
    Fixed bug where selectors with "*" would cause the style format preview to throw an error.
    Fixed bug with toggling lists off on lists with empty list items would throw an error.
    Fixed bug where editing images would produce non existing blob uris.
    Fixed bug where the offscreen toc selection would be treated as the real toc element.
    Fixed bug where the aria level attribute for element path would have an incorrect start index.
    Fixed bug where the offscreen selection of cE=false that where very wide would be shown onscreen. Patch contributed by Steven Bufton.
    Fixed so the default_link_target gets applied to links created by the autolink plugin.
    Fixed so that the name attribute gets removed by the anchor plugin if editing anchors.
Version 4.5.0 (2016-11-23)
    Added new toc plugin allows you to insert table of contents based on editor headings.
    Added new auto complete menu to all url fields. Adds history, link to anchors etc.
    Added new sidebar api that allows you to add custom sidebar panels and buttons to toggle these.
    Added new insert menu button that allows you to have multiple insert functions under the same menu button.
    Added new open link feature to ctrl+click, alt+enter and context menu.
    Added new media_embed_handler option to allow the media plugin to be populated with custom embeds.
    Added new support for editing transparent images using the image tools dialog.
    Added new images_reuse_filename option to allow filenames of images to be retained for upload.
    Added new security feature where links with target="_blank" will by default get rel="noopener noreferrer".
    Added new allow_unsafe_link_target to allow you to opt-out of the target="_blank" security feature.
    Added new style_formats_autohide option to automatically hide styles based on context.
    Added new codesample_content_css option to specify where the code sample prism css is loaded from.
    Added new support for Japanese/Chinese word count following the unicode standards on this.
    Added new fragmented undo levels this dramatically reduces flicker on contents with iframes.
    Added new live previews for complex elements like table or lists.
    Fixed bug where it wasn't possible to properly tab between controls in a dialog with a disabled form item control.
    Fixed bug where firefox would generate a rectangle on elements produced after/before a cE=false elements.
    Fixed bug with advlist plugin not switching list element format properly in some edge cases.
    Fixed bug where col/rowspans wasn't correctly computed by the table plugin in some cases.
    Fixed bug where the table plugin would thrown an error if object_resizing was disabled.
    Fixed bug where some invalid markup would cause issues when running in XHTML mode. Patch contributed by Charles Bourasseau.
    Fixed bug where the fullscreen class wouldn't be removed properly when closing dialogs.
    Fixed bug where the PastePlainTextToggle event wasn't fired by the paste plugin when the state changed.
    Fixed bug where table the row type wasn't properly updated in table row dialog. Patch contributed by Matthias Balmer.
    Fixed bug where select all and cut wouldn't place caret focus back to the editor in WebKit. Patch contributed by Daniel Jalkut.
    Fixed bug where applying cell/row properties to multiple cells/rows would reset other unchanged properties.
    Fixed bug where some elements in the schema would have redundant/incorrect children.
    Fixed bug where selector and target options would cause issues if used together.
    Fixed bug where drag/drop of images from desktop on chrome would thrown an error.
    Fixed bug where cut on WebKit/Blink wouldn't add an undo level.
    Fixed bug where IE 11 would scroll to the cE=false elements when they where selected.
    Fixed bug where keys like F5 wouldn't work when a cE=false element was selected.
    Fixed bug where the undo manager wouldn't stop the typing state when commands where executed.
    Fixed bug where unlink on wrapped links wouldn't work properly.
    Fixed bug with drag/drop of images on WebKit where the image would be deleted form the source editor.
    Fixed bug where the visual characters mode would be disabled when contents was extracted from the editor.
    Fixed bug where some browsers would toggle of formats applied to the caret when clicking in the editor toolbar.
    Fixed bug where the custom theme function wasn't working correctly.
    Fixed bug where image option for custom buttons required you to have icon specified as well.
    Fixed bug where the context menu and contextual toolbars would be visible at the same time and sometimes overlapping.
    Fixed bug where the noneditable plugin would double wrap elements when using the noneditable_regexp option.
    Fixed bug where tables would get padding instead of margin when you used the indent button.
    Fixed bug where the charmap plugin wouldn't properly insert non breaking spaces.
    Fixed bug where the color previews in color input boxes wasn't properly updated.
    Fixed bug where the list items of previous lists wasn't merged in the right order.
    Fixed bug where it wasn't possible to drag/drop inline-block cE=false elements on IE 11.
    Fixed bug where some table cell merges would produce incorrect rowspan/colspan.
    Fixed so the font size of the editor defaults to 14px instead of 11px this can be overridden by custom css.
    Fixed so wordcount is debounced to reduce cpu hogging on larger texts.
    Fixed so tinymce global gets properly exported as a module when used with some module bundlers.
    Fixed so it's possible to specify what css properties you want to preview on specific formats.
    Fixed so anchors are contentEditable=false while within the editor.
    Fixed so selected contents gets wrapped in a inline code element by the codesample plugin.
    Fixed so conditional comments gets properly stripped independent of case. Patch contributed by Georgii Dolzhykov.
    Fixed so some escaped css sequences gets properly handled. Patch contributed by Georgii Dolzhykov.
    Fixed so notifications with the same message doesn't get displayed at the same time.
    Fixed so F10 can be used as an alternative key to focus to the toolbar.
    Fixed various api documentation issues and typos.
    Removed layer plugin since it wasn't really ported from 3.x and there doesn't seem to be much use for it.
    Removed moxieplayer.swf from the media plugin since it wasn't used by the media plugin.
    Removed format state from the advlist plugin to be more consistent with common word processors.
Version 4.4.3 (2016-09-01)
    Fixed bug where copy would produce an exception on Chrome.
    Fixed bug where deleting lists on IE 11 would merge in correct text nodes.
    Fixed bug where deleting partial lists with indentation wouldn't cause proper normalization.
Version 4.4.2 (2016-08-25)
    Added new importcss_exclusive option to disable unique selectors per group.
    Added new group specific selector_converter option to importcss plugin.
    Added new codesample_languages option to apply custom languages to codesample plugin.
    Added new codesample_dialog_width/codesample_dialog_height options.
    Fixed bug where fullscreen button had an incorrect keyboard shortcut.
    Fixed bug where backspace/delete wouldn't work correctly from a block to a cE=false element.
    Fixed bug where smartpaste wasn't detecting links with special characters in them like tilde.
    Fixed bug where the editor wouldn't get proper focus if you clicked on a cE=false element.
    Fixed bug where it wasn't possible to copy/paste table rows that had merged cells.
    Fixed bug where merging cells could some times produce invalid col/rowspan attibute values.
    Fixed bug where getBody would sometimes thrown an exception now it just returns null if the iframe is clobbered.
    Fixed bug where drag/drop of cE=false element wasn't properly constrained to viewport.
    Fixed bug where contextmenu on Mac would collapse any selection to a caret.
    Fixed bug where rtl mode wasn't rendered properly when loading a language pack with the rtl flag.
    Fixed bug where Kamer word bounderies would be stripped from contents.
    Fixed bug where lists would sometimes render two dots or numbers on the same line.
    Fixed bug where the skin_url wasn't used by the inlite theme.
    Fixed so data attributes are ignored when comparing formats in the formatter.
    Fixed so it's possible to disable inline toolbars in the inlite theme.
    Fixed so template dialog gets resized if it doesn't fit the window viewport.
Version 4.4.1 (2016-07-26)
    Added smart_paste option to paste plugin to allow disabling the paste behavior if needed.
    Fixed bug where png urls wasn't properly detected by the smart paste logic.
    Fixed bug where the element path wasn't working properly when multiple editor instances where used.
    Fixed bug with creating lists out of multiple paragraphs would just create one list item instead of multiple.
    Fixed bug where scroll position wasn't properly handled by the inlite theme to place the toolbar properly.
    Fixed bug where multiple instances of the editor using the inlite theme didn't render the toolbar properly.
    Fixed bug where the shortcut label for fullscreen mode didn't match the actual shortcut key.
    Fixed bug where it wasn't possible to select cE=false blocks using touch devices on for example iOS.
    Fixed bug where it was possible to select the child image within a cE=false on IE 11.
    Fixed so inserts of html containing lists doesn't merge with any existing lists unless it's a paste operation.
Version 4.4.0 (2016-06-30)
    Added new inlite theme this is a more lightweight inline UI.
    Added smarter paste logic that auto detects urls in the clipboard and inserts images/links based on that.
    Added a better image resize algorithm for better image quality in the imagetools plugin.
    Fixed bug where it wasn't possible to drag/dropping cE=false elements on FF.
    Fixed bug where backspace/delete before/after a cE=false block would produce a new paragraph.
    Fixed bug where list style type css property wasn't preserved when indenting lists.
    Fixed bug where merging of lists where done even if the list style type was different.
    Fixed bug where the image_dataimg_filter function wasn't used when pasting images.
    Fixed bug where nested editable within a non editable element would cause scroll on focus in Chrome.
    Fixed so invalid targets for inline mode is blocked on initialization. We only support elements that can have children.
Version 4.3.13 (2016-06-08)
    Added characters with a diacritical mark to charmap plugin. Patch contributed by Dominik Schilling.
    Added better error handling if the image proxy service would produce errors.
    Fixed issue with pasting list items into list items would produce nested list rather than a merged list.
    Fixed bug where table selection could get stuck in selection mode for inline editors.
    Fixed bug where it was possible to place the caret inside the resize grid elements.
    Fixed bug where it wasn't possible to place in elements horizontally adjacent cE=false blocks.
    Fixed bug where multiple notifications wouldn't be properly placed on screen.
    Fixed bug where multiple editor instance of the same id could be produces in some specific integrations.
Version 4.3.12 (2016-05-10)
    Fixed bug where focus calls couldn't be made inside the editors PostRender event handler.
    Fixed bug where some translations wouldn't work as expected due to a bug in editor.translate.
    Fixed bug where the node change event could fire with a node out side the root of the editor.
    Fixed bug where Chrome wouldn't properly present the keyboard paste clipboard details when paste was clicked.
    Fixed bug where merged cells in tables couldn't be selected from right to left.
    Fixed bug where insert row wouldn't properly update a merged cells rowspan property.
    Fixed bug where the color input boxes preview field wasn't properly set on initialization.
    Fixed bug where IME composition inside table cells wouldn't work as expected on IE 11.
    Fixed so all shadow dom support is under and experimental flag due to flaky browser support.
Version 4.3.11 (2016-04-25)
    Fixed bug where it wasn't possible to insert empty blocks though the API unless they where padded.
    Fixed bug where you couldn't type the Euro character on Windows.
    Fixed bug where backspace/delete from a cE=false element to a text block didn't work properly.
    Fixed bug where the text color default grid would render incorrectly.
    Fixed bug where the codesample plugin wouldn't load the css in the editor for multiple editors.
    Fixed so the codesample plugin textarea gets focused by default.
Version 4.3.10 (2016-04-12)
    Fixed bug where the key "y" on WebKit couldn't be entered due to conflict with keycode for F10 on keypress.
Version 4.3.9 (2016-04-12)
    Added support for focusing the contextual toolbars using keyboard.
    Added keyboard support for slider UI controls. You can no increase/decrease using arrow keys.
    Added url pattern matching for Dailymotion to media plugin. Patch contributed by Bertrand Darbon.
    Added body_class to template plugin preview. Patch contributed by Milen Petrinski.
    Added options to better override textcolor pickers with custom colors. Patch contributed by Xavier Boubert.
    Added visual arrows to inline contextual toolbars so that they point to the element being active.
    Fixed so toolbars for tables or other larger elements get better positioned below the scrollable viewport.
    Fixed bug where it was possible to click links inside cE=false blocks.
    Fixed bug where event targets wasn't properly handled in Safari Technical Preview.
    Fixed bug where drag/drop text in FF 45 would make the editor caret invisible.
    Fixed bug where the remove state wasn't properly set on editor instances when detected as clobbered.
    Fixed bug where offscreen selection of some cE=false elements would render onscreen. Patch contributed by Steven Bufton
    Fixed bug where enter would clone styles out side the root on editors inside a span. Patch contributed by ChristophKaser.
    Fixed bug where drag/drop of images into the editor didn't work correctly in FF.
    Fixed so the first item in panels for the imagetools dialog gets proper keyboard focus.
    Changed the Meta+Shift+F shortcut to Ctrl+Shift+F since Czech, Slovak, Polish languages used the first one for input.
Version 4.3.8 (2016-03-15)
    Fixed bug where inserting HR at the end of a block element would produce an extra empty block.
    Fixed bug where links would be clickable when readonly mode was enabled.
    Fixed bug where the formatter would normalize to the wrong node on very specific content.
    Fixed bug where some nested list items couldn't be indented properly.
    Fixed bug where links where clickable in the preview dialog.
    Fixed so the alt attribute doesn't get padded with an empty value by default.
    Fixed so nested alignment works more correctly. You will now alter the alignment to the closest block parent.
Version 4.3.7 (2016-03-02)
    Fixed bug where incorrect icons would be rendered for imagetools edit and color levels.
    Fixed bug where navigation using arrow keys inside a SelectBox didn't move up/down.
    Fixed bug where the visualblocks plugin would render borders round internal UI elements.
Version 4.3.6 (2016-03-01)
    Added new paste_remember_plaintext_info option to allow a global disable of the plain text mode notification.
    Added new PastePlainTextToggle event that fires when plain text mode toggles on/off.
    Fixed bug where it wasn't possible to select media elements since the drag logic would snap it to mouse cursor.
    Fixed bug where it was hard to place the caret inside nested cE=true elements when the outer cE=false element was focused.
    Fixed bug where editors wouldn't properly initialize if both selector and mode where used.
    Fixed bug where IME input inside table cells would switch the IME off.
    Fixed bug where selection inside the first table cell would cause the whole table cell to get selected.
    Fixed bug where error handling of images being uploaded wouldn't properly handle faulty statuses.
    Fixed bug where inserting contents before a HR would cause an exception to be thrown.
    Fixed bug where copy/paste of Excel data would be inserted as an image.
    Fixed caret position issues with copy/paste of inline block cE=false elements.
    Fixed issues with various menu item focus bugs in Chrome. Where the focused menu bar item wasn't properly blurred.
    Fixed so the notifications have a solid background since it would be hard to read if there where text under it.
    Fixed so notifications gets animated similar to the ones used by dialogs.
    Fixed so larger images that gets pasted is handled better.
    Fixed so the window close button is more uniform on various platform and also increased it's hit area.
Version 4.3.5 (2016-02-11)
    Npm version bump due to package not being fully updated.
Version 4.3.4 (2016-02-11)
    Added new OpenWindow/CloseWindow events that gets fired when windows open/close.
    Added new NewCell/NewRow events that gets fired when table cells/rows are created.
    Added new Promise return value to tinymce.init makes it easier to handle initialization.
    Removed the jQuery version the jQuery plugin is now moved into the main package.
    Removed jscs from build process since eslint can now handle code style checking.
    Fixed various bugs with drag/drop of contentEditable:false elements.
    Fixed bug where deleting of very specific nested list items would result in an odd list.
    Fixed bug where lists would get merged with adjacent lists outside the editable inline root.
    Fixed bug where MS Edge would crash when closing a dialog then clicking a menu item.
    Fixed bug where table cell selection would add undo levels.
    Fixed bug where table cell selection wasn't removed when inline editor where removed.
    Fixed bug where table cell selection wouldn't work properly on nested tables.
    Fixed bug where table merge menu would be available when merging between thead and tbody.
    Fixed bug where table row/column resize wouldn't get properly removed when the editor was removed.
    Fixed bug where Chrome would scroll to the editor if there where a empty hash value in document url.
    Fixed bug where the cache suffix wouldn't work correctly with the importcss plugin.
    Fixed bug where selection wouldn't work properly on MS Edge on Windows Phone 10.
    Fixed so adjacent pre blocks gets joined into one pre block since that seems like the user intent.
    Fixed so events gets properly dispatched in shadow dom. Patch provided by Nazar Mokrynskyi.
Version 4.3.3 (2016-01-14)
    Added new table_resize_bars configuration setting.  This setting allows you to disable the table resize bars.
    Added new beforeInitialize event to tinymce.util.XHR lets you modify XHR properties before open. Patch contributed by Brent Clintel.
    Added new autolink_pattern setting to autolink plugin. Enables you to override the default autolink formats. Patch contributed by Ben Tiedt.
    Added new charmap option that lets you override the default charmap of the charmap plugin.
    Added new charmap_append option that lets you add new characters to the default charmap of the charmap plugin.
    Added new insertCustomChar event that gets fired when a character is inserted by the charmap plugin.
    Fixed bug where table cells started with a superfluous &nbsp; in IE10+.
    Fixed bug where table plugin would retain all BR tags when cells were merged.
    Fixed bug where media plugin would strip underscores from youtube urls.
    Fixed bug where IME input would fail on IE 11 if you typed within a table.
    Fixed bug where double click selection of a word would remove the space before the word on insert contents.
    Fixed bug where table plugin would produce exceptions when hovering tables with invalid structure.
    Fixed bug where fullscreen wouldn't scroll back to it's original position when untoggled.
    Fixed so the template plugins templates setting can be a function that gets a callback that can provide templates.
Version 4.3.2 (2015-12-14)
    Fixed bug where the resize bars for table cells were not affected by the object_resizing property.
    Fixed bug where the contextual table toolbar would appear incorrectly if TinyMCE was initialized inline inside a table.
    Fixed bug where resizing table cells did not fire a node change event or add an undo level.
    Fixed bug where double click selection of text on IE 11 wouldn't work properly.
    Fixed bug where codesample plugin would incorrectly produce br elements inside code elements.
    Fixed bug where media plugin would strip dashes from youtube urls.
    Fixed bug where it was possible to move the caret into the table resize bars.
    Fixed bug where drag/drop into a cE=false element was possible on IE.
Version 4.3.1 (2015-11-30)
    Fixed so it's possible to disable the table inline toolbar by setting it to false or an empty string.
    Fixed bug where it wasn't possible to resize some tables using the drag handles.
    Fixed bug where unique id:s would clash for multiple editor instances and cE=false selections.
    Fixed bug where the same plugin could be initialized multiple times.
    Fixed bug where the table inline toolbars would be displayed at the same time as the image toolbars.
    Fixed bug where the table selection rect wouldn't be removed when selecting another control element.
Version 4.3.0 (2015-11-23)
    Added new table column/row resize support. Makes it a lot more easy to resize the columns/rows in a table.
    Added new table inline toolbar. Makes it easier to for example add new rows or columns to a table.
    Added new notification API. Lets you display floating notifications to the end user.
    Added new codesample plugin that lets you insert syntax highlighted pre elements into the editor.
    Added new image_caption to images. Lets you create images with captions using a HTML5 figure/figcaption elements.
    Added new live previews of embeded videos. Lets you play the video right inside the editor.
    Added new setDirty method and "dirty" event to the editor. Makes it easier to track the dirty state change.
    Added new setMode method to Editor instances that lets you dynamically switch between design/readonly.
    Added new core support for contentEditable=false elements within the editor overrides the browsers broken behavior.
    Rewrote the noneditable plugin to use the new contentEditable false core logic.
    Fixed so the dirty state doesn't set to false automatically when the undo index is set to 0.
    Fixed the Selection.placeCaretAt so it works better on IE when the coordinate is between paragraphs.
    Fixed bug where data-mce-bogus="all" element contents where counted by the word count plugin.
    Fixed bug where contentEditable=false elements would be indented by the indent buttons.
    Fixed bug where images within contentEditable=false would be selected in WebKit on mouse click.
    Fixed bug in DOMUntils split method where the replacement parameter wouldn't work on specific cases.
    Fixed bug where the importcss plugin would import classes from the skin content css file.
    Fixed so all button variants have a wrapping span for it's text to make it easier to skin.
    Fixed so it's easier to exit pre block using the arrow keys.
    Fixed bug where listboxes with fix widths didn't render correctly.
Version 4.2.8 (2015-11-13)
    Fixed bug where it was possible to delete tables as the inline root element if all columns where selected.
    Fixed bug where the UI buttons active state wasn't properly updated due to recent refactoring of that logic.
Version 4.2.7 (2015-10-27)
    Fixed bug where backspace/delete would remove all formats on the last paragraph character in WebKit/Blink.
    Fixed bug where backspace within a inline format element with a bogus caret container would move the caret.
    Fixed bug where backspace/delete on selected table cells wouldn't add an undo level.
    Fixed bug where script tags embedded within the editor could sometimes get a mce- prefix prepended to them
    Fixed bug where validate: false option could produce an error to be thrown from the Serialization step.
    Fixed bug where inline editing of a table as the root element could let the user delete that table.
    Fixed bug where inline editing of a table as the root element wouldn't properly handle enter key.
    Fixed bug where inline editing of a table as the root element would normalize the selection incorrectly.
    Fixed bug where inline editing of a list as the root element could let the user delete that list.
    Fixed bug where inline editing of a list as the root element could let the user split that list.
    Fixed bug where resize handles would be rendered on editable root elements such as table.
Version 4.2.6 (2015-09-28)
    Added capability to set request headers when using XHRs.
    Added capability to upload local images automatically default delay is set to 30 seconds after editing images.
    Added commands ids mceEditImage, mceAchor and mceMedia to be avaiable from execCommand.
    Added Edge browser to saucelabs grunt task. Patch contributed by John-David Dalton.
    Fixed bug where blob uris not produced by tinymce would produce HTML invalid markup.
    Fixed bug where selection of contents of a nearly empty editor in Edge would sometimes fail.
    Fixed bug where color styles woudln't be retained on copy/paste in Blink/Webkit.
    Fixed bug where the table plugin would throw an error when inserting rows after a child table.
    Fixed bug where the template plugin wouldn't handle functions as variable replacements.
    Fixed bug where undo/redo sometimes wouldn't work properly when applying formatting collapsed ranges.
    Fixed bug where shift+delete wouldn't do a cut operation on Blink/WebKit.
    Fixed bug where cut action wouldn't properly store the before selection bookmark for the undo level.
    Fixed bug where backspace in side an empty list element on IE would loose editor focus.
    Fixed bug where the save plugin wouldn't enable the buttons when a change occurred.
    Fixed bug where Edge wouldn't initialize the editor if a document.domain was specified.
    Fixed bug where enter key before nested images would sometimes not properly expand the previous block.
    Fixed bug where the inline toolbars wouldn't get properly hidden when blurring the editor instance.
    Fixed bug where Edge would paste Chinese characters on some Windows 10 installations.
    Fixed bug where IME would loose focus on IE 11 due to the double trailing br bug fix.
    Fixed bug where the proxy url in imagetools was incorrect. Patch contributed by Wong Ho Wang.
Version 4.2.5 (2015-08-31)
    Added fullscreen capability to embedded youtube and vimeo videos.
    Fixed bug where the uploadImages call didn't work on IE 10.
    Fixed bug where image place holders would be uploaded by uploadImages call.
    Fixed bug where images marked with bogus would be uploaded by the uploadImages call.
    Fixed bug where multiple calls to uploadImages would result in decreased performance.
    Fixed bug where pagebreaks were editable to imagetools patch contributed by Rasmus Wallin.
    Fixed bug where the element path could cause too much recursion exception.
    Fixed bug for domains containing ".min". Patch contributed by Loïc Février.
    Fixed so validation of external links to accept a number after www. Patch contributed by Victor Carvalho.
    Fixed so the charmap is exposed though execCommand. Patch contributed by Matthew Will.
    Fixed so that the image uploads are concurrent for improved performance.
    Fixed various grammar problems in inline documentation. Patches provided by nikolas.
Version 4.2.4 (2015-08-17)
    Added picture as a valid element to the HTML 5 schema. Patch contributed by Adam Taylor.
    Fixed bug where contents would be duplicated on drag/drop within the same editor.
    Fixed bug where floating/alignment of images on Edge wouldn't work properly.
    Fixed bug where it wasn't possible to drag images on IE 11.
    Fixed bug where image selection on Edge would sometimes fail.
    Fixed bug where contextual toolbars icons wasn't rendered properly when using the toolbar_items_size.
    Fixed bug where searchreplace dialog doesn't get prefilled with the selected text.
    Fixed bug where fragmented matches wouldn't get properly replaced by the searchreplace plugin.
    Fixed bug where enter key wouldn't place the caret if was after a trailing space within an inline element.
    Fixed bug where the autolink plugin could produce multiple links for the same text on Gecko.
    Fixed bug where EditorUpload could sometimes throw an exception if the blob wasn't found.
    Fixed xss issues with media plugin not properly filtering out some script attributes.
Version 4.2.3 (2015-07-30)
    Fixed bug where image selection wasn't possible on Edge due to incompatible setBaseAndExtend API.
    Fixed bug where image blobs urls where not properly destroyed by the imagetools plugin.
    Fixed bug where keyboard shortcuts wasn't working correctly on IE 8.
    Fixed skin issue where the borders of panels where not visible on IE 8.
Version 4.2.2 (2015-07-22)
    Fixed bug where float panels were not being hidden on inline editor blur when fixed_toolbar_container config option was in use.
    Fixed bug where combobox states wasn't properly updated if contents where updated without keyboard.
    Fixed bug where pasting into textbox or combobox would move the caret to the end of text.
    Fixed bug where removal of bogus span elements before block elements would remove whitespace between nodes.
    Fixed bug where repositioning of inline toolbars where async and producing errors if the editor was removed from DOM to early. Patch by iseulde.
    Fixed bug where element path wasn't working correctly. Patch contributed by iseulde.
    Fixed bug where menus wasn't rendered correctly when custom images where added to a menu. Patch contributed by Naim Hammadi.
Version 4.2.1 (2015-06-29)
    Fixed bug where back/forward buttons in the browser would render blob images as broken images.
    Fixed bug where Firefox would throw regexp to big error when replacing huge base64 chunks.
    Fixed bug rendering issues with resize and context toolbars not being placed properly until next animation frame.
    Fixed bug where the rendering of the image while cropping would some times not be centered correctly.
    Fixed bug where listbox items with submenus would me selected as active.
    Fixed bug where context menu where throwing an error when rendering.
    Fixed bug where resize both option wasn't working due to resent addClass API change. Patch contributed by Jogai.
    Fixed bug where a hideAll call for container rendered inline toolbars would throw an error.
    Fixed bug where onclick event handler on combobox could cause issues if element.id was a function by some polluting libraries.
    Fixed bug where listboxes wouldn't get proper selected sub menu item when using link_list or image_list.
    Fixed so the UI controls are as wide as 4.1.x to avoid wrapping controls in toolbars.
    Fixed so the imagetools dialog is adaptive for smaller screen sizes.
Version 4.2.0 (2015-06-25)
    Added new flat default skin to make the UI more modern.
    Added new imagetools plugin, lets you crop/resize and apply filters to images.
    Added new contextual toolbars support to the API lets you add floating toolbars for specific CSS selectors.
    Added new promise feature fill as tinymce.util.Promise.
    Added new built in image upload feature lets you upload any base64 encoded image within the editor as files.
    Fixed bug where resize handles would appear in the right position in the wrong editor when switching between resizable content in different inline editors.
    Fixed bug where tables would not be inserted in inline mode due to previous float panel fix.
    Fixed bug where floating panels would remain open when focus was lost on inline editors.
    Fixed bug where cut command on Chrome would thrown a browser security exception.
    Fixed bug where IE 11 sometimes would report an incorrect size for images in the image dialog.
    Fixed bug where it wasn't possible to remove inline formatting at the end of block elements.
    Fixed bug where it wasn't possible to delete table cell contents when cell selection was vertical.
    Fixed bug where table cell wasn't emptied from block elements if delete/backspace where pressed in empty cell.
    Fixed bug where cmd+shift+arrow didn't work correctly on Firefox mac when selecting to start/end of line.
    Fixed bug where removal of bogus elements would sometimes remove whitespace between nodes.
    Fixed bug where the resize handles wasn't updated when the main window was resized.
    Fixed so script elements gets removed by default to prevent possible XSS issues in default config implementations.
    Fixed so the UI doesn't need manual reflows when using non native layout managers.
    Fixed so base64 encoded images doesn't slow down the editor on modern browsers while editing.
    Fixed so all UI elements uses touch events to improve mobile device support.
    Removed the touch click quirks patch for iOS since it did more harm than good.
    Removed the non proportional resize handles since. Unproportional resize can still be done by holding the shift key.
Version 4.1.10 (2015-05-05)
    Fixed bug where plugins loaded with compat3x would sometimes throw errors when loading using the jQuery version.
    Fixed bug where extra empty paragraphs would get deleted in WebKit/Blink due to recent Quriks fix.
    Fixed bug where the editor wouldn't work properly on IE 12 due to some required browser sniffing.
    Fixed bug where formatting shortcut keys where interfering with Mac OS X screenshot keys.
    Fixed bug where the caret wouldn't move to the next/previous line boundary on Cmd+Left/Right on Gecko.
    Fixed bug where it wasn't possible to remove formats from very specific nested contents.
    Fixed bug where undo levels wasn't produced when typing letters using the shift or alt+ctrl modifiers.
    Fixed bug where the dirty state wasn't properly updated when typing using the shift or alt+ctrl modifiers.
    Fixed bug where an error would be thrown if an autofocused editor was destroyed quickly after its initialization. Patch provided by thorn0.
    Fixed issue with dirty state not being properly updated on redo operation.
    Fixed issue with entity decoder not handling incorrectly written numeric entities.
    Fixed issue where some PI element values wouldn't be properly encoded.
Version 4.1.9 (2015-03-10)
    Fixed bug where indentation wouldn't work properly for non list elements.
    Fixed bug with image plugin not pulling the image dimensions out correctly if a custom document_base_url was used.
    Fixed bug where ctrl+alt+[1-9] would conflict with the AltGr+[1-9] on Windows. New shortcuts is ctrl+shift+[1-9].
    Fixed bug with removing formatting on nodes in inline mode would sometimes include nodes outside the editor body.
    Fixed bug where extra nbsp:s would be inserted when you replaced a word surrounded by spaces using insertContent.
    Fixed bug with pasting from Google Docs would produce extra strong elements and line feeds.
Version 4.1.8 (2015-03-05)
    Added new html5 sizes attribute to img elements used together with srcset.
    Added new elementpath option that makes it possible to disable the element path but keep the statusbar.
    Added new option table_style_by_css for the table plugin to set table styling with css rather than table attributes.
    Added new link_assume_external_targets option to prompt the user to prepend http:// prefix if the supplied link does not contain a protocol prefix.
    Added new image_prepend_url option to allow a custom base path/url to be added to images.
    Added new table_appearance_options option to make it possible to disable some options.
    Added new image_title option to make it possible to alter the title of the image, disabled by default.
    Fixed bug where selection starting from out side of the body wouldn't produce a proper selection range on IE 11.
    Fixed bug where pressing enter twice before a table moves the cursor in the table and causes a javascript error.
    Fixed bug where advanced image styles were not respected.
    Fixed bug where the less common Shift+Delete didn't produce a proper cut operation on WebKit browsers.
    Fixed bug where image/media size constrain logic would produce NaN when handling non number values.
    Fixed bug where internal classes where removed by the removeformat command.
    Fixed bug with creating links table cell contents with a specific selection would throw a exceptions on WebKit/Blink.
    Fixed bug where valid_classes option didn't work as expected according to docs. Patch provided by thorn0.
    Fixed bug where jQuery plugin would patch the internal methods multiple times. Patch provided by Drew Martin.
    Fixed bug where backspace key wouldn't delete the current selection of newly formatted content.
    Fixed bug where type over of inline formatting elements wouldn't properly keep the format on WebKit/Blink.
    Fixed bug where selection needed to be properly normalized on modern IE versions.
    Fixed bug where Command+Backspace didn't properly delete the whole line of text but the previous word.
    Fixed bug where UI active states wheren't properly updated on IE if you placed caret within the current range.
    Fixed bug where delete/backspace on WebKit/Blink would remove span elements created by the user.
    Fixed bug where delete/backspace would produce incorrect results when deleting between two text blocks with br elements.
    Fixed bug where captions where removed when pasting from MS Office.
    Fixed bug where lists plugin wouldn't properly remove fully selected nested lists.
    Fixed bug where the ttf font used for icons would throw an warning message on Gecko on Mac OS X.
    Fixed a bug where applying a color to text did not update the undo/redo history.
    Fixed so shy entities gets displayed when using the visualchars plugin.
    Fixed so removeformat removes ins/del by default since these might be used for strikethough.
    Fixed so multiple language packs can be loaded and added to the global I18n data structure.
    Fixed so transparent color selection gets treated as a normal color selection. Patch contributed by Alexander Hofbauer.
    Fixed so it's possible to disable autoresize_overflow_padding, autoresize_bottom_margin options by setting them to false.
    Fixed so the charmap plugin shows the description of the character in the dialog. Patch contributed by Jelle Hissink.
    Removed address from the default list of block formats since it tends to be missused.
    Fixed so the pre block format is called preformatted to make it more verbose.
    Fixed so it's possible to context scope translation strings this isn't needed most of the time.
    Fixed so the max length of the width/height input fields of the media dialog is 5 instead of 3.
    Fixed so drag/dropped contents gets properly processed by paste plugin since it's basically a paste. Patch contributed by Greg Fairbanks.
    Fixed so shortcut keys for headers is ctrl+alt+[1-9] instead of ctrl+[1-9] since these are for switching tabs in the browsers.
    Fixed so "u" doesn't get converted into a span element by the legacy input filter. Since this is now a valid HTML5 element.
    Fixed font families in order to provide appropriate web-safe fonts.
Version 4.1.7 (2014-11-27)
    Added HTML5 schema support for srcset, source and picture. Patch contributed by mattheu.
    Added new cache_suffix setting to enable cache busting by producing unique urls.
    Added new paste_convert_word_fake_lists option to enable users to disable the fake lists convert logic.
    Fixed so advlist style changes adds undo levels for each change.
    Fixed bug where WebKit would sometimes produce an exception when the autolink plugin where looking for URLs.
    Fixed bug where IE 7 wouldn't be rendered properly due to aggressive css compression.
    Fixed bug where DomQuery wouldn't accept window as constructor element.
    Fixed bug where the color picker in 3.x dialogs wouldn't work properly. Patch contributed by Callidior.
    Fixed bug where the image plugin wouldn't respect the document_base_url.
    Fixed bug where the jQuery plugin would fail to append to elements named array prototype names.
Version 4.1.6 (2014-10-08)
    Fixed bug with clicking on the scrollbar of the iframe would cause a JS error to be thrown.
    Fixed bug where null would produce an exception if you passed it to selection.setRng.
    Fixed bug where Ctrl/Cmd+Tab would indent the current list item if you switched tabs in the browser.
    Fixed bug where pasting empty cells from Excel would result in a broken table.
    Fixed bug where it wasn't possible to switch back to default list style type.
    Fixed issue where the select all quirk fix would fire for other modifiers than Ctrl/Cmd combinations.
    Replaced jake with grunt since it is more mainstream and has better plugin support.
Version 4.1.5 (2014-09-09)
    Fixed bug where sometimes the resize rectangles wouldn't properly render on images on WebKit/Blink.
    Fixed bug in list plugin where delete/backspace would merge empty LI elements in lists incorrectly.
    Fixed bug where empty list elements would result in empty LI elements without it's parent container.
    Fixed bug where backspace in empty caret formatted element could produce an type error exception of Gecko.
    Fixed bug where lists pasted from word with a custom start index above 9 wouldn't be properly handled.
    Fixed bug where tabfocus plugin would tab out of the editor instance even if the default action was prevented.
    Fixed bug where tabfocus wouldn't tab properly to other adjacent editor instances.
    Fixed bug where the DOMUtils setStyles wouldn't properly removed or update the data-mce-style attribute.
    Fixed bug where dialog select boxes would be placed incorrectly if document.body wasn't statically positioned.
    Fixed bug where pasting would sometimes scroll to the top of page if the user was using the autoresize plugin.
    Fixed bug where caret wouldn't be properly rendered by Chrome when clicking on the iframes documentElement.
    Fixed so custom images for menubutton/splitbutton can be provided. Patch contributed by Naim Hammadi.
    Fixed so the default action of windows closing can be prevented by blocking the default action of the close event.
    Fixed so nodeChange and focus of the editor isn't automatically performed when opening sub dialogs.
Version 4.1.4 (2014-08-21)
    Added new media_filter_html option to media plugin that blocks any conditional comments, scripts etc within a video element.
    Added new content_security_policy option allows you to set custom policy for iframe contents. Patch contributed by Francois Chagnon.
    Fixed bug where activate/deactivate events wasn't firing properly when switching between editors.
    Fixed bug where placing the caret on iOS was difficult due to a WebKit bug with touch events.
    Fixed bug where the resize helper wouldn't render properly on older IE versions.
    Fixed bug where resizing images inside tables on older IE versions would sometimes fail depending mouse position.
    Fixed bug where editor.insertContent would produce an exception when inserting select/option elements.
    Fixed bug where extra empty paragraphs would be produced if block elements where inserted inside span elements.
    Fixed bug where the spellchecker menu item wouldn't be properly checked if spell checking was started before it was rendered.
    Fixed bug where the DomQuery filter function wouldn't remove non elements from collection.
    Fixed bug where document with custom document.domain wouldn't properly render the editor.
    Fixed bug where IE 8 would throw exception when trying to enter invalid color values into colorboxes.
    Fixed bug where undo manager could incorrectly add an extra undo level when custom resize handles was removed.
    Fixed bug where it wouldn't be possible to alter cell properties properly on table cells on IE 8.
    Fixed so the color picker button in table dialog isn't shown unless you include the colorpicker plugin or add your own custom color picker.
    Fixed so activate/deactivate events fire when windowManager opens a window since.
    Fixed so the table advtab options isn't separated by an underscore to normalize naming with image_advtab option.
    Fixed so the table cell dialog has proper padding when the advanced tab in disabled.
Version 4.1.3 (2014-07-29)
    Added event binding logic to tinymce.util.XHR making it possible to override headers and settings before any request is made.
    Fixed bug where drag events wasn't fireing properly on older IE versions since the event handlers where bound to document.
    Fixed bug where drag/dropping contents within the editor on IE would force the contents into plain text mode even if it was internal content.
    Fixed bug where IE 7 wouldn't open menus properly due to a resize bug in the browser auto closing them immediately.
    Fixed bug where the DOMUtils getPos logic wouldn't produce a valid coordinate inside the body if the body was positioned non static.
    Fixed bug where the element path and format state wasn't properly updated if you had the wordcount plugin enabled.
    Fixed bug where a comment at the beginning of source would produce an exception in the formatter logic.
    Fixed bug where setAttrib/getAttrib on null would throw exception together with any hooked attributes like style.
    Fixed bug where table sizes wasn't properly retained when copy/pasting on WebKit/Blink.
    Fixed bug where WebKit/Blink would produce colors in RGB format instead of the forced HEX format when deleting contents.
    Fixed bug where the width attribute wasn't updated on tables if you changed the size inside the table dialog.
    Fixed bug where control selection wasn't properly handled when the caret was placed directly after an image.
    Fixed bug where selecting the contents of table cells using the selection.select method wouldn't place the caret properly.
    Fixed bug where the selection state for images wasn't removed when placing the caret right after an image on WebKit/Blink.
    Fixed bug where all events wasn't properly unbound when and editor instance was removed or destroyed by some external innerHTML call.
    Fixed bug where it wasn't possible or very hard to select images on iOS when the onscreen keyboard was visible.
    Fixed so auto_focus can take a boolean argument this will auto focus the last initialized editor might be useful for single inits.
    Fixed so word auto detect lists logic works better for faked lists that doesn't have specific markup.
    Fixed so nodeChange gets fired on mouseup as it used to before 4.1.1 we optimized that event to fire less often.
    Removed the finish menu item from spellchecker menu since it's redundant you can stop spellchecking by toggling menu item or button.
Version 4.1.2 (2014-07-15)
    Added offset/grep to DomQuery class works basically the same as it's jQuery equivalent.
    Fixed bug where backspace/delete or setContent with an empty string would remove header data when using the fullpage plugin.
    Fixed bug where tinymce.remove with a selector not matching any editors would remove all editors.
    Fixed bug where resizing of the editor didn't work since the theme was calling setStyles instead of setStyle.
    Fixed bug where IE 7 would fail to append html fragments to iframe document when using DomQuery.
    Fixed bug where the getStyle DOMUtils method would produce an exception if it was called with null as it's element.
    Fixed bug where the paste plugin would remove the element if the none of the paste_webkit_styles rules matched the current style.
    Fixed bug where contextmenu table items wouldn't work properly on IE since it would some times fire an incorrect selection change.
    Fixed bug where the padding/border values wasn't used in the size calculation for the body size when using autoresize. Patch contributed by Matt Whelan.
    Fixed bug where conditional word comments wouldn't be properly removed when pasting plain text.
    Fixed bug where resizing would sometime fail on IE 11 when the mouseup occurred inside the resizable element.
    Fixed so the iframe gets initialized without any inline event handlers for better CSP support. Patch contributed by Matt Whelan.
    Fixed so the tinymce.dom.Sizzle is the latest version of sizzle this resolves the document context bug.
Version 4.1.1 (2014-07-08)
    Fixed bug where pasting plain text on some WebKit versions would result in an empty line.
    Fixed bug where resizing images inside tables on IE 11 wouldn't work properly.
    Fixed bug where IE 11 would sometimes throw "Invalid argument" exception when editor contents was set to an empty string.
    Fixed bug where document.activeElement would throw exceptions on IE 9 when that element was hidden or removed from dom.
    Fixed bug where WebKit/Blink sometimes produced br elements with the Apple-interchange-newline class.
    Fixed bug where table cell selection wasn't properly removed when copy/pasting table cells.
    Fixed bug where pasting nested list items from Word wouldn't produce proper semantic nested lists.
    Fixed bug where right clicking using the contextmenu plugin on WebKit/Blink on Mac OS X would select the target current word or line.
    Fixed bug where it wasn't possible to alter table cell properties on IE 8 using the context menu.
    Fixed bug where the resize helper wouldn't be correctly positioned on older IE versions.
    Fixed bug where fullpage plugin would produce an error if you didn't specify a doctype encoding.
    Fixed bug where anchor plugin would get the name/id of the current element even if it wasn't anchor element.
    Fixed bug where visual aids for tables wouldn't be properly disabled when changing the border size.
    Fixed bug where some control selection events wasn't properly fired on older IE versions.
    Fixed bug where table cell selection on older IE versions would prevent resizing of images.
    Fixed bug with paste_data_images paste option not working properly on modern IE versions.
    Fixed bug where custom elements with underscores in the name wasn't properly parsed/serialized.
    Fixed bug where applying inline formats to nested list elements would produce an incorrect formatting result.
    Fixed so it's possible to hide items from elements path by using preventDefault/stopPropagation.
    Fixed so inline mode toolbar gets rendered right aligned if the editable element positioned to the documents right edge.
    Fixed so empty inline elements inside empty block elements doesn't get removed if configured to be kept intact.
    Fixed so DomQuery parentsUntil/prevUntil/nextUntil supports selectors/elements/filters etc.
    Fixed so legacyoutput plugin overrides fontselect and fontsizeselect controls and handles font elements properly.
Version 4.1.0 (2014-06-18)
    Added new file_picker_callback option to replace the old file_browser_callback the latter will still work though.
    Added new custom colors to textcolor plugin will be displayed if a color picker is provided also shows the latest colors.
    Added new color_picker_callback option to enable you to add custom color pickers to the editor.
    Added new advanced tabs to table/cell/row dialogs to enable you to select colors for border/background.
    Added new colorpicker plugin that lets you select colors from a hsv color picker.
    Added new tinymce.util.Color class to handle color parsing and converting.
    Added new colorpicker UI widget element lets you add a hsv color picker to any form/window.
    Added new textpattern plugin that allows you to use markdown like text patterns to format contents.
    Added new resize helper element that shows the current width & height while resizing.
    Added new "once" method to Editor and EventDispatcher enables since callback execution events.
    Added new jQuery like class under tinymce.dom.DomQuery it's exposed on editor instances (editor.$) and globally under (tinymce.$).
    Fixed so the default resize method for images are proportional shift/ctrl can be used to make an unproportional size.
    Fixed bug where the image_dimensions option of the image plugin would cause exceptions when it tried to update the size.
    Fixed bug where table cell dialog class field wasn't properly updated when editing an a table cell with an existing class.
    Fixed bug where Safari on Mac would produce webkit-fake-url for pasted images so these are now removed.
    Fixed bug where the nodeChange event would get fired before the selection was changed when clicking inside the current selection range.
    Fixed bug where valid_classes option would cause exception when it removed internal prefixed classes like mce-item-.
    Fixed bug where backspace would cause navigation in IE 8 on an inline element and after a caret formatting was applied.
    Fixed so placeholder images produced by the media plugin gets selected when inserted/edited.
    Fixed so it's possible to drag in images when the paste_data_images option is enabled. Might be useful for mail clients.
    Fixed so images doesn't get a width/height applied if the image_dimensions option is set to false useful for responsive contents.
    Fixed so it's possible to pass in an optional arguments object for the nodeChanged function to be passed to all nodechange event listeners.
    Fixed bug where media plugin embed code didn't update correctly.<|MERGE_RESOLUTION|>--- conflicted
+++ resolved
@@ -4,11 +4,8 @@
     Changed the default icons to be lazy loaded during initialization #TINY-4729
     Changed so base64 encoded urls are converted to blob urls when content is parsed #TINY-4727
     Changed context toolbars so they concatenate when more than one is suitable for the current selection #TINY-4495
-<<<<<<< HEAD
+    Changed inline style element formats (strong, b, em, i, u, strike) to convert to a span on format removal if a `style` or `class` attribute is present #TINY-4741
     Changed inline toolbars to switch to positioning at the bottom if there's never space to position at the top #TINY-3161
-=======
-    Changed inline style element formats (strong, b, em, i, u, strike) to convert to a span on format removal if a `style` or `class` attribute is present #TINY-4741
->>>>>>> 51152e47
     Fixed the `selection.setContent()` API not running parser filters #TINY-4002
     Fixed the `quickimage` button not restricting the file types to images #TINY-4715
     Fixed resize handlers displaying in the wrong location sometimes for remote images #TINY-4732
