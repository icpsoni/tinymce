--- conflicted
+++ resolved
@@ -1,14 +1,10 @@
 Version 5.0.14 (TBD)
-<<<<<<< HEAD
     Fixed focus not returning to editor when dismissing dropdowns on Edge and IE #TINY-3874
-Version 5.0.13 (TBD)
-=======
 
 Version 5.0.13 (2019-08-06)
     Changed modal dialogs to prevent dragging by default and added new `draggable_modal` setting to restore dragging #TINY-3873
     Changed the nonbreaking plugin to insert nbsp characters wrapped in spans to aid in filtering. This can be disabled using the `nonbreaking_wrap` setting #TINY-3647
     Changed backspace behaviour in lists to outdent nested list items when the cursor is at the start of the list item #TINY-3651
->>>>>>> e6df577e
     Fixed sidebar growing beyond editor bounds in IE 11 #TINY-3937
     Fixed issue with being unable to keyboard navigate disabled toolbar buttons #TINY-3350
     Fixed issues with backspace and delete in nested contenteditable true and false elements #TINY-3868
