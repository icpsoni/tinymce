--- conflicted
+++ resolved
@@ -1,10 +1,7 @@
-<<<<<<< HEAD
 Version 5.6.0 (TBD)
 
-=======
 Version 5.5.1 (TBD)
     Fixed pressing the down key near the end of a document incorrectly raising an exception #TINY-6471
->>>>>>> 5cf98830
 Version 5.5.0 (2020-09-29)
     Added a TypeScript declaration file to the bundle output for TinyMCE core #TINY-3785
     Added new `table_column_resizing` setting to control how table columns are resized when using the resize bars #TINY-6001
