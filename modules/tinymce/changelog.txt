--- conflicted
+++ resolved
@@ -1,4 +1,3 @@
-<<<<<<< HEAD
 Version 5.5.0 (TBD)
     Added a TypeScript declaration file to the bundle output for TinyMCE core #TINY-3785
     Added new `table_column_resizing` setting to control how the table is affected when resizing columns using the resize bars #TINY-6001
@@ -21,10 +20,7 @@
     Fixed the `DOMUtils.split()` API incorrectly removing some content #TINY-6294
     Fixed pressing escape not focusing the editor when using multiple toolbars #TINY-6230
     Fixed the `dirty` flag not being correctly set during an `AddUndo` event #TINY-4707
-Version 5.4.2 (TBD)
-=======
 Version 5.4.2 (2020-08-17)
->>>>>>> a2a00183
     Fixed the editor not resizing when resizing the browser window in fullscreen mode #TINY-3511
     Fixed clicking on notifications causing inline editors to hide #TINY-6058
     Fixed an issue where link URLs could not be deleted or edited in the link dialog in some cases #TINY-4706
