--- conflicted
+++ resolved
@@ -7,6 +7,7 @@
     Fixed so that initial content is retained when initializing on list items #TINY-3796
     Fixed inefficient font name and font size current value lookup during rendering #TINY-3813
     Fixed mobile font copied into the wrong folder for the oxide-dark skin #TINY-3816
+    Added help dialog tab explaining keyboard navigation of the editor #TINY-3603
 Version 5.0.8 (2019-06-18)
     Added back support for multiple toolbars #TINY-2195
     Added support for .m4a files to the media plugin #TINY-3750
@@ -25,13 +26,9 @@
     Fixed content CSS loaded over CORS not loading in the preview plugin with content_css_cors enabled #TINY-3769
     Fixed the link plugin missing the default "None" option for link list #TINY-3738
     Fixed small dot visible with menubar and toolbar disabled in inline mode #TINY-3623
-<<<<<<< HEAD
-    Added help dialog tab explaining keyboard navigation of the editor #TINY-3603
-=======
     Fixed space key properly inserts a nbsp before/after block elements #TINY-3745
     Fixed native context menu not showing with images in IE11 #TINY-3392
     Fixed inconsistent browser context menu image selection #TINY-3789
->>>>>>> 27448583
 Version 5.0.7 (2019-06-05)
     Added new toolbar button and menu item for inserting tables via dialog #TINY-3636
     Added new API for adding/removing/changing tabs in the Help dialog #TINY-3535
