--- conflicted
+++ resolved
@@ -13,11 +13,8 @@
     Changed the editor to use the `VisualViewport` API of the browser where possible #TINY-4078
     Changed `menubar` to default to `false` on mobile #TINY-4077
     Changed `table_grid` to default to `false` on mobile #TINY-4075
-<<<<<<< HEAD
     Changed Oxide default for `@toolbar-button-chevron-color` to follow toolbar button icon color #TINY-4153
-=======
     Changed the `urlinput` dialog component to use the `url` type attribute #TINY-4102
->>>>>>> ac2a41de
     Fixed Slider UI component not firing onChange event on touch devices #TINY-4092
     Fixed notifications overlapping instead of stacking #TINY-3478
     Fixed inline dialogs positioning incorrectly when the page is scrolled #TINY-4018
