--- conflicted
+++ resolved
@@ -1,11 +1,8 @@
-<<<<<<< HEAD
 Version 5.5.0 (TBD)
     Fixed the `media` plugin not saving the alternative source url in some situations #TINY-4113
-=======
 Version 5.4.1 (TBD)
     Fixed zero-width caret characters included in the Search and Replace plugin results #TINY-4599
     Fixed content in an iframe element parsing as dom elements instead of text content #TINY-5943
->>>>>>> 5b36e580
 Version 5.4.0 (2020-06-30)
     Added keyboard navigation support to menus and toolbars when the editor is in a ShadowRoot #TINY-6152
     Added the ability for menus to be clicked when the editor is in an open shadow root #TINY-6091
