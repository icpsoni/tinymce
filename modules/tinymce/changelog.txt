--- conflicted
+++ resolved
@@ -1,13 +1,8 @@
 Version 5.4.0 (TBD)
-<<<<<<< HEAD
+    Added Oxide variables for styling the select element and headings in dialog content #TINY-6070
     Added all `table` menu items to the UI registry, so they can be used by name in other menus #TINY-4866
     Added new `table` cut, copy and paste column editor commands and menu items #TINY-6006
-    Added additional font related variables for secondary buttons allowing more specific styling. #TINY-6061
-=======
-    Added Oxide variables for styling the select element and headings in dialog content #TINY-6070
-    Added all table menu items to the UI registry, so they can be used by name in other menus #TINY-4866
     Added additional font related Oxide variables for secondary buttons allowing more specific styling. #TINY-6061
->>>>>>> 193e62d7
     Changed `mceInsertTable` command and `insertTable` API method to take optional header rows and columns arguments #TINY-6012
     Fixed table `Paste row after` and `Paste row before` menu items not disabled when nothing was available to paste #TINY-6006
     Fixed filters for screening commands from the undo stack to be properly case-insensitive #TINY-5946
