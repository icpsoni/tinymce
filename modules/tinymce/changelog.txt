--- conflicted
+++ resolved
@@ -1,13 +1,10 @@
 Version 5.1.0 (TBD)
-<<<<<<< HEAD
     Changed some editor settings to default to false on mobile:
         - `menubar` #TINY-4077
         - `table_grid` #TINY-4075
         - `resize` #TINY-4157
         - `object_resizing` #TINY-4157
-=======
     Added `inputMode` config field to specify inputmode attribute of `input` dialog components #TINY-4062
->>>>>>> f5a71f13
     Added new `toolbar_sticky` setting to allow the iframe menubar/toolbar to stick to the top of the window when scrolling #TINY-3982
     Fixed Slider UI component not firing onChange event on touch devices #TINY-4092
 Version 5.0.16 (TBD)
