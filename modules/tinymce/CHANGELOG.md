--- conflicted
+++ resolved
@@ -72,11 +72,8 @@
 - Removed the deprecated `fullpage`, `spellchecker`, `bbcode`, `legacyoutput`, `colorpicker`, `contextmenu` and `textcolor` plugins #TINY-8192
 - Removed support for Word from the `paste` plugin #TINY-7493
 - Removed the `imagetools` plugin, which is now classified as a Premium plugin #TINY-8209
-<<<<<<< HEAD
+- Removed the `imagetools` dialog component #TINY-8333
 - Removed the `filterNode` method from `DomParser` #TINY-8249
-=======
-- Removed the `imagetools` dialog component #TINY-8333
->>>>>>> f730fa4d
 - Removed the `toc` plugin, which is now classified as a Premium plugin #TINY-8250
 - Removed the `tinymce.utils.Promise` API #TINY-8241
 - Removed the `toHex` function for the `DOMUtils` and `Styles` APIs #TINY-8163
