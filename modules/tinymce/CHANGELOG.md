# Changelog
All notable changes to this project will be documented in this file.

The format is based on [Keep a Changelog](https://keepachangelog.com/en/1.0.0/),
and this project adheres to [Semantic Versioning](https://semver.org/spec/v2.0.0.html).

## Unreleased

<<<<<<< HEAD
### Fixed

- Editor would convert urls that are not http/s or relative resulting in broken links. #TINY-10153
- Calling the `setProgressState` API would cause the window to be scrolled when the editor wasn't fully visible. #TINY-10172
- Applying heading formatting to the content of the `summary` element extended its application to the content of the parent `details` element. #TINY-10154
- Setting the content with an attribute that contains a self-closing HTML tag did not preserve the tag. #TINY-10088
- Screen readers now announce the selected color of `forecolor` and `backcolor` buttons. #TINY-9796
- Resize handles would not appear on editable images in a non-editable context. #TINY-10118
- The dialog size was not updated when the `size` argument was changed when redialling a dialog. #TINY-10209
- Toggling a list that contains an LI element having another list as its first child would remove the remaining content within that LI element. #TINY-10213
- Custom block element wasn't considered block element in some cases. #TINY-10139
- An empty element with a `contenteditable="true"` attribute within a table cell would not be treated as content and get removed if backspace or delete was being pressed. #TINY-10010
- Removing an LI element containing a `details` element would incorrectly merge its content. #TINY-10133
- Search and replace plugin would incorrectly find matching text inside non-editable root elements. #TINY-10162
- Search and replace plugin would incorrectly find matching text inside SVG elements. #TINY-10162
- Removed use of `async` for editor rendering which caused visual blinking when reloading the editor in-place. #TINY-10249

### Improved
- Colorpicker now includes the Brightness/Saturation selector and hue slider in the keyboard navigable items. #TINY-9287
- Improved the tooltips of picker buttons for the urlinput components in the "Insert/Edit Image" and "Insert/Edit Link" dialogs. #TINY-10155
- Inline dialog will now respect `size: 'large'` argument in the dialog spec. #TINY-10209
- SVG elements and their children are now retained when configured as valid elements. #TINY-10237
=======
## 6.7.1 - 2023-10-19

### Fixed
- Specific HTML content caused mXSS when using undo/redo. #TINY-10180
- Specific HTML content caused mXSS when using the `getContent` and `setContent` APIs with the `format: 'raw'` option, which also affected the `resetContent` API and the draft restoration feature of the Autosave plugin. #TINY-10236
- Notification messages containing HTML were not properly XSS sanitized before being displayed. #TINY-10286
>>>>>>> cb4d48d7

## 6.7.0 - 2023-08-30

### Added
- New `help_accessibility` option displays the keyboard shortcut to open the in-application help in the status bar. #TINY-9379
- Added a new `InsertNewBlockBefore` command which inserts an empty block before the block containing the current selection. #TINY-10022
- Added a new `InsertNewBlockAfter` command which inserts an empty block after the block containing the current selection. #TINY-10022

### Improved
- Adding a newline after a table would, in some specific cases, not work. #TINY-9863
- Menus now have a slight margin at the top and bottom to more clearly separate them from the frame edge. #TINY-9978
- Updated **More** toolbar button tooltip text from *More...* to *Reveal or hide additional toolbar items*. #TINY-9629
- Where multiple case sensitive variants of a translation key are provided, they will now all be preserved in the translation object instead of just the lowercase variant. #TINY-10115
- Improved screen reader announcements of the column and row selection in the grid presented by the **Table** menu and toolbar item. #TINY-10140
- Improved the keyboard focus visibility for links inside dialogs. #TINY-10124

### Changed
- Change `UndoLevelType` from `enum` to union type so that it is easier to use. #TINY-9764
- The pattern replacement removed spaces if they were contained within a tag that only contained a space and the text to replace. #TINY-9744
- If loading content CSS takes more than 500ms, the editor will be set to an *in progress* state until the CSS is ready. #TINY-10008

### Fixed
- Applying an ordered or unordered list to a selected checklist incorrectly turned the list into paragraphs. #TINY-9975
- Returning an empty string in a custom context menu update function resulted in a small white line appearing on right-click and the browser-native context menu would not present. #TINY-9842
- For sufficiently long URLs and sufficiently wide windows, URL autocompletion hid middle portions of the URL from view. #TINY-10017
- Numeric input in toolbar items did not disable when a switching from edit to read-only mode. #TINY-10129
- The Quick Toolbars plugin showed text alignment buttons on pagebreaks. #TINY-10054
- Creating lists in empty blocks sometimes, and incorrectly, converted adjacent block elements into list items. #TINY-10136
- Creating a list from multiple `<div>` elements only created a partial list. #TINY-9872
- Tab navigation incorrectly stopped around `iframe` dialog components. #TINY-9815
- It was possible to delete the sole empty block immediately before a `<details>` element if it was nested within another `<details>` element. #TINY-9965
- Deleting `<li>` elements that only contained `<br>` tags sometimes caused a crash. #TINY-6888
- It was possible to remove the `<summary>` element from a `<details>` element by dragging and dropping. #TINY-9960
- It was possible to break `<summary>` elements if content containing block elements was dragged-and-dropped inside them. #TINY-9960
- Contents were not removed from the drag start source if dragging and dropping internally into a transparent block element. #TINY-9960
- Using the Media plugin unexpectedly changed `<script>` tags in the editor body to `<image>` tags. #TINY-10007
- In some circumstances, pressing the **Enter** key scrolled the entire page. #TINY-9828
- The border styles of a table were incorrectly split into a longhand form after table dialog updates. #TINY-9843
- Links in **Help → Help → Plugins** and **Help → Help → Version** were not navigable by keyboard. #TINY-10071
- Fixed the inability to insert content next to the `<details>` element when it is the first or last content element. Pressing the **Up** or **Down** arrow key now inserts a block element before or after the `<details>` element. #TINY-9827
- An empty element with a `contenteditable="true"` attribute within a noneditable root was deleted when the Backspace key was pressed. #TINY-10011
- The `color_cols` option was not respected when set to the value 5 with a custom `color_map` specified. #TINY-10126
- In Safari on macOS, deleting backwards within a `<summary>` element removed the entire `<details>` element if it had no other content. #TINY-10123

## 6.6.2 - 2023-08-09

### Fixed
- An "Uncaught TypeError: Cannot read properties of null" error would sometimes be thrown when updating the content of a `streamContent: true` iframe dialog component. #TINY-10128

## 6.6.1 - 2023-08-02

### Added
- Restored filtering option, `pad_empty_with_br`. Set to `true` to pad empty block elements with `<br>` tags instead of the `&nbsp;` character entity. #TINY-9861

### Improved
- When Safari is the host browser, content updates for iframe dialog components with `streamContent: true` set are now throttled to 500ms intervals. #TINY-10097

### Changed
- API comments/documentation: a markup typo and run-on sentences both corrected. #TINY-10073

### Fixed
- On Safari and Firefox, scroll positions were not always maintained when updating the content of a `streamContent: true` iframe dialog component. #TINY-10078
- On Safari, iframe dialog components did not consistently autoscroll to the end of the scrollable area when `streamContent: true` was set. #TINY-10109
- Scrolling behavior was inconsistent when updating a `streamContent: true` iframe dialog component with content lacking an HTML document type declaration. #TINY-10110
- A warning message was sometimes printed to the browser console when closing a dialog that contained an iframe component. #TINY-10070
- Lists could not be created within editable areas nested inside non-editable areas. #TINY-10000
- On Safari and Firefox, the border around `iframe` dialog components did not highlight when focused. #TINY-10101
- Right-clicking on an image in a non-editable context opened the Image context menu. #TINY-10016
- The `color_cols` option was not respected when a custom `color_map` was defined. #TINY-10098
- The `color_cols` options were were not rounded to the nearest number when set to a decimal number. #TINY-9737

## 6.6.0 - 2023-07-12

### Added
- Added a new property value — `bottom` — for inline dialog configurations that anchors the dialog to the bottom of the editor. #TINY-9888
- Added a new property — `persistent` — for inline dialog configurations that will stop the dialog closing when clicking away from it. #TINY-9991
- New `ai`, `ai-prompt` and `send` icons. #TINY-9942
- Added a new property — `streamContent` — for the `iframe` dialog component. This causes `setData()` to update content without reloading the frame, and end scroll positions will be maintained as new content streams in. #TINY-10032
- AI Assistant plugin toolbar items added to the default toolbar and AI Assistant plugin menu items added to the default menu bar. #TINY-9939
- Added a new property — `border` — for the `iframe` dialog component that allows a border to be added. #TINY-10049
- Added a new property — `align` — for the label dialog component that controls text alignment. #TINY-10058

### Improved
- When defining a modal or inline dialog, if the buttons property is an empty array, or is not defined at all, the footer will now no longer be rendered. #TINY-9996
- The `iframe` dialog component now has a minimum height of 200px. #TINY-10059
- Improved detection of scrollable containers when the `ui_mode: 'split'` option is set. #TINY-9385

### Changed
- The icon in an `alertbanner` dialog component is no longer clickable if the _URL_ field is not specified. #TINY-10013

### Fixed
- Fixed an issue that caused the inline dialog `size` setting to have no effect. #TINY-10015
- Fixed an issue that prevented the close button from being clicked when the dialog was blocked. #TINY-10056

## 6.5.1 - 2023-06-19

### Fixed
- Fixed a regression where pasting an image url would result in the url being inserted as plain text instead of the image being inserted. #TINY-9997
- It was not possible to press space to insert a space character inside a summary element on Firefox. #TINY-9964

## 6.5.0 - 2023-06-12

### Added
- Support for the `h` hash parameter in Vimeo video URLs in the Media plugin. #TINY-9830
- New `table_merge_content_on_paste` option which disables the merging behaviour when pasting a table inside an existing table. #TINY-9808
- New optional `defaultExpandedIds` and `onToggleExpand` options to the `tree` component config. #TINY-9653
- New optional `defaultSelectedId` option to the `tree` component config. #TINY-9715
- New `accordion` plugin with the `InsertAccordion` command. #TINY-9730
- New `accordion` and `accordion-toggle` icons. #TINY-9789
- New `details_initial_state` and `details_serialized_state` options. #TINY-9732
- New `init_content_sync` option that initializes the editor iframe using `document.write` instead of `srcdoc`. #TINY-9818
- New `newdocument_content` option that sets the content presented in the editor on choosing *File -> New document* or pressing the *New document* toolbar button. #TINY-9839
- New `editable_root` option that can be set to `false` to prevent editing of the editor’s root element. #TINY-9839
- New `editor.setEditableRoot` API that sets the editable state of the editor root element. #TINY-9839
- New `editor.hasEditableRoot` API that returns `true` or `false` depending on the editable state of the editor root element. #TINY-9839
- New `EditableRootStateChange` event that gets dispatched when the state of the editable root is changed. #TINY-9839
- Added Oxide styles for `dl`, `dt`, `dd`, `ol`, and `strong` elements in dialog body content. #TINY-9919

### Improved
- Screen readers can now announce highlighted items listed in the Link dialog’s link combobox. #TINY-9280
- The `icon` field for a dialog’s footer `togglebutton` is no longer mandatory. #TINY-9757
- Toolbar buttons and menu items now present as disabled when they cannot be used because a selected element has a `contenteditable="false"` attribute. #TINY-9669
- Help text displayed at *Help -> Help -> Keyboard Navigation* re-written. #DOC-1936
- Translations added for Help text displayed at *Help > Help > Keyboard Navigation*. #TINY-9633
- For word count purposes these characters are now considered punctuation marks: *$*, *~*, *+*, *|*, *№*, and *`*. They no longer increase a document’s word count. #TINY-8122
- Updated the `codesample` plugin dialog and the `template` plugin dialog to use the `listbox` component to match other dialogs. #TINY-9630
- If the selection contains more than one table cell, Quickbar toolbars are now positioned in the middle of the selection horizontally. #TINY-8297
- Exposed `dataTransfer` property of drag and drop events for elements with a `contenteditable="false"` attribute. #TINY-9601
- Screen readers now announce instructions for resizing the editor using arrow keys, when the resize handle is focused. #TINY-9793
- Dialog `tabpanel` tab labels are now allowed to word wrap for better readability with long labels. #TINY-9947
- Added newlines before and after `details` elements in the output HTML. #TINY-9959
- Added padding for empty `summary` elements so that they can be properly edited. #TINY-9959

### Changed
- The `caption`, `address` and `dt` elements no longer incorrectly allow non-inline child elements when the editor schema is set to _HTML 4_. #TINY-9768
- SVG icons for back and foreground colors now use `class` instead of `id` to identify SVG elements that should change color. #TINY-9844
- Anchor tag elements — `<a>` — no longer incorrectly allow non-inline child elements when the editor schema is set to _HTML 4_. #TINY-9805
- Help dialog was restored to `medium` width for better readability. #TINY-9947

### Fixed
- Right-clicking on a merge tag instance presented different highlighting depending on the host browser. #TINY-9848
- When macOS was the host operating system, pressing *Command+backspace* did not add an undo level. #TINY-8910
- *Ctrl+backspace* and *Ctrl+delete* did not restore the correct insertion point position after a redo operation. #TINY-8910
- In the `tree` component, a selected item in a directory would not stay selected after collapsing the directory. #TINY-9715
- Enabling or Disabling checkboxes would not set the correct classes and attributes. #TINY-4189
- Entering a newline would, in some setups, place the insertion point in the wrong paragraph. #TINY-9822
- Redial would, in some situations, cause select elements not to have an initial value selected when they should have. #TINY-9679
- The Table toolbar was visible even if the table was within a host element with a `contenteditable="false"` attribute set. #TINY-9664
- Quickbar toolbars were incorrectly shown for elements with a `contenteditable="false"` attribute set in a root with a `contenteditable="false"` attribute set. #TINY-9460
- When Chrome was the host browser, adding a newline when the insertion point was placed after a table could, in some specific situations, not generate the expected newline. #TINY-9813
- Show the calculated height and width of Media Embed elements in the `media` plugin dialog. #TINY-8714
- Removing an image that failed to upload from an empty paragraph left the paragraph without a padding `<br>` tag. #TINY-9696
- Allow a Media Embed element to be correctly resized when using the `media` plugin dialog by converting the Media Embed element to a standalone iframe. #TINY-8714
- In some circumstances, an inline alert in the _Search and Replace_ dialog persisted when it was not necessary. #TINY-9704
- Context toolbars displayed the incorrect status for the `advlist` plugin buttons. #TINY-9680
- In Safari running on iOS, Korean characters merged onto the previous line upon typing after inserting a newline by pressing Enter. #TINY-9746
- Initiating the editor with a table as the first element resulted in resize handles being displayed around the table even when the editor did not have focus. #TINY-9748
- If the insertion point was between two images, pressing the Backspace key would, in some situations, delete the image after the insertion point instead of the image before the insertion point. #TINY-9807
- Directionality commands could set the `dir` attribute on elements with a `contenteditable="false"` attribute set when these elements were within a root with a `contenteditable="false"` attribute set. #TINY-9662
- The content of the dialog body could not be scrolled. #TINY-9668
- Some toolbar items, when in a not-enabled state, did not render the `not-allowed` mouse pointer. #TINY-9758
- Formats were incorrectly applied to the closest editable element if the selection was in a `contenteditable="false"` context. #TINY-9678
- Formats were incorrectly removed from the closest editable element if the selection was in a `contenteditable="false"` context. #TINY-9678
- Formatter API, `canApply`, was not returning `false` when the selection was in a `contenteditable="false"` context. #TINY-9678
- When dragging image elements and dropping the image in the editor the `dragend` event would sometimes not fire when Firefox was the host browser. #TINY-9694
- It was possible to remove links in noneditable contents with the `unlink` editor command. #TINY-9739
- Direction was not visually changing when using the Directionality plugin on an element which had the `direction` CSS property set. #TINY-9314
- Whitespace between transparent elements was incorrectly converted into empty paragraphs. #TINY-9761
- Popups were not constrained within the scrollable container when in a shadow root. #TINY-9743
- Pressing arrow keys inside RTL elements would move the insertion point in an incorrect direction when moving over elements with the `contenteditable` attribute set to `false`. #TINY-9565
- Inserting two tables consecutively without focus in the editor resulted in the second table being inserted at the wrong position. #TINY-3909
- Pasting content into the editor did not fire `beforeinput` and `input` events. #TINY-9829
- In some cases, exiting a `blockquote` element could fail when the insertion point was positioned at the end of the `blockquote`. #TINY-9794
- Templates containing an `<html>` tag were not parsed before being rendered for preview. #TINY-9867
- Typing after deleting formatted content could remove a space at the start of the typing. #TINY-9310
- Invalid markup in Notification and Dialog close buttons. #TINY-9849
- In dialogs, an incorrect `aria-describedby` attribute caused the dialog body to be announced when using a screen reader. #TINY-9816
- The sticky toolbar did not render correctly when transitioning from the custom editor view to the main view. #TINY-9814
- Saving the Table Properties dialog after changing properties unrelated to cells would overwrite cell properties set by the Cell Properties dialog. #TINY-9837
- Fixed the constrained bounds calculation for dismissal of the toolbar when using `toolbar_location: 'bottom'`. #TINY-9718
- Pressing the Backspace or Delete key when the insertion point was within a `details` element resulted in broken markup. #TINY-9884
- Making the selection into a list did not work if the selection included a block element with a `contenteditable="false"` attribute. #TINY-9823
- Inserting elements in the middle of the summary caused two summaries to appear within `details` elements. #TINY-9885

## 6.4.2 - 2023-04-26

### Fixed
- The editor displayed a notification error when it failed to retrieve a blob image uri. #TINY-9604
- Tab navigation no longer incorrectly stops at menu buttons within toolbar groups. #TINY-9723
- The `urlinput` dialog component would not open the type-ahead dropdown when the input value was reset to an empty string. #TINY-9717
- Redial would, in some circumstances, cause elements to not have an initial value selected when they should have. #TINY-9679
- When hovering over tree dialog components the mouse pointer rendered incorrectly. #TINY-9692
- The `tox-button` and `tox-button-secondary` buttons now support the `hover`, `active`, `focus`, and `disabled` states. #TINY-9713
- Setting an invalid unit in the `fontsizeinput` changed it to the default value instead of reverting it to the previous, and valid, value. #TINY-9754
- Selection was not correctly scrolled horizontally into view when using the `selection.scrollIntoView` API. #TINY-9747
- The contextual toolbar displayed the status of Advanced List Premium plugin icons incorrectly. #TINY-9680
- The `quickimage` toolbar button failed to insert images selected from the local computer when running on Google Chrome for macOS. #TINY-9769

## 6.4.1 - 2023-03-29

### Fixed
- The `fontsizeinput` increase and decrease size buttons now work on TinyMCE mobile. #TINY-9725
- The TinyMCE editor toolbar is now accessible for all screen widths; it no longer collapses into an inaccessible vertical line when the screen is scrolled horizontally. #TINY-9646
- Reverted the changes made, in TinyMCE 6.4.0, to UI button colors in focus, active, and enabled states. #TINY-9176

## 6.4.0 - 2023-03-15

### Added
- New `tree` component that can be used in dialog body panel. #TINY-9532
- `renderUI` property in the `Theme` type can now return a `Promise<RenderResult>` instead of `RenderResult`. #TINY-9556
- New `isEditable` API to `editor.selection` that returns true or false if the current selection is editable. #TINY-9462
- New `isEditable` API to `editor.dom` that returns true or false if the specified node is editable. #TINY-9462
- New `setText` and `setIcon` methods added to menu button and toolbar button API. #TINY-9268
- New `highlight_on_focus` option which enables highlighting the content area on focus. #TINY-9277
- New `fontsizeinput` toolbar item which allows the user to set the size via input and also increase and decrease it with `+` and `-` buttons. #TINY-9429
- Added `skipFocus` option to the `ToggleToolbarDrawer` command to preserve focus. #TINY-9337
- New `font_size_input_default_unit` option allows entry of numbers without a unit in `fontsizeinput`. They are then parsed as the set unit. If `font_size_input_default_unit` is not set the default is `pt`. #TINY-9585
- New `group` and `togglebutton` in view. #TINY-9523
- New `togglebutton` in dialog footer buttons. #TINY-9523
- Added `toggleFullscreen` to dialog API. #TINY-9528
- New `text-size-increase` and `text-size-decrease` icons. #TINY-9530
- New `xss_sanitization` option to allow disabling of XSS sanitization. #TINY-9600
- Added the top right close button of modal dialogs to the tabbing order. The 'x' button in these dialogs can now be accessed using keyboard navigation. #TINY-9520
- New `ui_mode` option for editor in scrollable containers support. #TINY-9414
- The sidebar element now has the accessibility role `region` when visible and the accessibility role `presentation` when hidden. #TINY-9517
- The `tox-custom-editor` class now has a border highlight when it is selected. #TINY-9673
- An element could be dropped onto the decendants of an element with a `contenteditable="false"` attribute. #TINY-9364
- Checkmark did not show in menu color swatches. #TINY-9395
- Add support for navigating inside the tree component using arrow keys and shift key. #TINY-9614

### Improved
- Direct invalid child text nodes of list elements are now wrapped in list item elements. #TINY-4818
- Templates are now be parsed before preview and insertion to make preview consistent with inserted template content and prevent XSS. #TINY-9244
- Pressing backspace on an empty line now preserves formatting on the previous empty line. #TINY-9454
- Pressing enter inside the `inputfontsize` input field now moves focus back into the editor content. #TINY-9598
- Drag and drop events for elements with a `contenteditable="false"` attribute now includes target element details. #TINY-9599
- Updated focus, active, and enabled colors of UI buttons for improved contrast against the UI color. #TINY-9176

### Changed
- The `link` plugins context menu items no longer appears for links that include elements with a `contenteditable="false"` attribute. #TINY-9491
- The formatting of elements with a `contenteditable="false"` attribute are no longer cloned to new cells when new table rows are created. #TINY-9449
- Changed the color of `@dialog-table-border-color`, and added right padding to the first cell of dialog table. #TINY-9380

### Fixed
- Sometimes the editor would finish initializing before the silver theme would have finished loading. #TINY-9556
- The `searchreplace` modal closed incorrectly when clicking outside of the alert that pops up when no match is found. #TINY-9443
- The text color or background color picker toolbar buttons did not update when the text color or background color was changed using the equivalent commands in the Format menu. #TINY-9439
- The `onSetup` api function would not run when defining custom group toolbar button. #TINY-9496
- The foreground and background menu icons would not properly update to display the last used color. #TINY-9497
- Added new `setIconFill` function to `NestedMenuItemInstanceApi`. #TINY-9497
- Pasting links to text would sometimes not generate the correct undo stack in Safari. #TINY-9489
- Toolbar split buttons in `advlist` plugin now show the correct state when the cursor is in a checklist. #TINY-5167
- Dragging transparent elements into transparent block elements could produce invalid nesting of transparents. #TINY-9231
- The `editor.insertContent` API would insert contents inside elements with a `contenteditable="false"` attribute if the selection was inside the element. #TINY-9462
- Closing a dialog would scroll down the document in Safari. #TINY-9148
- Inline headers would not work in some situations when the editor was moved too far right horizontally. #TINY-8977
- Quick toolbars were incorrectly rendered during the dragging of elements with a `contenteditable="false"` attribute. #TINY-9305
- Selection of images, horizontal rules, tables or elements with a `contenteditable="false"` attribute was possible if they were within an element with a `contenteditable="false"` attribute. #TINY-9473
- Ranged deletion of formatted text using selection or a keyboard shortcut would sometimes cause Blink- and Webkit-based browsers to insert interpreted tags upon typing. This could result in inconsistent tags. #TINY-9302
- Visual characters were rendered inside elements with a `contenteditable="false"` attribute. #TINY-9474
- Lists with an element with a `contenteditable="false"` attribute as their root were incorrectly editable using list API commands, toolbar buttons and menu items. #TINY-9458
- Color picker dialog would not update the preview color if the hex input value was prefixed with the `#` character. #TINY-9457
- Table cell selection was possible even if the element being selected was within an element with a `contenteditable="false"` attribute. #TINY-9459
- Table commands were modifying tables that were within an element with a `contenteditable="false"` attribute. #TINY-9459
- Fake carets were rendered for elements with a `contenteditable="false"` attribute and for tables within an element with a `contenteditable="false"` attribute. #TINY-9459
- Textareas with scrollbars in dialogs would not render rounded corners correctly on some browsers. #TINY-9331
- It was possible to open links inside the editor if the editor root was an element with a `contenteditable="false"` attribute. #TINY-9470
- Inline boundary was rendered for boundary elements that had a `contenteditable="false"` attribute. #TINY-9471
- Clicking on a disabled split button will no longer call the `onAction` callback. #TINY-9504
- The *Edit Link* dialog incorrectly retrieved the URL value when opened immediately after the link insertion. #TINY-7993
- The `ForwardDelete` and `Delete` editor commands were deleting content within elements with a `contenteditable="false"` attribute. #TINY-9477
- The Backspace and Forward Delete keys were deleting content within elements with a `contenteditable="false"` attribute. #TINY-9477
- Inserting newlines inside an editable element that was inside an element with a `contenteditable="false"` attribute root would sometimes try to split the editable element. #TINY-9461
- Creating a list in a table cell when the caret is in front of an anchor element would not properly include the anchor in the list. #TINY-6853
- Dragging and dropping elements with a `contenteditable="false"` attribute on table borders would remove the element on drop. #TINY-9021
- Elements with a `contenteditable="false"` attribute would be removed when dragged and dropped within a root element with a `contenteditable="false"` attribute. #TINY-9558
- Formatting could be applied or removed to list items with a `contenteditable="false"` attribute that were inside an element with a `contenteditable="false"` attribute. #TINY-9563
- Annotation were not removed if the annotation was deleted immediately after being created. #TINY-9399
- Inserting a link for a selection from quickbars did not preserve formatting. #TINY-9593
- Inline dialog position was not correct when the editor was not inline and was contained in a `fixed` or `absolute` positioned element. #TINY-9554
- Sticky toolbars did not fade transition when undocking in classic iframe mode. #TINY-9408
- Inserting elements that were not valid within the closest editing host would incorrectly split the editing host. #TINY-9595
- The `color_cols` option was not respected in the `forecolor` or `backcolor` color swatches. #TINY-9560
- Drag and dropping the last element with a `contenteditable="false"` attribute out of its parent block would not properly pad the parent block element. #TINY-9606
- Applying heading formats from `text_patterns` produced an invisible space before a word. #TINY-9603
- Opening color swatches caused the browser tab to crash when `color_cols` or other column option was set to 0. #TINY-9649
- Opening a menu button in the footer of a dialog after a redial threw an error. #TINY-9686
- After closing a view, the `more...` toolbar button disappeared if the editor had `toolbar_mode: 'sliding'` and the toolbar was opened. #TINY-9419
- Inline dialogs would open partially off screen when the toolbar had a small width. #TINY-9588
- The `autoresize` plugin would cause infinite resizing when `content_css` was set to `document`. #TINY-8872

## 6.3.2 - 2023-02-22

### Fixed
- Removed a workaround for ensuring stylesheets are loaded in an outdated version of webkit. #TINY-9433

## 6.3.1 - 2022-12-06

### Fixed
- HTML in messages for the `WindowManager.alert` and `WindowManager.confirm` APIs were not properly sanitized. #TINY-3548

## 6.3.0 - 2022-11-23

### Added
- New `expand` function added to `tinymce.selection` which expands the selection around the nearest word. #TINY-9001
- New `expand` function added to `tinymce.dom.RangeUtils` to return a new range expanded around the nearest word. #TINY-9001
- New `color_map_background` and `color_map_foreground` options which set the base colors used in the `backcolor` and `forecolor` toolbar buttons and menu items. #TINY-9184
- Added optional `storageKey` property to `colorinput` component and `colorswatch` fancy menu item. #TINY-9184
- New `addView` function added to `editor.ui.registry` which makes it possible to register custom editor views. #TINY-9210
- New `ToggleView` command which makes it possible to hide or show registered custom views. #TINY-9210
- New `color_default_foreground` and `color_default_background` options to set the initial default color for the `forecolor` and `backcolor` toolbar buttons and menu items. #TINY-9183
- New `getTransparentElements` function added to `tinymce.html.Schema` to return a map object of transparent HTML elements. #TINY-9172
- Added `ToggleToolbarDrawer` event to subscribe to toolbar’s opening and closing. #TINY-9271

### Changed
- Transparent elements, like anchors, are now allowed in the root of the editor body if they contain blocks. #TINY-9172
- Colorswatch keyboard navigation now starts on currently selected color if present in the colorswatch. #TINY-9283
- `setContent` is now allowed to accept any custom keys and values as a second options argument. #TINY-9143

### Improved
- Transparent elements, like anchors, can now contain block elements. #TINY-9172
- Colorswatch now displays a checkmark for selected color. #TINY-9283
- Color picker dialog now starts on the appropriate color for the cursor position. #TINY-9213

### Fixed
- Parsing media content would cause a memory leak, which for example occurred when using the `getContent` API. #TINY-9186
- Dragging a noneditable element toward the bottom edge would cause the page to scroll up. #TINY-9025
- Range expanding capabilities would behave inconsistently depending on where the cursor was placed. #TINY-9029
- Compilation errors were thrown when using TypeScript 4.8. #TINY-9161
- Line separator scrolling in floating toolbars. #TINY-8948
- A double bottom border appeared on inline mode editor for the `tinymce-5` skin. #TINY-9108
- The editor header showed up even with no menubar and toolbar configured. #TINY-8819
- Inline text pattern no longer triggers if it matches only the end but not the start. #TINY-8947
- Matches of inline text patterns that are similar are now managed correctly. #TINY-8949
- Using `editor.selection.getContent({ format: 'text' })` or `editor.getContent({ format: 'text' })` would sometimes deselect selected radio buttons. #TINY-9213
- The context toolbar prevented the user from placing the cursor at the edges of the editor. #TINY-8890
- The Quick Insert context toolbar provided by the `quickbars` plugin showed when the cursor was in a fake block caret. #TINY-9190
- The `editor.selection.getRng()` API was not returning a proper range on hidden editors in Firefox. #TINY-9259
- The `editor.selection.getBookmark()` API was not returning a proper bookmark on hidden editors in Firefox. #TINY-9259
- Dragging a noneditable element before or after another noneditable element now works correctly. #TINY-9253
- The restored selection after a redo or undo action was not scrolled into view. #TINY-9222
- A newline could not be inserted when the selection was restored from a bookmark after an inline element with a `contenteditable="false"` attribute. #TINY-9194
- The global `tinymce.dom.styleSheetLoader` was not affected by the `content_css_cors` option. #TINY-6037
- The caret was moved to the previous line when a text pattern executed a `mceInsertContent` command on Enter key when running on Firefox. #TINY-9193

## 6.2.0 - 2022-09-08

### Added
- New `text_patterns_lookup` option to provide additional text patterns dynamically. #TINY-8778
- New promotion element has been added to the default UI. It can be disabled using the new `promotion` option. #TINY-8840
- New `format_noneditable_selector` option to specify the `contenteditable="false"` elements that can be wrapped in a format. #TINY-8905
- Added `allow` as a valid attribute for the `iframe` element in the editor schema. #TINY-8939
- New `search` field in the `MenuButton` that shows a search field at the top of the menu, and refetches items when the search field updates. #TINY-8952

### Improved
- The formatter can now apply a format to a `contenteditable="false"` element by wrapping it. Configurable using the `format_noneditable_selector` option. #TINY-8905
- The autocompleter now supports a multiple character trigger using the new `trigger` configuration. #TINY-8887
- The formatter now applies some inline formats, such as color and font size, to list item elements when the entire item content is selected. #TINY-8961
- The installed and available plugin lists in the Help dialog are now sorted alphabetically. #TINY-9019
- Alignment can now be applied to more types of embedded media elements. #TINY-8687

### Changed
- The `@menubar-row-separator-color` oxide variable no longer affects the divider between the Menubar and Toolbar. It only controls the color of the separator lines drawn in multiline Menubars. #TINY-8632
- The `@toolbar-separator-color` oxide variable now affects the color of the separator between the Menubar and Toolbar only. #TINY-8632
- Available Premium plugins, which are listed by name in the Help dialog, are no longer translated. #TINY-9019

### Fixed
- The Autolink plugin did not work when text nodes in the content were fragmented. #TINY-3723
- Fixed multiple incorrect types on public APIs found while enabling TypeScript strict mode. #TINY-8806
- The number of blank lines returned from `editor.getContent({format: 'text'})` differed between browsers. #TINY-8579
- The editor focused via the `auto_focus` option was not scrolled into the viewport. #TINY-8785
- Adding spaces immediately after a `contenteditable="false"` block did not work properly in some circumstances. #TINY-8814
- Elements with only `data-*` custom attributes were sometimes removed when they should not be removed. #TINY-8755
- Selecting a figure with `class="image"` incorrectly highlighted the link toolbar button. #TINY-8832
- Specifying a single, non-default list style for the `advlist_bullet_styles` and `advlist_number_styles` options was not respected. #TINY-8721
- Fixed multiple issues that occurred when formatting `contenteditable` elements. #TINY-8905
- Spaces could be incorrectly added to `urlinput` dialog components (commonly but not exclusively presented in the *Insert/Edit Link* dialog) in certain cases. #TINY-8775
- The text patterns logic threw an error when there were fragmented text nodes in a paragraph. #TINY-8779
- Dragging a `contentEditable=false` element towards a document’s edge did not cause scrolling. #TINY-8874
- Parsing large documents no longer throws a `Maximum call stack size exceeded` exception. #TINY-6945
- DomParser filter matching was not checked between filters, which could lead to an exception in the parser. #TINY-8888
- `contenteditable="false"` lists can no longer be toggled; and `contenteditable="true"` list elements within these lists can no longer be indented, split into another list element, or appended to the previous list element by deletion. #TINY-8920
- Removed extra bottom padding in the context toolbar of the `tinymce-5` skin. #TINY-8980
- Fixed a regression where pressing **Enter** added or deleted content outside the selection. #TINY-9101
- Fixed a bug where pressing **Enter** deleted selected `contenteditable="false"` `<pre>` elements. #TINY-9101
- The `editor.insertContent()` API did not respect the `no_events` argument. #TINY-9140

### Deprecated
- The autocompleter configuration property, `ch`, has been deprecated. It will be removed in the next major release. Use the `trigger` property instead. #TINY-8887

## 6.1.2 - 2022-07-29

### Fixed
- Reverted the undo level fix in the `autolink` plugin as it caused duplicated content in some edge cases. #TINY-8936

## 6.1.1 - 2022-07-27

### Fixed
- Invalid special elements were not cleaned up correctly during sanitization. #TINY-8780
- An exception was thrown when deleting all content if the start or end of the document had a `contenteditable="false"` element. #TINY-8877
- When a sidebar was opened using the `sidebar_show` option, its associated toolbar button was not highlighted. #TINY-8873
- When converting a URL to a link, the `autolink` plugin did not fire an `ExecCommand` event, nor did it create an undo level. #TINY-8896
- Worked around a Firefox bug which resulted in cookies not being available inside the editor content. #TINY-8916
- `<pre>` content pasted into a `<pre>` block that had inline styles or was `noneditable` now merges correctly with the surrounding content. #TINY-8860
- After a `codesample` was pasted, the insertion point was placed incorrectly. #TINY-8861

## 6.1.0 - 2022-06-29

### Added
- New `sidebar_show` option to show the specified sidebar on initialization. #TINY-8710
- New `newline_behavior` option controls what happens when the Return or Enter key is pressed or the `mceInsertNewLine` command is used. #TINY-8458
- New `iframe_template_callback` option in the Media plugin. Patch provided by Namstel. #TINY-8684
- New `transparent` property for `iframe` dialog component. #TINY-8534
- New `removeAttributeFilter` and `removeNodeFilter` functions added to the DomParser and DOM Serializer APIs. #TINY-7847
- New `dispatchChange` function added to the UndoManager API to fire the change with current editor status as level and current undoManager layer as lastLevel. #TINY-8641

### Improved
- Clearer focus states for buttons while navigating with a keyboard. #TINY-8557
- Support annotating certain block elements directly when using the editor's Annotation API. #TINY-8698
- The `mceLink` command can now take the value `{ dialog: true }` to always open the link dialog. #TINY-8057
- All help dialog links to `https://www.tiny.cloud` now include `rel="noopener"` to avoid potential security issues. #TINY-8834

### Changed
- The `end_container_on_empty_block` option can now take a string of blocks, allowing the exiting of a blockquote element by pressing Enter or Return twice. #TINY-6559
- The default value for `end_container_on_empty_block` option has been changed to `'blockquote'`. #TINY-6559
- Link menu and toolbar buttons now always execute the `mceLink` command. #TINY-8057
- Toggling fullscreen mode when using the Fullscreen plugin now also fires the `ResizeEditor` event. #TINY-8701
- Getting the editor's text content now returns newlines instead of an empty string if more than one empty paragraph exists. #TINY-8578
- Custom elements are now treated as non-empty elements by the schema. #TINY-4784
- The autocompleter's menu HTML element is now positioned instead of the wrapper. #TINY-6476
- Choice menu items will now use the `'menuitemradio'` aria role to better reflect that only a single item can be active. #TINY-8602

### Fixed
- Some Template plugin option values were not escaped properly when doing replacement lookups with Regular Expressions. #TINY-7433
- Copy events were not dispatched in readonly mode. #TINY-6800
- `<pre>` tags were not preserved when copying and pasting. #TINY-7719
- The URL detection used for autolink and smart paste did not work if a path segment contained valid characters such as `!` and `:`. #TINY-8069
- In some cases pressing the Backspace or Delete key would incorrectly step into tables rather than remain outside. #TINY-8592
- Links opened when Alt+Enter or Option+Return was typed even when `preventDefault()` was called on the keydown event. #TINY-8661
- Inconsistent visual behavior between choosing Edit -> Select All and typing Ctrl+A or Cmd+A when a document contained an image. #TINY-4550
- Ctrl+Shift+Home/End or Cmd+Shift+Up-arrow/Down-arrow did not expand the selection to a `contenteditable="false"` element if the element was at the beginning or end of a document. #TINY-7795
- Triple-clicking did not select a paragraph in Google Chrome in some circumstances. #TINY-8215
- Images were not showing as selected when selected along with other content. #TINY-5947
- Selection direction was not stored or restored when getting or setting selection bookmarks. #TINY-8599
- When text within an inline boundary element was selected and the right-arrow key was pressed, the insertion point incorrectly moved to the left. #TINY-8601
- In some versions of Safari, the `editor.selection.isForward()` API could throw an exception due to an invalid selection. #TINY-8686
- The selection is no longer incorrectly moved inside a comment by the `editor.selection.normalize()` API. #TINY-7817
- The `InsertParagraph` or `mceInsertNewLine` commands did not delete the current selection like the native command does. #TINY-8606
- The `InsertLineBreak` command did not replace selected content. #TINY-8458
- If selected content straddled a parent and nested list, cutting the selection did not always set the list style to `'none'` on the parent list. #TINY-8078
- Delete operations could behave incorrectly if the selection contains a `contenteditable="false"` element located at the edge of content. #TINY-8729
- Spaces were not added correctly on some browsers when the insertion point was immediately before or after a `contenteditable="false"` block element. #TINY-8588
- Images that used a Data URI were corrupted when the data wasn't base64 encoded. #TINY-8337
- `uploadImages` no longer triggers two change events if there is a removal of images on upload. #TINY-8641
- Preview and Insert Template dialogs now display the correct content background color when using dark skins. #TINY-8534
- Dialogs no longer exceed window height on smaller screens. #TINY-8146
- UI components, such as dialogs, would in some cases cause the Esc keyup event to incorrectly trigger inside the editor. #TINY-7005
- Fixed incorrect word breaks in menus when the menu presented with a scrollbar. #TINY-8572
- Notifications did not properly reposition when toggling fullscreen mode. #TINY-8701
- Text alignments, such as flush left and centered, could not be applied to `<pre>` elements. #TINY-7715
- Indenting or outdenting list items inside a block element that was inside another list item did not work. #TINY-7209
- Changing the list type of a list within another block element altered the parent element that contained that list. #TINY-8068
- Pasting columns in tables could, in some circumstances, result in an invalid table. #TINY-8040
- Copying columns in tables could sometimes result in an invalid copy. #TINY-8040
- Changing table properties with the `table_style_by_css` option set to `false` would sometimes reset the table width. #TINY-8758
- Custom elements added to otherwise blank lines were removed during serialization. #TINY-4784
- The editor's autocompleter was not triggered at the start of nested list items. #TINY-8759
- Some function types in the TreeWalker API missed that it could return `undefined`. #TINY-8592
- Nuget packages for .NET and .NET Core are now configured to copy TinyMCE into `/wwwroot/lib/` when TinyMCE is installed into a project. #TINY-8611

## 6.0.3 - 2022-05-25

### Fixed
- Could not remove values when multiple cells were selected with the cell properties dialog. #TINY-8625
- Could not remove values when multiple rows were selected with the row properties dialog. #TINY-8625
- Empty lines that were formatted in a ranged selection using the `format_empty_lines` option were not kept in the serialized content. #TINY-8639
- The `s` element was missing from the default schema text inline elements. #TINY-8639
- Some text inline elements specified via the schema were not removed when empty by default. #TINY-8639

## 6.0.2 - 2022-04-27

### Fixed
- Some media elements wouldn't update when changing the source URL. #TINY-8660
- Inline toolbars flickered when switching between editors. #TINY-8594
- Multiple inline toolbars were shown if focused too quickly. #TINY-8503
- Added background and additional spacing for the text labeled buttons in the toolbar to improve visual clarity. #TINY-8617
- Toolbar split buttons with text used an incorrect width on touch devices. #TINY-8647

## 6.0.1 - 2022-03-23

### Fixed
- Fixed the dev ZIP missing the required `bin` scripts to build from the source. #TINY-8542
- Fixed a regression whereby text patterns couldn't be updated at runtime. #TINY-8540
- Fixed an issue where tables with colgroups could be copied incorrectly in some cases. #TINY-8568
- Naked buttons better adapt to various background colors, improved text contrast in notifications. #TINY-8533
- The autocompleter would not fire the `AutocompleterStart` event nor close the menu in some cases. #TINY-8552
- It wasn't possible to select text right after an inline noneditable element. #TINY-8567
- Fixed a double border showing for the `tinymce-5` skin when using `toolbar_location: 'bottom'`. #TINY-8564
- Clipboard content was not generated correctly when cutting and copying `contenteditable="false"` elements. #TINY-8563
- Fixed the box-shadow getting clipped in autocompletor popups. #TINY-8573
- The `buttonType` property did not work for dialog footer buttons. #TINY-8582
- Fix contrast ratio for error messages. #TINY-8586

## 6.0.0 - 2022-03-03

### Added
- New `editor.options` API to replace the old `editor.settings` and `editor.getParam` APIs. #TINY-8206
- New `editor.annotator.removeAll` API to remove all annotations by name. #TINY-8195
- New `Resource.unload` API to make it possible to unload resources. #TINY-8431
- New `FakeClipboard` API on the `tinymce` global. #TINY-8353
- New `dispatch()` function to replace the now deprecated `fire()` function in various APIs. #TINY-8102
- New `AutocompleterStart`, `AutocompleterUpdate` and `AutocompleterEnd` events. #TINY-8279
- New `mceAutocompleterClose`, `mceAutocompleterReload` commands. #TINY-8279
- New `mceInsertTableDialog` command to open the insert table dialog. #TINY-8273
- New `slider` dialog component. #TINY-8304
- New `imagepreview` dialog component, allowing preview and zoom of any image URL. #TINY-8333
- New `buttonType` property on dialog button components, supporting `toolbar` style in addition to `primary` and `secondary`. #TINY-8304
- The `tabindex` attribute is now copied from the target element to the iframe. #TINY-8315

### Improved
- New default theme styling for TinyMCE 6 facelift with old skin available as `tinymce-5` and `tinymce-5-dark`. #TINY-8373
- The default height of editor has been increased from `200px` to `400px` to improve the usability of the editor. #TINY-6860
- The upload results returned from the `editor.uploadImages()` API now includes a `removed` flag, reflecting if the image was removed after a failed upload. #TINY-7735
- The `ScriptLoader`, `StyleSheetLoader`, `AddOnManager`, `PluginManager` and `ThemeManager` APIs will now return a `Promise` when loading resources instead of using callbacks. #TINY-8325
- A `ThemeLoadError` event is now fired if the theme fails to load. #TINY-8325
- The `BeforeSetContent` event will now include the actual serialized content when passing in an `AstNode` to the `editor.setContent` API. #TINY-7996
- Improved support for placing the caret before or after noneditable elements within the editor. #TINY-8169
- Calls to `editor.selection.setRng` now update the caret position bookmark used when focus is returned to the editor. #TINY-8450
- The `emoticon` plugin dialog, toolbar and menu item has been updated to use the more accurate `Emojis` term. #TINY-7631
- The dialog `redial` API will now only rerender the changed components instead of the whole dialog. #TINY-8334
- The dialog API `setData` method now uses a deep merge algorithm to support partial nested objects. #TINY-8333
- The dialog spec `initialData` type is now `Partial<T>` to match the underlying implementation details. #TINY-8334
- Notifications no longer require a timeout to disable the close button. #TINY-6679
- The editor theme is now fetched in parallel with the icons, language pack and plugins. #TINY-8453

### Changed
- TinyMCE is now MIT licensed. #TINY-2316
- Moved the `paste` plugin's functionality to TinyMCE core. #TINY-8310
- The `paste_data_images` option now defaults to `true`. #TINY-8310
- Moved the `noneditable` plugin to TinyMCE core. #TINY-8311
- Renamed the `noneditable_noneditable_class` option to `noneditable_class`. #TINY-8311
- Renamed the `noneditable_editable_class` option to `editable_class`. #TINY-8311
- Moved the `textpattern` plugin to TinyMCE core. #TINY-8312
- Renamed the `textpattern_patterns` option to `text_patterns`. #TINY-8312
- Moved the `hr` plugin's functionality to TinyMCE core. #TINY-8313
- Moved the `print` plugin's functionality to TinyMCE core. #TINY-8314
- Moved non-UI table functionality to core. #TINY-8273
- The `DomParser` API no longer uses a custom parser internally and instead uses the native `DOMParser` API. #TINY-4627
- The `editor.getContent()` API can provide custom content by preventing and overriding `content` in the `BeforeGetContent` event. This makes it consistent with the `editor.selection.getContent()` API. #TINY-8018
- The `editor.setContent()` API can now be prevented using the `BeforeSetContent` event. This makes it consistent with the `editor.selection.setContent()` API. #TINY-8018
- Add-ons such as plugins and themes are no longer constructed using the `new` operator. #TINY-8256
- A number of APIs that were not proper classes, are no longer constructed using the `new` operator. #TINY-8322
- The Editor commands APIs will no longer fallback to executing the browsers native command functionality. #TINY-7829
- The Editor query command APIs will now return `false` or an empty string on removed editors. #TINY-7829
- The `mceAddEditor` and `mceToggleEditor` commands now take an object as their value to specify the id and editor options. #TINY-8138
- The `mceInsertTable` command can no longer open the insert table dialog. Use the `mceInsertTableDialog` command instead. #TINY-8273
- The `plugins` option now returns a `string` array instead of a space separated string. #TINY-8455
- The `media` plugin no longer treats `iframe`, `video`, `audio` or `object` elements as "special" and will validate the contents against the schema. #TINY-8382
- The `images_upload_handler` option is no longer passed a `success` or `failure` callback and instead requires a `Promise` to be returned with the upload result. #TINY-8325
- The `tinymce.settings` global property is no longer set upon initialization. #TINY-7359
- The `change` event is no longer fired on first modification. #TINY-6920
- The `GetContent` event will now always pass a `string` for the `content` property. #TINY-7996
- Changed the default tag for the strikethrough format to the `s` tag when using a html 5 schema. #TINY-8262
- The `strike` tag is automatically converted to the `s` tag when using a html 5 schema. #TINY-8262
- Aligning a table to the left or right will now use margin styling instead of float styling. #TINY-6558
- The `:` control character has been changed to `~` for the schema `valid_elements` and `extended_valid_elements` options. #TINY-6726
- The `primary` property on dialog buttons has been deprecated. Use the new `buttonType` property instead. #TINY-8304
- Changed the default statusbar element path delimiter from `»` to `›`. #TINY-8372
- Replaced the `Powered by Tiny` branding text with the Tiny logo. #TINY-8371
- The default minimum height of editor has been changed to 100px to prevent the UI disappearing while resizing. #TINY-6860
- RGB colors are no longer converted to hex values when parsing or serializing content. #TINY-8163
- Replaced the `isDisabled()` function with an `isEnabled()` function for various APIs. #TINY-8101
- Replaced the `enable()` and `disable()` functions with a `setEnabled(state)` function in various APIs. #TINY-8101
- Replaced the `disabled` property with an `enabled` property in various APIs. #TINY-8101
- Replaced the `disable(name)` and `enable(name)` functions with a `setEnabled(name, state)` function in the Dialog APIs. #TINY-8101
- Renamed the `tinymce.Env.os.isOSX` API to `tinymce.Env.os.isMacOS`. #TINY-8175
- Renamed the `tinymce.Env.browser.isChrome` API to `tinymce.Env.browser.isChromium` to better reflect its functionality. #TINY-8300
- Renamed the `getShortEndedElements` Schema API to `getVoidElements`. #TINY-8344
- Renamed the `font_formats` option to `font_family_formats`. #TINY-8328
- Renamed the `fontselect` toolbar button and `fontformats` menu item to `fontfamily`. #TINY-8328
- Renamed the `fontsize_formats` option to `font_size_formats`. #TINY-8328
- Renamed the `fontsizeselect` toolbar button and `fontsizes` menu item to `fontsize`. #TINY-8328
- Renamed the `formatselect` toolbar button and `blockformats` menu item to `blocks`. #TINY-8328
- Renamed the `styleselect` toolbar button and `formats` menu item to `styles`. #TINY-8328
- Renamed the `lineheight_formats` option to `line_height_formats`. #TINY-8328
- Renamed the `getWhiteSpaceElements()` function to `getWhitespaceElements()` in the `Schema` API. #TINY-8102
- Renamed the `mceInsertClipboardContent` command `content` property to `html` to better reflect what data is passed. #TINY-8310
- Renamed the `default_link_target` option to `link_default_target` for both `link` and `autolink` plugins. #TINY-4603
- Renamed the `rel_list` option to `link_rel_list` for the `link` plugin. #TINY-4603
- Renamed the `target_list` option to `link_target_list` for the `link` plugin. #TINY-4603
- The default value for the `link_default_protocol` option has been changed to `https` instead of `http`. #TINY-7824
- The default value for the `element_format` option has been changed to `html`. #TINY-8263
- The default value for the `schema` option has been changed to `html5`. #TINY-8261
- The default value for the `table_style_by_css` option has been changed to `true`. #TINY-8259
- The default value for the `table_use_colgroups` option has been changed to `true`. #TINY-8259

### Fixed
- The object returned from the `editor.fire()` API was incorrect if the editor had been removed. #TINY-8018
- The `editor.selection.getContent()` API did not respect the `no_events` argument. #TINY-8018
- The `editor.annotator.remove` API did not keep selection when removing the annotation. #TINY-8195
- The `GetContent` event was not fired when getting `tree` or `text` formats using the `editor.selection.getContent()` API. #TINY-8018
- The `beforeinput` and `input` events would sometimes not fire as expected when deleting content. #TINY-8168 #TINY-8329
- The `table` plugin would sometimes not correctly handle headers in the `tfoot` section. #TINY-8104
- The `silver` theme UI was incorrectly rendered before plugins had initialized. #TINY-8288
- The aria labels for the color picker dialog were not translated. #TINY-8381
- Fixed sub-menu items not read by screen readers. Patch contributed by westonkd. #TINY-8417
- Dialog labels and other text-based UI properties did not escape HTML markup. #TINY-7524
- Anchor elements would render incorrectly when using the `allow_html_in_named_anchor` option. #TINY-3799
- The `AstNode` HTML serializer did not serialize `pre` or `textarea` elements correctly when they contained newlines. #TINY-8446
- Fixed sub-menu items not read by screen readers. Patch contributed by westonkd. #TINY-8417
- The Home or End keys would move out of a editable element contained within a noneditable element. #TINY-8201
- Dialogs could not be opened in inline mode before the editor had been rendered. #TINY-8397
- Clicking on menu items could cause an unexpected console warning if the `onAction` function caused the menu to close. #TINY-8513
- Fixed various color and contrast issues for the dark skins. #TINY-8527

### Removed
- Removed support for Microsoft Internet Explorer 11. #TINY-8194 #TINY-8241
- Removed support for Microsoft Word from the opensource paste functionality. #TINY-7493
- Removed support for the `plugins` option allowing a mixture of a string array and of space separated strings. #TINY-8399
- Removed support for the deprecated `false` value for the `forced_root_block` option. #TINY-8260
- Removed the jQuery integration. #TINY-4519
- Removed the `imagetools` plugin, which is now classified as a Premium plugin. #TINY-8209
- Removed the `imagetools` dialog component. #TINY-8333
- Removed the `toc` plugin, which is now classified as a Premium plugin. #TINY-8250
- Removed the `tabfocus` plugin. #TINY-8315
- Removed the `textpattern` plugin's API as part of moving it to core. #TINY-8312
- Removed the `table` plugin's API. #TINY-8273
- Removed the callback for the `EditorUpload` API. #TINY-8325
- Removed the legacy browser detection properties from the `Env` API. #TINY-8162
- Removed the `filterNode` method from the `DomParser` API. #TINY-8249
- Removed the `SaxParser` API. #TINY-8218
- Removed the `tinymce.utils.Promise` API. #TINY-8241
- Removed the `toHex` function for the `DOMUtils` and `Styles` APIs. #TINY-8163
- Removed the `execCommand` handler function from the plugin and theme interfaces. #TINY-7829
- Removed the `editor.settings` property as it has been replaced by the new Options API. #TINY-8236
- Removed the `shortEnded` and `fixed` properties on `tinymce.html.Node` class. #TINY-8205
- Removed the `mceInsertRawHTML` command. #TINY-8214
- Removed the style field from the `image` plugin dialog advanced tab. #TINY-3422
- Removed the `paste_filter_drop` option as native drag and drop handling is no longer supported. #TINY-8511
- Removed the legacy `mobile` theme. #TINY-7832
- Removed the deprecated `$`, `Class`, `DomQuery` and `Sizzle` APIs. #TINY-4520 #TINY-8326
- Removed the deprecated `Color`, `JSON`, `JSONP` and `JSONRequest`. #TINY-8162
- Removed the deprecated `XHR` API. #TINY-8164
- Removed the deprecated `setIconStroke` Split Toolbar Button API. #TINY-8162
- Removed the deprecated `editors` property from `EditorManager`. #TINY-8162
- Removed the deprecated `execCallback` and `setMode` APIs from `Editor`. #TINY-8162
- Removed the deprecated `addComponents` and `dependencies` APIs from `AddOnManager`. #TINY-8162
- Removed the deprecated `clearInterval`, `clearTimeout`, `debounce`, `requestAnimationFrame`, `setInterval`, `setTimeout` and `throttle` APIs from `Delay`. #TINY-8162
- Removed the deprecated `Schema` options. #TINY-7821
- Removed the deprecated `file_browser_callback_types`, `force_hex_style_colors` and `images_dataimg_filter` options. #TINY-7823
- Removed the deprecated `filepicker_validator_handler`, `force_p_newlines`, `gecko_spellcheck`, `tab_focus`, `table_responsive_width` and `toolbar_drawer` options. #TINY-7820
- Removed the deprecated `media_scripts` option in the `media` plugin. #TINY-8421
- Removed the deprecated `editor_deselector`, `editor_selector`, `elements`, `mode` and `types` legacy TinyMCE init options. #TINY-7822
- Removed the deprecated `content_editable_state` and `padd_empty_with_br` options. #TINY-8400
- Removed the deprecated `autoresize_on_init` option from the `autoresize` plugin. #TINY-8400
- Removed the deprecated `fullpage`, `spellchecker`, `bbcode`, `legacyoutput`, `colorpicker`, `contextmenu` and `textcolor` plugins. #TINY-8192
- Removed the undocumented `editor.editorCommands.hasCustomCommand` API. #TINY-7829
- Removed the undocumented `mceResetDesignMode`, `mceRepaint` and `mceBeginUndoLevel` commands. #TINY-7829

### Deprecated
- The dialog button component's `primary` property has been deprecated and will be removed in the next major release. Use the new `buttonType` property instead. #TINY-8304
- The `fire()` function of `tinymce.Editor`, `tinymce.dom.EventUtils`, `tinymce.dom.DOMUtils`, `tinymce.util.Observable` and `tinymce.util.EventDispatcher` has been deprecated and will be removed in the next major release. Use the `dispatch()` function instead. #TINY-8102
- The `content` property on the `SetContent` event has been deprecated and will be removed in the next major release. #TINY-8457
- The return value of the `editor.setContent` API has been deprecated and will be removed in the next major release. #TINY-8457

## 5.10.3 - 2022-02-09

### Fixed
- Alignment would sometimes be removed on parent elements when changing alignment on certain inline nodes, such as images. #TINY-8308
- The `fullscreen` plugin would reset the scroll position when exiting fullscreen mode. #TINY-8418

## 5.10.2 - 2021-11-17

### Fixed
- Internal selectors were appearing in the style list when using the `importcss` plugin. #TINY-8238

## 5.10.1 - 2021-11-03

### Fixed
- The iframe aria help text was not read by some screen readers. #TINY-8171
- Clicking the `forecolor` or `backcolor` toolbar buttons would do nothing until selecting a color. #TINY-7836
- Crop functionality did not work in the `imagetools` plugin when the editor was rendered in a shadow root. #TINY-6387
- Fixed an exception thrown on Safari when closing the `searchreplace` plugin dialog. #TINY-8166
- The `autolink` plugin did not convert URLs to links when starting with a bracket. #TINY-8091
- The `autolink` plugin incorrectly created nested links in some cases. #TINY-8091
- Tables could have an incorrect height set on rows when rendered outside of the editor. #TINY-7699
- In certain circumstances, the table of contents plugin would incorrectly add an extra empty list item. #TINY-4636
- The insert table grid menu displayed an incorrect size when re-opening the grid. #TINY-6532
- The word count plugin was treating the zero width space character (`&#8203;`) as a word. #TINY-7484

## 5.10.0 - 2021-10-11

### Added
- Added a new `URI.isDomSafe(uri)` API to check if a URI is considered safe to be inserted into the DOM. #TINY-7998
- Added the `ESC` key code constant to the `VK` API. #TINY-7917
- Added a new `deprecation_warnings` setting for turning off deprecation console warning messages. #TINY-8049

### Improved
- The `element` argument of the `editor.selection.scrollIntoView()` API is now optional, and if it is not provided the current selection will be scrolled into view. #TINY-7291

### Changed
- The deprecated `scope` attribute is no longer added to `td` cells when converting a row to a header row. #TINY-7731
- The number of `col` elements is normalized to match the number of columns in a table after a table action. #TINY-8011

### Fixed
- Fixed a regression that caused block wrapper formats to apply and remove incorrectly when using a collapsed selection with multiple words. #TINY-8036
- Resizing table columns in some scenarios would resize the column to an incorrect position. #TINY-7731
- Inserting a table where the parent element had padding would cause the table width to be incorrect. #TINY-7991
- The resize backdrop element did not have the `data-mce-bogus="all"` attribute set to prevent it being included in output. #TINY-7854
- Resize handles appeared on top of dialogs and menus when using an inline editor. #TINY-3263
- Fixed the `autoresize` plugin incorrectly scrolling to the top of the editor content in some cases when changing content. #TINY-7291
- Fixed the `editor.selection.scrollIntoView()` type signature, as it incorrectly required an `Element` instead of `HTMLElement`. #TINY-7291
- Table cells that were both row and column headers did not retain the correct state when converting back to a regular row or column. #TINY-7709
- Clicking beside a non-editable element could cause the editor to incorrectly scroll to the top of the content. #TINY-7062
- Clicking in a table cell, with a non-editable element in an adjacent cell, incorrectly caused the non-editable element to be selected. #TINY-7736
- Split toolbar buttons incorrectly had nested `tabindex="-1"` attributes. #TINY-7879
- Fixed notifications rendering in the wrong place initially and when the page was scrolled. #TINY-7894
- Fixed an exception getting thrown when the number of `col` elements didn't match the number of columns in a table. #TINY-7041 #TINY-8011
- The table selection state could become incorrect after selecting a noneditable table cell. #TINY-8053
- As of Mozilla Firefox 91, toggling fullscreen mode with `toolbar_sticky` enabled would cause the toolbar to disappear. #TINY-7873
- Fixed URLs not cleaned correctly in some cases in the `link` and `image` plugins. #TINY-7998
- Fixed the `image` and `media` toolbar buttons incorrectly appearing to be in an inactive state in some cases. #TINY-3463
- Fixed the `editor.selection.selectorChanged` API not firing if the selector matched the current selection when registered in some cases. #TINY-3463
- Inserting content into a `contenteditable="true"` element that was contained within a `contenteditable="false"` element would move the selection to an incorrect location. #TINY-7842
- Dragging and dropping `contenteditable="false"` elements could result in the element being placed in an unexpected location. #TINY-7917
- Pressing the Escape key would not cancel a drag action that started on a `contenteditable="false"` element within the editor. #TINY-7917
- `video` and `audio` elements were unable to be played when the `media` plugin live embeds were enabled in some cases. #TINY-7674
- Pasting images would throw an exception if the clipboard `items` were not files (for example, screenshots taken from gnome-software). Patch contributed by cedric-anne. #TINY-8079

### Deprecated
- Several APIs have been deprecated. See the release notes section for information. #TINY-8023 #TINY-8063
- Several Editor settings have been deprecated. See the release notes section for information. #TINY-8086
- The Table of Contents and Image Tools plugins will be classified as Premium plugins in the next major release. #TINY-8087
- Word support in the `paste` plugin has been deprecated and will be removed in the next major release. #TINY-8087

## 5.9.2 - 2021-09-08

### Fixed
- Fixed an exception getting thrown when disabling events and setting content. #TINY-7956
- Delete operations could behave incorrectly if the selection crossed a table boundary. #TINY-7596

## 5.9.1 - 2021-08-27

### Fixed
- Published TinyMCE types failed to compile in strict mode. #TINY-7915
- The `TableModified` event sometimes didn't fire when performing certain table actions. #TINY-7916

## 5.9.0 - 2021-08-26

### Added
- Added a new `mceFocus` command that focuses the editor. Equivalent to using `editor.focus()`. #TINY-7373
- Added a new `mceTableToggleClass` command which toggles the provided class on the currently selected table. #TINY-7476
- Added a new `mceTableCellToggleClass` command which toggles the provided class on the currently selected table cells. #TINY-7476
- Added a new `tablecellvalign` toolbar button and menu item for vertical table cell alignment. #TINY-7477
- Added a new `tablecellborderwidth` toolbar button and menu item to change table cell border width. #TINY-7478
- Added a new `tablecellborderstyle` toolbar button and menu item to change table cell border style. #TINY-7478
- Added a new `tablecaption` toolbar button and menu item to toggle captions on tables. #TINY-7479
- Added a new `mceTableToggleCaption` command that toggles captions on a selected table. #TINY-7479
- Added a new `tablerowheader` toolbar button and menu item to toggle the header state of row cells. #TINY-7478
- Added a new `tablecolheader` toolbar button and menu item to toggle the header state of column cells. #TINY-7482
- Added a new `tablecellbordercolor` toolbar button and menu item to select table cell border colors, with an accompanying setting `table_border_color_map` to customize the available values. #TINY-7480
- Added a new `tablecellbackgroundcolor` toolbar button and menu item to select table cell background colors, with an accompanying setting `table_background_color_map` to customize the available values. #TINY-7480
- Added a new `language` menu item and toolbar button to add `lang` attributes to content, with an accompanying `content_langs` setting to specify the languages available. #TINY-6149
- A new `lang` format is now available that can be used with `editor.formatter`, or applied with the `Lang` editor command. #TINY-6149
- Added a new `language` icon for the `language` toolbar button. #TINY-7670
- Added a new `table-row-numbering` icon. #TINY-7327
- Added new plugin commands: `mceEmoticons` (Emoticons), `mceWordCount` (Word Count), and `mceTemplate` (Template). #TINY-7619
- Added a new `iframe_aria_text` setting to set the iframe title attribute. #TINY-1264
- Added a new DomParser `Node.children()` API to return all the children of a `Node`. #TINY-7756

### Improved
- Sticky toolbars can now be offset from the top of the page using the new `toolbar_sticky_offset` setting. #TINY-7337
- Fancy menu items now accept an `initData` property to allow custom initialization data. #TINY-7480
- Improved the load time of the `fullpage` plugin by using the existing editor schema rather than creating a new one. #TINY-6504
- Improved the performance when UI components are rendered. #TINY-7572
- The context toolbar no longer unnecessarily repositions to the top of large elements when scrolling. #TINY-7545
- The context toolbar will now move out of the way when it overlaps with the selection, such as in table cells. #TINY-7192
- The context toolbar now uses a short animation when transitioning between different locations. #TINY-7740
- `Env.browser` now uses the User-Agent Client Hints API where it is available. #TINY-7785
- Icons with a `-rtl` suffix in their name will now automatically be used when the UI is rendered in right-to-left mode. #TINY-7782
- The `formatter.match` API now accepts an optional `similar` parameter to check if the format partially matches. #TINY-7712
- The `formatter.formatChanged` API now supports providing format variables when listening for changes. #TINY-7713
- The formatter will now fire `FormatApply` and `FormatRemove` events for the relevant actions. #TINY-7713
- The `autolink` plugin link detection now permits custom protocols. #TINY-7714
- The `autolink` plugin valid link detection has been improved. #TINY-7714

### Changed
- Changed the load order so content CSS is loaded before the editor is populated with content. #TINY-7249
- Changed the `emoticons`, `wordcount`, `code`, `codesample`, and `template` plugins to open dialogs using commands. #TINY-7619
- The context toolbar will no longer show an arrow when it overlaps the content, such as in table cells. #TINY-7665
- The context toolbar will no longer overlap the statusbar for toolbars using `node` or `selection` positions. #TINY-7666

### Fixed
- The `editor.fire` API was incorrectly mutating the original `args` provided. #TINY-3254
- Unbinding an event handler did not take effect immediately while the event was firing. #TINY-7436
- Binding an event handler incorrectly took effect immediately while the event was firing. #TINY-7436
- Unbinding a native event handler inside the `remove` event caused an exception that blocked editor removal. #TINY-7730
- The `SetContent` event contained the incorrect `content` when using the `editor.selection.setContent()` API. #TINY-3254
- The editor content could be edited after calling `setProgressState(true)` in iframe mode. #TINY-7373
- Tabbing out of the editor after calling `setProgressState(true)` behaved inconsistently in iframe mode. #TINY-7373
- Flash of unstyled content while loading the editor because the content CSS was loaded after the editor content was rendered. #TINY-7249
- Partially transparent RGBA values provided in the `color_map` setting were given the wrong hex value. #TINY-7163
- HTML comments with mismatched quotes were parsed incorrectly under certain circumstances. #TINY-7589
- The editor could crash when inserting certain HTML content. #TINY-7756
- Inserting certain HTML content into the editor could result in invalid HTML once parsed. #TINY-7756
- Links in notification text did not show the correct mouse pointer. #TINY-7661
- Using the Tab key to navigate into the editor on Microsoft Internet Explorer 11 would incorrectly focus the toolbar. #TINY-3707
- The editor selection could be placed in an incorrect location when undoing or redoing changes in a document containing `contenteditable="false"` elements. #TINY-7663
- Menus and context menus were not closed when clicking into a different editor. #TINY-7399
- Context menus on Android were not displayed when more than one HTML element was selected. #TINY-7688
- Disabled nested menu items could still be opened. #TINY-7700
- The nested menu item chevron icon was not fading when the menu item was disabled. #TINY-7700
- `imagetools` buttons were incorrectly enabled for remote images without `imagetools_proxy` set. #TINY-7772
- Only table content would be deleted when partially selecting a table and content outside the table. #TINY-6044
- The table cell selection handling was incorrect in some cases when dealing with nested tables. #TINY-6298
- Removing a table row or column could result in the cursor getting placed in an invalid location. #TINY-7695
- Pressing the Tab key to navigate through table cells did not skip noneditable cells. #TINY-7705
- Clicking on a noneditable table cell did not show a visual selection like other noneditable elements. #TINY-7724
- Some table operations would incorrectly cause table row attributes and styles to be lost. #TINY-6666
- The selection was incorrectly lost when using the `mceTableCellType` and `mceTableRowType` commands. #TINY-6666
- The `mceTableRowType` was reversing the order of the rows when converting multiple header rows back to body rows. #TINY-6666
- The table dialog did not always respect the `table_style_with_css` option. #TINY-4926
- Pasting into a table with multiple cells selected could cause the content to be pasted in the wrong location. #TINY-7485
- The `TableModified` event was not fired when pasting cells into a table. #TINY-6939
- The table paste column before and after icons were not flipped in RTL mode. #TINY-7851
- Fixed table corruption when deleting a `contenteditable="false"` cell. #TINY-7891
- The `dir` attribute was being incorrectly applied to list items. #TINY-4589
- Applying selector formats would sometimes not apply the format correctly to elements in a list. #TINY-7393
- For formats that specify an attribute or style that should be removed, the formatter `match` API incorrectly returned `false`. #TINY-6149
- The type signature on the `formatter.matchNode` API had the wrong return type (was `boolean` but should have been `Formatter | undefined`). #TINY-6149
- The `formatter.formatChanged` API would ignore the `similar` parameter if another callback had already been registered for the same format. #TINY-7713
- The `formatter.formatChanged` API would sometimes not run the callback the first time the format was removed. #TINY-7713
- Base64 encoded images with spaces or line breaks in the data URI were not displayed correctly. Patch contributed by RoboBurned.

### Deprecated
- The `bbcode`, `fullpage`, `legacyoutput`, and `spellchecker` plugins have been deprecated and marked for removal in the next major release. #TINY-7260

## 5.8.2 - 2021-06-23

### Fixed
- Fixed an issue when pasting cells from tables containing `colgroup`s into tables without `colgroup`s. #TINY-6675
- Fixed an issue that could cause an invalid toolbar button state when multiple inline editors were on a single page. #TINY-6297

## 5.8.1 - 2021-05-20

### Fixed
- An unexpected exception was thrown when switching to readonly mode and adjusting the editor width. #TINY-6383
- Content could be lost when the `pagebreak_split_block` setting was enabled. #TINY-3388
- The `list-style-type: none;` style on nested list items was incorrectly removed when clearing formatting. #TINY-6264
- URLs were not always detected when pasting over a selection. Patch contributed by jwcooper. #TINY-6997
- Properties on the `OpenNotification` event were incorrectly namespaced. #TINY-7486

## 5.8.0 - 2021-05-06

### Added
- Added the `PAGE_UP` and `PAGE_DOWN` key code constants to the `VK` API. #TINY-4612
- The editor resize handle can now be controlled using the keyboard. #TINY-4823
- Added a new `fixed_toolbar_container_target` setting which renders the toolbar in the specified `HTMLElement`. Patch contributed by pvrobays.

### Improved
- The `inline_boundaries` feature now supports the `home`, `end`, `pageup`, and `pagedown` keys. #TINY-4612
- Updated the `formatter.matchFormat` API to support matching formats with variables in the `classes` property. #TINY-7227
- Added HTML5 `audio` and `video` elements to the default alignment formats. #TINY-6633
- Added support for alpha list numbering to the list properties dialog. #TINY-6891

### Changed
- Updated the `image` dialog to display the class list dropdown as full-width if the caption checkbox is not present. #TINY-6400
- Renamed the "H Align" and "V Align" input labels in the Table Cell Properties dialog to "Horizontal align" and "Vertical align" respectively. #TINY-7285

### Deprecated
- The undocumented `setIconStroke` Split Toolbar Button API has been deprecated and will be removed in a future release. #TINY-3551

### Fixed
- Fixed a bug where it wasn't possible to align nested list items. #TINY-6567
- The RGB fields in the color picker dialog were not staying in sync with the color palette and hue slider. #TINY-6952
- The color preview box in the color picker dialog was not correctly displaying the saturation and value of the chosen color. #TINY-6952
- The color picker dialog will now show an alert if it is submitted with an invalid hex color code. #TINY-2814
- Fixed a bug where the `TableModified` event was not fired when adding a table row with the Tab key. #TINY-7006
- Added missing `images_file_types` setting to the exported TypeScript types. #GH-6607
- Fixed a bug where lists pasted from Word with Roman numeral markers were not displayed correctly. Patch contributed by aautio. #GH-6620
- The `editor.insertContent` API was incorrectly handling nested `span` elements with matching styles. #TINY-6263
- The HTML5 `small` element could not be removed when clearing text formatting. #TINY-6633
- The Oxide button text transform variable was incorrectly using `capitalize` instead of `none`. Patch contributed by dakur. #GH-6341
- Fix dialog button text that was using title-style capitalization. #TINY-6816
- Table plugin could perform operations on tables containing the inline editor. #TINY-6625
- Fixed Tab key navigation inside table cells with a ranged selection. #TINY-6638
- The foreground and background toolbar button color indicator is no longer blurry. #TINY-3551
- Fixed a regression in the `tinymce.create()` API that caused issues when multiple objects were created. #TINY-7358
- Fixed the `LineHeight` command causing the `change` event to be fired inconsistently. #TINY-7048

## 5.7.1 - 2021-03-17

### Fixed
- Fixed the `help` dialog incorrectly linking to the changelog of TinyMCE 4 instead of TinyMCE 5. #TINY-7031
- Fixed a bug where error messages were displayed incorrectly in the image dialog. #TINY-7099
- Fixed an issue where URLs were not correctly filtered in some cases. #TINY-7025
- Fixed a bug where context menu items with names that contained uppercase characters were not displayed. #TINY-7072
- Fixed context menu items lacking support for the `disabled` and `shortcut` properties. #TINY-7073
- Fixed a regression where the width and height were incorrectly set when embedding content using the `media` dialog. #TINY-7074

## 5.7.0 - 2021-02-10

### Added
- Added IPv6 address support to the URI API. Patch contributed by dev7355608. #GH-4409
- Added new `structure` and `style` properties to the `TableModified` event to indicate what kinds of modifications were made. #TINY-6643
- Added `video` and `audio` live embed support for the `media` plugin. #TINY-6229
- Added the ability to resize `video` and `iframe` media elements. #TINY-6229
- Added a new `font_css` setting for adding fonts to both the editor and the parent document. #TINY-6199
- Added a new `ImageUploader` API to simplify uploading image data to the configured `images_upload_url` or `images_upload_handler`. #TINY-4601
- Added an Oxide variable to define the container background color in fullscreen mode. #TINY-6903
- Added Oxide variables for setting the toolbar background colors for inline and sticky toolbars. #TINY-6009
- Added a new `AfterProgressState` event that is fired after `editor.setProgressState` calls complete. #TINY-6686
- Added support for `table_column_resizing` when inserting or deleting columns. #TINY-6711

### Changed
- Changed table and table column copy behavior to retain an appropriate width when pasted. #TINY-6664
- Changed the `lists` plugin to apply list styles to all text blocks within a selection. #TINY-3755
- Changed the `advlist` plugin to log a console error message when the `list` plugin isn't enabled. #TINY-6585
- Changed the z-index of the `setProgressState(true)` throbber so it does not hide notifications. #TINY-6686
- Changed the type signature for `editor.selection.getRng()` incorrectly returning `null`. #TINY-6843
- Changed some `SaxParser` regular expressions to improve performance. #TINY-6823
- Changed `editor.setProgressState(true)` to close any open popups. #TINY-6686

### Fixed
- Fixed `codesample` highlighting performance issues for some languages. #TINY-6996
- Fixed an issue where cell widths were lost when merging table cells. #TINY-6901
- Fixed `col` elements incorrectly transformed to `th` elements when converting columns to header columns. #TINY-6715
- Fixed a number of table operations not working when selecting 2 table cells on Mozilla Firefox. #TINY-3897
- Fixed a memory leak by backporting an upstream Sizzle fix. #TINY-6859
- Fixed table `width` style was removed when copying. #TINY-6664
- Fixed focus lost while typing in the `charmap` or `emoticons` dialogs when the editor is rendered in a shadow root. #TINY-6904
- Fixed corruption of base64 URLs used in style attributes when parsing HTML. #TINY-6828
- Fixed the order of CSS precedence of `content_style` and `content_css` in the `preview` and `template` plugins. `content_style` now has precedence. #TINY-6529
- Fixed an issue where the image dialog tried to calculate image dimensions for an empty image URL. #TINY-6611
- Fixed an issue where `scope` attributes on table cells would not change as expected when merging or unmerging cells. #TINY-6486
- Fixed the plugin documentation links in the `help` plugin. #DOC-703
- Fixed events bound using `DOMUtils` not returning the correct result for `isDefaultPrevented` in some cases. #TINY-6834
- Fixed the "Dropped file type is not supported" notification incorrectly showing when using an inline editor. #TINY-6834
- Fixed an issue with external styles bleeding into TinyMCE. #TINY-6735
- Fixed an issue where parsing malformed comments could cause an infinite loop. #TINY-6864
- Fixed incorrect return types on `editor.selection.moveToBookmark`. #TINY-6504
- Fixed the type signature for `editor.selection.setCursorLocation()` incorrectly allowing a node with no `offset`. #TINY-6843
- Fixed incorrect behavior when editor is destroyed while loading stylesheets. #INT-2282
- Fixed figure elements incorrectly splitting from a valid parent element when editing the image within. #TINY-6592
- Fixed inserting multiple rows or columns in a table cloning from the incorrect source row or column. #TINY-6906
- Fixed an issue where new lines were not scrolled into view when pressing Shift+Enter or Shift+Return. #TINY-6964
- Fixed an issue where list elements would not be removed when outdenting using the Enter or Return key. #TINY-5974
- Fixed an issue where file extensions with uppercase characters were treated as invalid. #TINY-6940
- Fixed dialog block messages were not passed through TinyMCE's translation system. #TINY-6971

## 5.6.2 - 2020-12-08

### Fixed
- Fixed a UI rendering regression when the document body is using `display: flex`. #TINY-6783

## 5.6.1 - 2020-11-25

### Fixed
- Fixed the `mceTableRowType` and `mceTableCellType` commands were not firing the `newCell` event. #TINY-6692
- Fixed the HTML5 `s` element was not recognized when editing or clearing text formatting. #TINY-6681
- Fixed an issue where copying and pasting table columns resulted in invalid HTML when using colgroups. #TINY-6684
- Fixed an issue where the toolbar would render with the wrong width for inline editors in some situations. #TINY-6683

## 5.6.0 - 2020-11-18

### Added
- Added new `BeforeOpenNotification` and `OpenNotification` events which allow internal notifications to be captured and modified before display. #TINY-6528
- Added support for `block` and `unblock` methods on inline dialogs. #TINY-6487
- Added new `TableModified` event which is fired whenever changes are made to a table. #TINY-6629
- Added new `images_file_types` setting to determine which image file formats will be automatically processed into `img` tags on paste when using the `paste` plugin. #TINY-6306
- Added support for `images_file_types` setting in the image file uploader to determine which image file extensions are valid for upload. #TINY-6224
- Added new `format_empty_lines` setting to control if empty lines are formatted in a ranged selection. #TINY-6483
- Added template support to the `autocompleter` for customizing the autocompleter items. #TINY-6505
- Added new user interface `enable`, `disable`, and `isDisabled` methods. #TINY-6397
- Added new `closest` formatter API to get the closest matching selection format from a set of formats. #TINY-6479
- Added new `emojiimages` emoticons database that uses the twemoji CDN by default. #TINY-6021
- Added new `emoticons_database` setting to configure which emoji database to use. #TINY-6021
- Added new `name` field to the `style_formats` setting object to enable specifying a name for the format. #TINY-4239

### Changed
- Changed `readonly` mode to allow hyperlinks to be clickable. #TINY-6248

### Fixed
- Fixed the `change` event not firing after a successful image upload. #TINY-6586
- Fixed the type signature for the `entity_encoding` setting not accepting delimited lists. #TINY-6648
- Fixed layout issues when empty `tr` elements were incorrectly removed from tables. #TINY-4679
- Fixed image file extensions lost when uploading an image with an alternative extension, such as `.jfif`. #TINY-6622
- Fixed a security issue where URLs in attributes weren't correctly sanitized. #TINY-6518
- Fixed `DOMUtils.getParents` incorrectly including the shadow root in the array of elements returned. #TINY-6540
- Fixed an issue where the root document could be scrolled while an editor dialog was open inside a shadow root. #TINY-6363
- Fixed `getContent` with text format returning a new line when the editor is empty. #TINY-6281
- Fixed table column and row resizers not respecting the `data-mce-resize` attribute. #TINY-6600
- Fixed inserting a table via the `mceInsertTable` command incorrectly creating 2 undo levels. #TINY-6656
- Fixed nested tables with `colgroup` elements incorrectly always resizing the inner table. #TINY-6623
- Fixed the `visualchars` plugin causing the editor to steal focus when initialized. #TINY-6282
- Fixed `fullpage` plugin altering text content in `editor.getContent()`. #TINY-6541
- Fixed `fullscreen` plugin not working correctly with multiple editors and shadow DOM. #TINY-6280
- Fixed font size keywords such as `medium` not displaying correctly in font size menus. #TINY-6291
- Fixed an issue where some attributes in table cells were not copied over to new rows or columns. #TINY-6485
- Fixed incorrectly removing formatting on adjacent spaces when removing formatting on a ranged selection. #TINY-6268
- Fixed the `Cut` menu item not working in the latest version of Mozilla Firefox. #TINY-6615
- Fixed some incorrect types in the new TypeScript declaration file. #TINY-6413
- Fixed a regression where a fake offscreen selection element was incorrectly created for the editor root node. #TINY-6555
- Fixed an issue where menus would incorrectly collapse in small containers. #TINY-3321
- Fixed an issue where only one table column at a time could be converted to a header. #TINY-6326
- Fixed some minor memory leaks that prevented garbage collection for editor instances. #TINY-6570
- Fixed resizing a `responsive` table not working when using the column resize handles. #TINY-6601
- Fixed incorrectly calculating table `col` widths when resizing responsive tables. #TINY-6646
- Fixed an issue where spaces were not preserved in pre-blocks when getting text content. #TINY-6448
- Fixed a regression that caused the selection to be difficult to see in tables with backgrounds. #TINY-6495
- Fixed content pasted multiple times in the editor when using Microsoft Internet Explorer 11. Patch contributed by mattford. #GH-4905

## 5.5.1 - 2020-10-01

### Fixed
- Fixed pressing the down key near the end of a document incorrectly raising an exception. #TINY-6471
- Fixed incorrect Typescript types for the `Tools` API. #TINY-6475

## 5.5.0 - 2020-09-29

### Added
- Added a TypeScript declaration file to the bundle output for TinyMCE core. #TINY-3785
- Added new `table_column_resizing` setting to control how table columns are resized when using the resize bars. #TINY-6001
- Added the ability to remove images on a failed upload using the `images_upload_handler` failure callback. #TINY-6011
- Added `hasPlugin` function to the editor API to determine if a plugin exists or not. #TINY-766
- Added new `ToggleToolbarDrawer` command and query state handler to allow the toolbar drawer to be programmatically toggled and the toggle state to be checked. #TINY-6032
- Added the ability to use `colgroup` elements in tables. #TINY-6050
- Added a new setting `table_use_colgroups` for toggling whether colgroups are used in new tables. #TINY-6050
- Added the ability to delete and navigate HTML media elements without the `media` plugin. #TINY-4211
- Added `fullscreen_native` setting to the `fullscreen` plugin to enable use of the entire monitor. #TINY-6284
- Added table related oxide variables to the Style API for more granular control over table cell selection appearance. #TINY-6311
- Added new `toolbar_persist` setting to control the visibility of the inline toolbar. #TINY-4847
- Added new APIs to allow for programmatic control of the inline toolbar visibility. #TINY-4847
- Added the `origin` property to the `ObjectResized` and `ObjectResizeStart` events, to specify which handle the resize was performed on. #TINY-6242
- Added new StyleSheetLoader `unload` and `unloadAll` APIs to allow loaded stylesheets to be removed. #TINY-3926
- Added the `LineHeight` query command and action to the editor. #TINY-4843
- Added the `lineheight` toolbar and menu items, and added `lineheight` to the default format menu. #TINY-4843
- Added a new `contextmenu_avoid_overlap` setting to allow context menus to avoid overlapping matched nodes. #TINY-6036
- Added new listbox dialog UI component for rendering a dropdown that allows nested options. #TINY-2236
- Added back the ability to use nested items in the `image_class_list`, `link_class_list`, `link_list`, `table_class_list`, `table_cell_class_list`, and `table_row_class_list` settings. #TINY-2236

### Changed
- Changed how CSS manipulates table cells when selecting multiple cells to achieve a semi-transparent selection. #TINY-6311
- Changed the `target` property on fired events to use the native event target. The original target for an open shadow root can be obtained using `event.getComposedPath()`. #TINY-6128
- Changed the editor to clean-up loaded CSS stylesheets when all editors using the stylesheet have been removed. #TINY-3926
- Changed `imagetools` context menu icon for accessing the `image` dialog to use the `image` icon. #TINY-4141
- Changed the `editor.insertContent()` and `editor.selection.setContent()` APIs to retain leading and trailing whitespace. #TINY-5966
- Changed the `table` plugin `Column` menu to include the cut, copy and paste column menu items. #TINY-6374
- Changed the default table styles in the content CSS files to better support the styling options available in the `table` dialog. #TINY-6179

### Deprecated
- Deprecated the `Env.experimentalShadowDom` flag. #TINY-6128

### Fixed
- Fixed tables with no borders displaying with the default border styles in the `preview` dialog. #TINY-6179
- Fixed loss of whitespace when inserting content after a non-breaking space. #TINY-5966
- Fixed the `event.getComposedPath()` function throwing an exception for events fired from the editor. #TINY-6128
- Fixed notifications not appearing when the editor is within a ShadowRoot. #TINY-6354
- Fixed focus issues with inline dialogs when the editor is within a ShadowRoot. #TINY-6360
- Fixed the `template` plugin previews missing some content styles. #TINY-6115
- Fixed the `media` plugin not saving the alternative source url in some situations. #TINY-4113
- Fixed an issue where column resizing using the resize bars was inconsistent between fixed and relative table widths. #TINY-6001
- Fixed an issue where dragging and dropping within a table would select table cells. #TINY-5950
- Fixed up and down keyboard navigation not working for inline `contenteditable="false"` elements. #TINY-6226
- Fixed dialog not retrieving `close` icon from icon pack. #TINY-6445
- Fixed the `unlink` toolbar button not working when selecting multiple links. #TINY-4867
- Fixed the `link` dialog not showing the "Text to display" field in some valid cases. #TINY-5205
- Fixed the `DOMUtils.split()` API incorrectly removing some content. #TINY-6294
- Fixed pressing the escape key not focusing the editor when using multiple toolbars. #TINY-6230
- Fixed the `dirty` flag not being correctly set during an `AddUndo` event. #TINY-4707
- Fixed `editor.selection.setCursorLocation` incorrectly placing the cursor outside `pre` elements in some circumstances. #TINY-4058
- Fixed an exception being thrown when pressing the enter key inside pre elements while `br_in_pre` setting is false. #TINY-4058

## 5.4.2 - 2020-08-17

### Fixed
- Fixed the editor not resizing when resizing the browser window in fullscreen mode. #TINY-3511
- Fixed clicking on notifications causing inline editors to hide. #TINY-6058
- Fixed an issue where link URLs could not be deleted or edited in the link dialog in some cases. #TINY-4706
- Fixed a regression where setting the `anchor_top` or `anchor_bottom` options to `false` was not working. #TINY-6256
- Fixed the `anchor` plugin not supporting the `allow_html_in_named_anchor` option. #TINY-6236
- Fixed an exception thrown when removing inline formats that contained additional styles or classes. #TINY-6288
- Fixed an exception thrown when positioning the context toolbar on Internet Explorer 11 in some edge cases. #TINY-6271
- Fixed inline formats not removed when more than one `removeformat` format rule existed. #TINY-6216
- Fixed an issue where spaces were sometimes removed when removing formating on nearby text. #TINY-6251
- Fixed the list toolbar buttons not showing as active when a list is selected. #TINY-6286
- Fixed an issue where the UI would sometimes not be shown or hidden when calling the show or hide API methods on the editor. #TINY-6048
- Fixed the list type style not retained when copying list items. #TINY-6289
- Fixed the Paste plugin converting tabs in plain text to a single space character. A `paste_tab_spaces` option has been included for setting the number of spaces used to replace a tab character. #TINY-6237

## 5.4.1 - 2020-07-08

### Fixed
- Fixed the Search and Replace plugin incorrectly including zero-width caret characters in search results. #TINY-4599
- Fixed dragging and dropping unsupported files navigating the browser away from the editor. #TINY-6027
- Fixed undo levels not created on browser handled drop or paste events. #TINY-6027
- Fixed content in an iframe element parsing as DOM elements instead of text content. #TINY-5943
- Fixed Oxide checklist styles not showing when printing. #TINY-5139
- Fixed bug with `scope` attribute not being added to the cells of header rows. #TINY-6206

## 5.4.0 - 2020-06-30

### Added
- Added keyboard navigation support to menus and toolbars when the editor is in a ShadowRoot. #TINY-6152
- Added the ability for menus to be clicked when the editor is in an open shadow root. #TINY-6091
- Added the `Editor.ui.styleSheetLoader` API for loading stylesheets within the Document or ShadowRoot containing the editor UI. #TINY-6089
- Added the `StyleSheetLoader` module to the public API. #TINY-6100
- Added Oxide variables for styling the `select` element and headings in dialog content. #TINY-6070
- Added icons for `table` column and row cut, copy, and paste toolbar buttons. #TINY-6062
- Added all `table` menu items to the UI registry, so they can be used by name in other menus. #TINY-4866
- Added new `mceTableApplyCellStyle` command to the `table` plugin. #TINY-6004
- Added new `table` cut, copy, and paste column editor commands and menu items. #TINY-6006
- Added font related Oxide variables for secondary buttons, allowing for custom styling. #TINY-6061
- Added new `table_header_type` setting to control how table header rows are structured. #TINY-6007
- Added new `table_sizing_mode` setting to replace the `table_responsive_width` setting, which has now been deprecated. #TINY-6051
- Added new `mceTableSizingMode` command for changing the sizing mode of a table. #TINY-6000
- Added new `mceTableRowType`, `mceTableColType`, and `mceTableCellType` commands and value queries. #TINY-6150

### Changed
- Changed `advlist` toolbar buttons to only show a dropdown list if there is more than one option. #TINY-3194
- Changed `mceInsertTable` command and `insertTable` API method to take optional header rows and columns arguments. #TINY-6012
- Changed stylesheet loading, so that UI skin stylesheets can load in a ShadowRoot if required. #TINY-6089
- Changed the DOM location of menus so that they display correctly when the editor is in a ShadowRoot. #TINY-6093
- Changed the table plugin to correctly detect all valid header row structures. #TINY-6007

### Fixed
- Fixed tables with no defined width being converted to a `fixed` width table when modifying the table. #TINY-6051
- Fixed the `autosave` `isEmpty` API incorrectly detecting non-empty content as empty. #TINY-5953
- Fixed table `Paste row after` and `Paste row before` menu items not disabled when nothing was available to paste. #TINY-6006
- Fixed a selection performance issue with large tables on Microsoft Internet Explorer and Edge. #TINY-6057
- Fixed filters for screening commands from the undo stack to be case-insensitive. #TINY-5946
- Fixed `fullscreen` plugin now removes all classes when the editor is closed. #TINY-4048
- Fixed handling of mixed-case icon identifiers (names) for UI elements. #TINY-3854
- Fixed leading and trailing spaces lost when using `editor.selection.getContent({ format: 'text' })`. #TINY-5986
- Fixed an issue where changing the URL with the quicklink toolbar caused unexpected undo behavior. #TINY-5952
- Fixed an issue where removing formatting within a table cell would cause Internet Explorer 11 to scroll to the end of the table. #TINY-6049
- Fixed an issue where the `allow_html_data_urls` setting was not correctly applied. #TINY-5951
- Fixed the `autolink` feature so that it no longer treats a string with multiple "@" characters as an email address. #TINY-4773
- Fixed an issue where removing the editor would leave unexpected attributes on the target element. #TINY-4001
- Fixed the `link` plugin now suggest `mailto:` when the text contains an '@' and no slashes (`/`). #TINY-5941
- Fixed the `valid_children` check of custom elements now allows a wider range of characters in names. #TINY-5971

## 5.3.2 - 2020-06-10

### Fixed
- Fixed a regression introduced in 5.3.0, where `images_dataimg_filter` was no-longer called. #TINY-6086

## 5.3.1 - 2020-05-27

### Fixed
- Fixed the image upload error alert also incorrectly closing the image dialog. #TINY-6020
- Fixed editor content scrolling incorrectly on focus in Firefox by reverting default content CSS html and body heights added in 5.3.0. #TINY-6019

## 5.3.0 - 2020-05-21

### Added
- Added html and body height styles to the default oxide content CSS. #TINY-5978
- Added `uploadUri` and `blobInfo` to the data returned by `editor.uploadImages()`. #TINY-4579
- Added a new function to the `BlobCache` API to lookup a blob based on the base64 data and mime type. #TINY-5988
- Added the ability to search and replace within a selection. #TINY-4549
- Added the ability to set the list start position for ordered lists and added new `lists` context menu item. #TINY-3915
- Added `icon` as an optional config option to the toggle menu item API. #TINY-3345
- Added `auto` mode for `toolbar_location` which positions the toolbar and menu bar at the bottom if there is no space at the top. #TINY-3161

### Changed
- Changed the default `toolbar_location` to `auto`. #TINY-3161
- Changed toggle menu items and choice menu items to have a dedicated icon with the checkmark displayed on the far right side of the menu item. #TINY-3345
- Changed the `link`, `image`, and `paste` plugins to use Promises to reduce the bundle size. #TINY-4710
- Changed the default icons to be lazy loaded during initialization. #TINY-4729
- Changed the parsing of content so base64 encoded urls are converted to blob urls. #TINY-4727
- Changed context toolbars so they concatenate when more than one is suitable for the current selection. #TINY-4495
- Changed inline style element formats (strong, b, em, i, u, strike) to convert to a span on format removal if a `style` or `class` attribute is present. #TINY-4741

### Fixed
- Fixed the `selection.setContent()` API not running parser filters. #TINY-4002
- Fixed formats incorrectly applied or removed when table cells were selected. #TINY-4709
- Fixed the `quickimage` button not restricting the file types to images. #TINY-4715
- Fixed search and replace ignoring text in nested contenteditable elements. #TINY-5967
- Fixed resize handlers displaying in the wrong location sometimes for remote images. #TINY-4732
- Fixed table picker breaking in Firefox on low zoom levels. #TINY-4728
- Fixed issue with loading or pasting contents with large base64 encoded images on Safari. #TINY-4715
- Fixed supplementary special characters being truncated when inserted into the editor. Patch contributed by mlitwin. #TINY-4791
- Fixed toolbar buttons not set to disabled when the editor is in readonly mode. #TINY-4592
- Fixed the editor selection incorrectly changing when removing caret format containers. #TINY-3438
- Fixed bug where title, width, and height would be set to empty string values when updating an image and removing those attributes using the image dialog. #TINY-4786
- Fixed `ObjectResized` event firing when an object wasn't resized. #TINY-4161
- Fixed `ObjectResized` and `ObjectResizeStart` events incorrectly fired when adding or removing table rows and columns. #TINY-4829
- Fixed the placeholder not hiding when pasting content into the editor. #TINY-4828
- Fixed an issue where the editor would fail to load if local storage was disabled. #TINY-5935
- Fixed an issue where an uploaded image would reuse a cached image with a different mime type. #TINY-5988
- Fixed bug where toolbars and dialogs would not show if the body element was replaced (e.g. with Turbolinks). Patch contributed by spohlenz. #GH-5653
- Fixed an issue where multiple formats would be removed when removing a single format at the end of lines or on empty lines. #TINY-1170
- Fixed zero-width spaces incorrectly included in the `wordcount` plugin character count. #TINY-5991
- Fixed a regression introduced in 5.2.0 whereby the desktop `toolbar_mode` setting would incorrectly override the mobile default setting. #TINY-5998
- Fixed an issue where deleting all content in a single cell table would delete the entire table. #TINY-1044

## 5.2.2 - 2020-04-23

### Fixed
- Fixed an issue where anchors could not be inserted on empty lines. #TINY-2788
- Fixed text decorations (underline, strikethrough) not consistently inheriting the text color. #TINY-4757
- Fixed `format` menu alignment buttons inconsistently applying to images. #TINY-4057
- Fixed the floating toolbar drawer height collapsing when the editor is rendered in modal dialogs or floating containers. #TINY-4837
- Fixed `media` embed content not processing safely in some cases. #TINY-4857

## 5.2.1 - 2020-03-25

### Fixed
- Fixed the "is decorative" checkbox in the image dialog clearing after certain dialog events. #FOAM-11
- Fixed possible uncaught exception when a `style` attribute is removed using a content filter on `setContent`. #TINY-4742
- Fixed the table selection not functioning correctly in Microsoft Edge 44 or higher. #TINY-3862
- Fixed the table resize handles not functioning correctly in Microsoft Edge 44 or higher. #TINY-4160
- Fixed the floating toolbar drawer disconnecting from the toolbar when adding content in inline mode. #TINY-4725 #TINY-4765
- Fixed `readonly` mode not returning the appropriate boolean value. #TINY-3948
- Fixed the `forced_root_block_attrs` setting not applying attributes to new blocks consistently. #TINY-4564
- Fixed the editor incorrectly stealing focus during initialization in Microsoft Internet Explorer. #TINY-4697
- Fixed dialogs stealing focus when opening an alert or confirm dialog using an `onAction` callback. #TINY-4014
- Fixed inline dialogs incorrectly closing when clicking on an opened alert or confirm dialog. #TINY-4012
- Fixed the context toolbar overlapping the menu bar and toolbar. #TINY-4586
- Fixed notification and inline dialog positioning issues when using `toolbar_location: 'bottom'`. #TINY-4586
- Fixed the `colorinput` popup appearing offscreen on mobile devices. #TINY-4711
- Fixed special characters not being found when searching by "whole words only". #TINY-4522
- Fixed an issue where dragging images could cause them to be duplicated. #TINY-4195
- Fixed context toolbars activating without the editor having focus. #TINY-4754
- Fixed an issue where removing the background color of text did not always work. #TINY-4770
- Fixed an issue where new rows and columns in a table did not retain the style of the previous row or column. #TINY-4788

## 5.2.0 - 2020-02-13

### Added
- Added the ability to apply formats to spaces. #TINY-4200
- Added new `toolbar_location` setting to allow for positioning the menu and toolbar at the bottom of the editor. #TINY-4210
- Added new `toolbar_groups` setting to allow a custom floating toolbar group to be added to the toolbar when using `floating` toolbar mode. #TINY-4229
- Added new `link_default_protocol` setting to `link` and `autolink` plugin to allow a protocol to be used by default. #TINY-3328
- Added new `placeholder` setting to allow a placeholder to be shown when the editor is empty. #TINY-3917
- Added new `tinymce.dom.TextSeeker` API to allow searching text across different DOM nodes. #TINY-4200
- Added a drop shadow below the toolbar while in sticky mode and introduced Oxide variables to customize it when creating a custom skin. #TINY-4343
- Added `quickbars_image_toolbar` setting to allow for the image quickbar to be turned off. #TINY-4398
- Added iframe and img `loading` attribute to the default schema. Patch contributed by ataylor32. #GH-5112
- Added new `getNodeFilters`/`getAttributeFilters` functions to the `editor.serializer` instance. #TINY-4344
- Added new `a11y_advanced_options` setting to allow additional accessibility options to be added. #FOAM-11
- Added new accessibility options and behaviours to the image dialog using `a11y_advanced_options`. #FOAM-11
- Added the ability to use the window `PrismJS` instance for the `codesample` plugin instead of the bundled version to allow for styling custom languages. #TINY-4504
- Added error message events that fire when a resource loading error occurs. #TINY-4509

### Changed
- Changed the default schema to disallow `onchange` for select elements. #TINY-4614
- Changed default `toolbar_mode` value from false to `wrap`. The value false has been deprecated. #TINY-4617
- Changed `toolbar_drawer` setting to `toolbar_mode`. `toolbar_drawer` has been deprecated. #TINY-4416
- Changed iframe mode to set selection on content init if selection doesn't exist. #TINY-4139
- Changed table related icons to align them with the visual style of the other icons. #TINY-4341
- Changed and improved the visual appearance of the color input field. #TINY-2917
- Changed fake caret container to use `forced_root_block` when possible. #TINY-4190
- Changed the `requireLangPack` API to wait until the plugin has been loaded before loading the language pack. #TINY-3716
- Changed the formatter so `style_formats` are registered before the initial content is loaded into the editor. #TINY-4238
- Changed media plugin to use https protocol for media urls by default. #TINY-4577
- Changed the parser to treat CDATA nodes as bogus HTML comments to match the HTML parsing spec. A new `preserve_cdata` setting has been added to preserve CDATA nodes if required. #TINY-4625

### Fixed
- Fixed incorrect parsing of malformed/bogus HTML comments. #TINY-4625
- Fixed `quickbars` selection toolbar appearing on non-editable elements. #TINY-4359
- Fixed bug with alignment toolbar buttons sometimes not changing state correctly. #TINY-4139
- Fixed the `codesample` toolbar button not toggling when selecting code samples other than HTML. #TINY-4504
- Fixed content incorrectly scrolling to the top or bottom when pressing enter if when the content was already in view. #TINY-4162
- Fixed `scrollIntoView` potentially hiding elements behind the toolbar. #TINY-4162
- Fixed editor not respecting the `resize_img_proportional` setting due to legacy code. #TINY-4236
- Fixed flickering floating toolbar drawer in inline mode. #TINY-4210
- Fixed an issue where the template plugin dialog would be indefinitely blocked on a failed template load. #TINY-2766
- Fixed the `mscontrolselect` event not being unbound on IE/Edge. #TINY-4196
- Fixed Confirm dialog footer buttons so only the "Yes" button is highlighted. #TINY-4310
- Fixed `file_picker_callback` functionality for Image, Link and Media plugins. #TINY-4163
- Fixed issue where floating toolbar drawer sometimes would break if the editor is resized while the drawer is open. #TINY-4439
- Fixed incorrect `external_plugins` loading error message. #TINY-4503
- Fixed resize handler was not hidden for ARIA purposes. Patch contributed by Parent5446. #GH-5195
- Fixed an issue where content could be lost if a misspelled word was selected and spellchecking was disabled. #TINY-3899
- Fixed validation errors in the CSS where certain properties had the wrong default value. #TINY-4491
- Fixed an issue where forced root block attributes were not applied when removing a list. #TINY-4272
- Fixed an issue where the element path isn't being cleared when there are no parents. #TINY-4412
- Fixed an issue where width and height in svg icons containing `rect` elements were overridden by the CSS reset. #TINY-4408
- Fixed an issue where uploading images with `images_reuse_filename` enabled and that included a query parameter would generate an invalid URL. #TINY-4638
- Fixed the `closeButton` property not working when opening notifications. #TINY-4674
- Fixed keyboard flicker when opening a context menu on mobile. #TINY-4540
- Fixed issue where plus icon svg contained strokes. #TINY-4681

## 5.1.6 - 2020-01-28

### Fixed
- Fixed `readonly` mode not blocking all clicked links. #TINY-4572
- Fixed legacy font sizes being calculated inconsistently for the `FontSize` query command value. #TINY-4555
- Fixed changing a tables row from `Header` to `Body` incorrectly moving the row to the bottom of the table. #TINY-4593
- Fixed the context menu not showing in certain cases with hybrid devices. #TINY-4569
- Fixed the context menu opening in the wrong location when the target is the editor body. #TINY-4568
- Fixed the `image` plugin not respecting the `automatic_uploads` setting when uploading local images. #TINY-4287
- Fixed security issue related to parsing HTML comments and CDATA. #TINY-4544

## 5.1.5 - 2019-12-19

### Fixed
- Fixed the UI not working with hybrid devices that accept both touch and mouse events. #TNY-4521
- Fixed the `charmap` dialog initially focusing the first tab of the dialog instead of the search input field. #TINY-4342
- Fixed an exception being raised when inserting content if the caret was directly before or after a `contenteditable="false"` element. #TINY-4528
- Fixed a bug with pasting image URLs when paste as text is enabled. #TINY-4523

## 5.1.4 - 2019-12-11

### Fixed
- Fixed dialog contents disappearing when clicking a checkbox for right-to-left languages. #TINY-4518
- Fixed the `legacyoutput` plugin registering legacy formats after editor initialization, causing legacy content to be stripped on the initial load. #TINY-4447
- Fixed search and replace not cycling through results when searching using special characters. #TINY-4506
- Fixed the `visualchars` plugin converting HTML-like text to DOM elements in certain cases. #TINY-4507
- Fixed an issue with the `paste` plugin not sanitizing content in some cases. #TINY-4510
- Fixed HTML comments incorrectly being parsed in certain cases. #TINY-4511

## 5.1.3 - 2019-12-04

### Fixed
- Fixed sticky toolbar not undocking when fullscreen mode is activated. #TINY-4390
- Fixed the "Current Window" target not applying when updating links using the link dialog. #TINY-4063
- Fixed disabled menu items not highlighting when focused. #TINY-4339
- Fixed touch events passing through dialog collection items to the content underneath on Android devices. #TINY-4431
- Fixed keyboard navigation of the Help dialog's Keyboard Navigation tab. #TINY-4391
- Fixed search and replace dialog disappearing when finding offscreen matches on iOS devices. #TINY-4350
- Fixed performance issues where sticky toolbar was jumping while scrolling on slower browsers. #TINY-4475

## 5.1.2 - 2019-11-19

### Fixed
- Fixed desktop touch devices using `mobile` configuration overrides. #TINY-4345
- Fixed unable to disable the new scrolling toolbar feature. #TINY-4345
- Fixed touch events passing through any pop-up items to the content underneath on Android devices. #TINY-4367
- Fixed the table selector handles throwing JavaScript exceptions for non-table selections. #TINY-4338
- Fixed `cut` operations not removing selected content on Android devices when the `paste` plugin is enabled. #TINY-4362
- Fixed inline toolbar not constrained to the window width by default. #TINY-4314
- Fixed context toolbar split button chevrons pointing right when they should be pointing down. #TINY-4257
- Fixed unable to access the dialog footer in tabbed dialogs on small screens. #TINY-4360
- Fixed mobile table selectors were hard to select with touch by increasing the size. #TINY-4366
- Fixed mobile table selectors moving when moving outside the editor. #TINY-4366
- Fixed inline toolbars collapsing when using sliding toolbars. #TINY-4389
- Fixed block textpatterns not treating NBSPs as spaces. #TINY-4378
- Fixed backspace not merging blocks when the last element in the preceding block was a `contenteditable="false"` element. #TINY-4235
- Fixed toolbar buttons that only contain text labels overlapping on mobile devices. #TINY-4395
- Fixed quickbars quickimage picker not working on mobile. #TINY-4377
- Fixed fullscreen not resizing in an iOS WKWebView component. #TINY-4413

## 5.1.1 - 2019-10-28

### Fixed
- Fixed font formats containing spaces being wrapped in `&quot;` entities instead of single quotes. #TINY-4275
- Fixed alert and confirm dialogs losing focus when clicked. #TINY-4248
- Fixed clicking outside a modal dialog focusing on the document body. #TINY-4249
- Fixed the context toolbar not hiding when scrolled out of view. #TINY-4265

## 5.1.0 - 2019-10-17

### Added
- Added touch selector handles for table selections on touch devices. #TINY-4097
- Added border width field to Table Cell dialog. #TINY-4028
- Added touch event listener to media plugin to make embeds playable. #TINY-4093
- Added oxide styling options to notifications and tweaked the default variables. #TINY-4153
- Added additional padding to split button chevrons on touch devices, to make them easier to interact with. #TINY-4223
- Added new platform detection functions to `Env` and deprecated older detection properties. #TINY-4184
- Added `inputMode` config field to specify inputmode attribute of `input` dialog components. #TINY-4062
- Added new `inputMode` property to relevant plugins/dialogs. #TINY-4102
- Added new `toolbar_sticky` setting to allow the iframe menubar/toolbar to stick to the top of the window when scrolling. #TINY-3982

### Changed
- Changed default setting for `toolbar_drawer` to `floating`. #TINY-3634
- Changed mobile phones to use the `silver` theme by default. #TINY-3634
- Changed some editor settings to default to `false` on touch devices:
  - `menubar`(phones only). #TINY-4077
  - `table_grid`. #TINY-4075
  - `resize`. #TINY-4157
  - `object_resizing`. #TINY-4157
- Changed toolbars and context toolbars to sidescroll on mobile. #TINY-3894 #TINY-4107
- Changed context menus to render as horizontal menus on touch devices. #TINY-4107
- Changed the editor to use the `VisualViewport` API of the browser where possible. #TINY-4078
- Changed visualblocks toolbar button icon and renamed `paragraph` icon to `visualchars`. #TINY-4074
- Changed Oxide default for `@toolbar-button-chevron-color` to follow toolbar button icon color. #TINY-4153
- Changed the `urlinput` dialog component to use the `url` type attribute. #TINY-4102

### Fixed
- Fixed Safari desktop visual viewport fires resize on fullscreen breaking the restore function. #TINY-3976
- Fixed scroll issues on mobile devices. #TINY-3976
- Fixed context toolbar unable to refresh position on iOS12. #TINY-4107
- Fixed ctrl+left click not opening links on readonly mode and the preview dialog. #TINY-4138
- Fixed Slider UI component not firing `onChange` event on touch devices. #TINY-4092
- Fixed notifications overlapping instead of stacking. #TINY-3478
- Fixed inline dialogs positioning incorrectly when the page is scrolled. #TINY-4018
- Fixed inline dialogs and menus not repositioning when resizing. #TINY-3227
- Fixed inline toolbar incorrectly stretching to the full width when a width value was provided. #TINY-4066
- Fixed menu chevrons color to follow the menu text color. #TINY-4153
- Fixed table menu selection grid from staying black when using dark skins, now follows border color. #TINY-4153
- Fixed Oxide using the wrong text color variable for menubar button focused state. #TINY-4146
- Fixed the autoresize plugin not keeping the selection in view when resizing. #TINY-4094
- Fixed textpattern plugin throwing exceptions when using `forced_root_block: false`. #TINY-4172
- Fixed missing CSS fill styles for toolbar button icon active state. #TINY-4147
- Fixed an issue where the editor selection could end up inside a short ended element (such as `br`). #TINY-3999
- Fixed browser selection being lost in inline mode when opening split dropdowns. #TINY-4197
- Fixed backspace throwing an exception when using `forced_root_block: false`. #TINY-4099
- Fixed floating toolbar drawer expanding outside the bounds of the editor. #TINY-3941
- Fixed the autocompleter not activating immediately after a `br` or `contenteditable=false` element. #TINY-4194
- Fixed an issue where the autocompleter would incorrectly close on IE 11 in certain edge cases. #TINY-4205

## 5.0.16 - 2019-09-24

### Added
- Added new `referrer_policy` setting to add the `referrerpolicy` attribute when loading scripts or stylesheets. #TINY-3978
- Added a slight background color to dialog tab links when focused to aid keyboard navigation. #TINY-3877

### Fixed
- Fixed media poster value not updating on change. #TINY-4013
- Fixed openlink was not registered as a toolbar button. #TINY-4024
- Fixed failing to initialize if a script tag was used inside a SVG. #TINY-4087
- Fixed double top border showing on toolbar without menubar when toolbar_drawer is enabled. #TINY-4118
- Fixed unable to drag inline dialogs to the bottom of the screen when scrolled. #TINY-4154
- Fixed notifications appearing on top of the toolbar when scrolled in inline mode. #TINY-4159
- Fixed notifications displaying incorrectly on IE 11. #TINY-4169

## 5.0.15 - 2019-09-02

### Added
- Added a dark `content_css` skin to go with the dark UI skin. #TINY-3743

### Changed
- Changed the enabled state on toolbar buttons so they don't get the hover effect. #TINY-3974

### Fixed
- Fixed missing CSS active state on toolbar buttons. #TINY-3966
- Fixed `onChange` callback not firing for the colorinput dialog component. #TINY-3968
- Fixed context toolbars not showing in fullscreen mode. #TINY-4023

## 5.0.14 - 2019-08-19

### Added
- Added an API to reload the autocompleter menu with additional fetch metadata #MENTIONS-17

### Fixed
- Fixed missing toolbar button border styling options. #TINY-3965
- Fixed image upload progress notification closing before the upload is complete. #TINY-3963
- Fixed inline dialogs not closing on escape when no dialog component is in focus. #TINY-3936
- Fixed plugins not being filtered when defaulting to mobile on phones. #TINY-3537
- Fixed toolbar more drawer showing the content behind it when transitioning between opened and closed states. #TINY-3878
- Fixed focus not returning to the dialog after pressing the "Replace all" button in the search and replace dialog. #TINY-3961

### Removed
- Removed Oxide variable `@menubar-select-disabled-border-color` and replaced it with `@menubar-select-disabled-border`. #TINY-3965

## 5.0.13 - 2019-08-06

### Changed
- Changed modal dialogs to prevent dragging by default and added new `draggable_modal` setting to restore dragging. #TINY-3873
- Changed the nonbreaking plugin to insert nbsp characters wrapped in spans to aid in filtering. This can be disabled using the `nonbreaking_wrap` setting. #TINY-3647
- Changed backspace behaviour in lists to outdent nested list items when the cursor is at the start of the list item. #TINY-3651

### Fixed
- Fixed sidebar growing beyond editor bounds in IE 11. #TINY-3937
- Fixed issue with being unable to keyboard navigate disabled toolbar buttons. #TINY-3350
- Fixed issues with backspace and delete in nested contenteditable true and false elements. #TINY-3868
- Fixed issue with losing keyboard navigation in dialogs due to disabled buttons. #TINY-3914
- Fixed `MouseEvent.mozPressure is deprecated` warning in Firefox. #TINY-3919
- Fixed `default_link_target` not being respected when `target_list` is disabled. #TINY-3757
- Fixed mobile plugin filter to only apply to the mobile theme, rather than all mobile platforms. #TINY-3405
- Fixed focus switching to another editor during mode changes. #TINY-3852
- Fixed an exception being thrown when clicking on an uninitialized inline editor. #TINY-3925
- Fixed unable to keyboard navigate to dialog menu buttons. #TINY-3933
- Fixed dialogs being able to be dragged outside the window viewport. #TINY-3787
- Fixed inline dialogs appearing above modal dialogs. #TINY-3932

## 5.0.12 - 2019-07-18

### Added
- Added ability to utilize UI dialog panels inside other panels. #TINY-3305
- Added help dialog tab explaining keyboard navigation of the editor. #TINY-3603

### Changed
- Changed the "Find and Replace" design to an inline dialog. #TINY-3054

### Fixed
- Fixed issue where autolink spacebar event was not being fired on Edge. #TINY-3891
- Fixed table selection missing the background color. #TINY-3892
- Fixed removing shortcuts not working for function keys. #TINY-3871
- Fixed non-descriptive UI component type names. #TINY-3349
- Fixed UI registry components rendering as the wrong type when manually specifying a different type. #TINY-3385
- Fixed an issue where dialog checkbox, input, selectbox, textarea and urlinput components couldn't be disabled. #TINY-3708
- Fixed the context toolbar not using viable screen space in inline/distraction free mode. #TINY-3717
- Fixed the context toolbar overlapping the toolbar in various conditions. #TINY-3205
- Fixed IE11 edge case where items were being inserted into the wrong location. #TINY-3884

## 5.0.11 - 2019-07-04

### Fixed
- Fixed packaging errors caused by a rollup treeshaking bug (https://github.com/rollup/rollup/issues/2970). #TINY-3866
- Fixed the customeditor component not able to get data from the dialog api. #TINY-3866
- Fixed collection component tooltips not being translated. #TINY-3855

## 5.0.10 - 2019-07-02

### Added
- Added support for all HTML color formats in `color_map` setting. #TINY-3837

### Changed
- Changed backspace key handling to outdent content in appropriate circumstances. #TINY-3685
- Changed default palette for forecolor and backcolor to include some lighter colors suitable for highlights. #TINY-2865
- Changed the search and replace plugin to cycle through results. #TINY-3800

### Fixed
- Fixed inconsistent types causing some properties to be unable to be used in dialog components. #TINY-3778
- Fixed an issue in the Oxide skin where dialog content like outlines and shadows were clipped because of overflow hidden. #TINY-3566
- Fixed the search and replace plugin not resetting state when changing the search query. #TINY-3800
- Fixed backspace in lists not creating an undo level. #TINY-3814
- Fixed the editor to cancel loading in quirks mode where the UI is not supported. #TINY-3391
- Fixed applying fonts not working when the name contained spaces and numbers. #TINY-3801
- Fixed so that initial content is retained when initializing on list items. #TINY-3796
- Fixed inefficient font name and font size current value lookup during rendering. #TINY-3813
- Fixed mobile font copied into the wrong folder for the oxide-dark skin. #TINY-3816
- Fixed an issue where resizing the width of tables would produce inaccurate results. #TINY-3827
- Fixed a memory leak in the Silver theme. #TINY-3797
- Fixed alert and confirm dialogs using incorrect markup causing inconsistent padding. #TINY-3835
- Fixed an issue in the Table plugin with `table_responsive_width` not enforcing units when resizing. #TINY-3790
- Fixed leading, trailing and sequential spaces being lost when pasting plain text. #TINY-3726
- Fixed exception being thrown when creating relative URIs. #TINY-3851
- Fixed focus is no longer set to the editor content during mode changes unless the editor already had focus. #TINY-3852

## 5.0.9 - 2019-06-26

### Fixed
- Fixed print plugin not working in Firefox. #TINY-3834

## 5.0.8 - 2019-06-18

### Added
- Added back support for multiple toolbars. #TINY-2195
- Added support for .m4a files to the media plugin. #TINY-3750
- Added new base_url and suffix editor init options. #TINY-3681

### Fixed
- Fixed incorrect padding for select boxes with visible values. #TINY-3780
- Fixed selection incorrectly changing when programmatically setting selection on contenteditable false elements. #TINY-3766
- Fixed sidebar background being transparent. #TINY-3727
- Fixed the build to remove duplicate iife wrappers. #TINY-3689
- Fixed bogus autocompleter span appearing in content when the autocompleter menu is shown. #TINY-3752
- Fixed toolbar font size select not working with legacyoutput plugin. #TINY-2921
- Fixed the legacyoutput plugin incorrectly aligning images. #TINY-3660
- Fixed remove color not working when using the legacyoutput plugin. #TINY-3756
- Fixed the font size menu applying incorrect sizes when using the legacyoutput plugin. #TINY-3773
- Fixed scrollIntoView not working when the parent window was out of view. #TINY-3663
- Fixed the print plugin printing from the wrong window in IE11. #TINY-3762
- Fixed content CSS loaded over CORS not loading in the preview plugin with content_css_cors enabled. #TINY-3769
- Fixed the link plugin missing the default "None" option for link list. #TINY-3738
- Fixed small dot visible with menubar and toolbar disabled in inline mode. #TINY-3623
- Fixed space key properly inserts a nbsp before/after block elements. #TINY-3745
- Fixed native context menu not showing with images in IE11. #TINY-3392
- Fixed inconsistent browser context menu image selection. #TINY-3789

## 5.0.7 - 2019-06-05

### Added
- Added new toolbar button and menu item for inserting tables via dialog. #TINY-3636
- Added new API for adding/removing/changing tabs in the Help dialog. #TINY-3535
- Added highlighting of matched text in autocompleter items. #TINY-3687
- Added the ability for autocompleters to work with matches that include spaces. #TINY-3704
- Added new `imagetools_fetch_image` callback to allow custom implementations for cors loading of images. #TINY-3658
- Added `'http'` and `https` options to `link_assume_external_targets` to prepend `http://` or `https://` prefixes when URL does not contain a protocol prefix. Patch contributed by francoisfreitag. #GH-4335

### Changed
- Changed annotations navigation to work the same as inline boundaries. #TINY-3396
- Changed tabpanel API by adding a `name` field and changing relevant methods to use it. #TINY-3535

### Fixed
- Fixed text color not updating all color buttons when choosing a color. #TINY-3602
- Fixed the autocompleter not working with fragmented text. #TINY-3459
- Fixed the autosave plugin no longer overwrites window.onbeforeunload. #TINY-3688
- Fixed infinite loop in the paste plugin when IE11 takes a long time to process paste events. Patch contributed by lRawd. #GH-4987
- Fixed image handle locations when using `fixed_toolbar_container`. Patch contributed by t00. #GH-4966
- Fixed the autoresize plugin not firing `ResizeEditor` events. #TINY-3587
- Fixed editor in fullscreen mode not extending to the bottom of the screen. #TINY-3701
- Fixed list removal when pressing backspace after the start of the list item. #TINY-3697
- Fixed autocomplete not triggering from compositionend events. #TINY-3711
- Fixed `file_picker_callback` could not set the caption field on the insert image dialog. #TINY-3172
- Fixed the autocompleter menu showing up after a selection had been made. #TINY-3718
- Fixed an exception being thrown when a file or number input has focus during initialization. Patch contributed by t00. #GH-2194

## 5.0.6 - 2019-05-22

### Added
- Added `icons_url` editor settings to enable icon packs to be loaded from a custom url. #TINY-3585
- Added `image_uploadtab` editor setting to control the visibility of the upload tab in the image dialog. #TINY-3606
- Added new api endpoints to the wordcount plugin and improved character count logic. #TINY-3578

### Changed
- Changed plugin, language and icon loading errors to log in the console instead of a notification. #TINY-3585

### Fixed
- Fixed the textpattern plugin not working with fragmented text. #TINY-3089
- Fixed various toolbar drawer accessibility issues and added an animation. #TINY-3554
- Fixed issues with selection and ui components when toggling readonly mode. #TINY-3592
- Fixed so readonly mode works with inline editors. #TINY-3592
- Fixed docked inline toolbar positioning when scrolled. #TINY-3621
- Fixed initial value not being set on bespoke select in quickbars and toolbar drawer. #TINY-3591
- Fixed so that nbsp entities aren't trimmed in white-space: pre-line elements. #TINY-3642
- Fixed `mceInsertLink` command inserting spaces instead of url encoded characters. #GH-4990
- Fixed text content floating on top of dialogs in IE11. #TINY-3640

## 5.0.5 - 2019-05-09

### Added
- Added menu items to match the forecolor/backcolor toolbar buttons. #TINY-2878
- Added default directionality based on the configured language. #TINY-2621
- Added styles, icons and tests for rtl mode. #TINY-2621

### Fixed
- Fixed autoresize not working with floating elements or when media elements finished loading. #TINY-3545
- Fixed incorrect vertical caret positioning in IE 11. #TINY-3188
- Fixed submenu anchoring hiding overflowed content. #TINY-3564

### Removed
- Removed unused and hidden validation icons to avoid displaying phantom tooltips. #TINY-2329

## 5.0.4 - 2019-04-23

### Added
- Added back URL dialog functionality, which is now available via `editor.windowManager.openUrl()`. #TINY-3382
- Added the missing throbber functionality when calling `editor.setProgressState(true)`. #TINY-3453
- Added function to reset the editor content and undo/dirty state via `editor.resetContent()`. #TINY-3435
- Added the ability to set menu buttons as active. #TINY-3274
- Added `editor.mode` API, featuring a custom editor mode API. #TINY-3406
- Added better styling to floating toolbar drawer. #TINY-3479
- Added the new premium plugins to the Help dialog plugins tab. #TINY-3496
- Added the linkchecker context menu items to the default configuration. #TINY-3543

### Fixed
- Fixed image context menu items showing on placeholder images. #TINY-3280
- Fixed dialog labels and text color contrast within notifications/alert banners to satisfy WCAG 4.5:1 contrast ratio for accessibility. #TINY-3351
- Fixed selectbox and colorpicker items not being translated. #TINY-3546
- Fixed toolbar drawer sliding mode to correctly focus the editor when tabbing via keyboard navigation. #TINY-3533
- Fixed positioning of the styleselect menu in iOS while using the mobile theme. #TINY-3505
- Fixed the menubutton `onSetup` callback to be correctly executed when rendering the menu buttons. #TINY-3547
- Fixed `default_link_target` setting to be correctly utilized when creating a link. #TINY-3508
- Fixed colorpicker floating marginally outside its container. #TINY-3026
- Fixed disabled menu items displaying as active when hovered. #TINY-3027

### Removed
- Removed redundant mobile wrapper. #TINY-3480

## 5.0.3 - 2019-03-19

### Changed
- Changed empty nested-menu items within the style formats menu to be disabled or hidden if the value of `style_formats_autohide` is `true`. #TINY-3310
- Changed the entire phrase 'Powered by Tiny' in the status bar to be a link instead of just the word 'Tiny'. #TINY-3366
- Changed `formatselect`, `styleselect` and `align` menus to use the `mceToggleFormat` command internally. #TINY-3428

### Fixed
- Fixed toolbar keyboard navigation to work as expected when `toolbar_drawer` is configured. #TINY-3432
- Fixed text direction buttons to display the correct pressed state in selections that have no explicit `dir` property. #TINY-3138
- Fixed the mobile editor to clean up properly when removed. #TINY-3445
- Fixed quickbar toolbars to add an empty box to the screen when it is set to `false`. #TINY-3439
- Fixed an issue where pressing the **Delete/Backspace** key at the edge of tables was creating incorrect selections. #TINY-3371
- Fixed an issue where dialog collection items (emoticon and special character dialogs) couldn't be selected with touch devices. #TINY-3444
- Fixed a type error introduced in TinyMCE version 5.0.2 when calling `editor.getContent()` with nested bookmarks. #TINY-3400
- Fixed an issue that prevented default icons from being overridden. #TINY-3449
- Fixed an issue where **Home/End** keys wouldn't move the caret correctly before or after `contenteditable=false` inline elements. #TINY-2995
- Fixed styles to be preserved in IE 11 when editing via the `fullpage` plugin. #TINY-3464
- Fixed the `link` plugin context toolbar missing the open link button. #TINY-3461
- Fixed inconsistent dialog component spacing. #TINY-3436

## 5.0.2 - 2019-03-05

### Added
- Added presentation and document presets to `htmlpanel` dialog component. #TINY-2694
- Added missing fixed_toolbar_container setting has been reimplemented in the Silver theme. #TINY-2712
- Added a new toolbar setting `toolbar_drawer` that moves toolbar groups which overflow the editor width into either a `sliding` or `floating` toolbar section. #TINY-2874

### Changed
- Updated the build process to include package lock files in the dev distribution archive. #TINY-2870

### Fixed
- Fixed inline dialogs did not have aria attributes. #TINY-2694
- Fixed default icons are now available in the UI registry, allowing use outside of toolbar buttons. #TINY-3307
- Fixed a memory leak related to select toolbar items. #TINY-2874
- Fixed a memory leak due to format changed listeners that were never unbound. #TINY-3191
- Fixed an issue where content may have been lost when using permanent bookmarks. #TINY-3400
- Fixed the quicklink toolbar button not rendering in the quickbars plugin. #TINY-3125
- Fixed an issue where menus were generating invalid HTML in some cases. #TINY-3323
- Fixed an issue that could cause the mobile theme to show a blank white screen when the editor was inside an `overflow:hidden` element. #TINY-3407
- Fixed mobile theme using a transparent background and not taking up the full width on iOS. #TINY-3414
- Fixed the template plugin dialog missing the description field. #TINY-3337
- Fixed input dialog components using an invalid default type attribute. #TINY-3424
- Fixed an issue where backspace/delete keys after/before pagebreak elements wouldn't move the caret. #TINY-3097
- Fixed an issue in the table plugin where menu items and toolbar buttons weren't showing correctly based on the selection. #TINY-3423
- Fixed inconsistent button focus styles in Firefox. #TINY-3377
- Fixed the resize icon floating left when all status bar elements were disabled. #TINY-3340
- Fixed the resize handle to not show in fullscreen mode. #TINY-3404

## 5.0.1 - 2019-02-21

### Added
- Added H1-H6 toggle button registration to the silver theme. #TINY-3070
- Added code sample toolbar button will now toggle on when the cursor is in a code section. #TINY-3040
- Added new settings to the emoticons plugin to allow additional emoticons to be added. #TINY-3088

### Fixed
- Fixed an issue where adding links to images would replace the image with text. #TINY-3356
- Fixed an issue where the inline editor could use fractional pixels for positioning. #TINY-3202
- Fixed an issue where uploading non-image files in the Image Plugin upload tab threw an error. #TINY-3244
- Fixed an issue in the media plugin that was causing the source url and height/width to be lost in certain circumstances. #TINY-2858
- Fixed an issue with the Context Toolbar not being removed when clicking outside of the editor. #TINY-2804
- Fixed an issue where clicking 'Remove link' wouldn't remove the link in certain circumstances. #TINY-3199
- Fixed an issue where the media plugin would fail when parsing dialog data. #TINY-3218
- Fixed an issue where retrieving the selected content as text didn't create newlines. #TINY-3197
- Fixed incorrect keyboard shortcuts in the Help dialog for Windows. #TINY-3292
- Fixed an issue where JSON serialization could produce invalid JSON. #TINY-3281
- Fixed production CSS including references to source maps. #TINY-3920
- Fixed development CSS was not included in the development zip. #TINY-3920
- Fixed the autocompleter matches predicate not matching on the start of words by default. #TINY-3306
- Fixed an issue where the page could be scrolled with modal dialogs open. #TINY-2252
- Fixed an issue where autocomplete menus would show an icon margin when no items had icons. #TINY-3329
- Fixed an issue in the quickbars plugin where images incorrectly showed the text selection toolbar. #TINY-3338
- Fixed an issue that caused the inline editor to fail to render when the target element already had focus. #TINY-3353

### Removed
- Removed paste as text notification banner and paste_plaintext_inform setting. #POW-102

## 5.0.0 - 2019-02-04

Full documentation for the version 5 features and changes is available at https://www.tiny.cloud/docs/tinymce/5/release-notes/release-notes50/

### Added
- Added links and registered names with * to denote premium plugins in Plugins tab of Help dialog. #TINY-3223

### Changed
- Changed Tiny 5 mobile skin to look more uniform with desktop. #TINY-2650
- Blacklisted table, th and td as inline editor target. #TINY-717

### Fixed
- Fixed an issue where tab panel heights weren't sizing properly on smaller screens and weren't updating on resize. #TINY-3242
- Fixed image tools not having any padding between the label and slider. #TINY-3220
- Fixed context toolbar toggle buttons not showing the correct state. #TINY-3022
- Fixed missing separators in the spellchecker context menu between the suggestions and actions. #TINY-3217
- Fixed notification icon positioning in alert banners. #TINY-2196
- Fixed a typo in the word count plugin name. #TINY-3062
- Fixed charmap and emoticons dialogs not having a primary button. #TINY-3233
- Fixed an issue where resizing wouldn't work correctly depending on the box-sizing model. #TINY-3278

## 5.0.0-rc-2 - 2019-01-22

### Added
- Added screen reader accessibility for sidebar and statusbar. #TINY-2699

### Changed
- Changed formatting menus so they are registered and made the align toolbar button use an icon instead of text. #TINY-2880
- Changed checkboxes to use a boolean for its state, instead of a string. #TINY-2848
- Updated the textpattern plugin to properly support nested patterns and to allow running a command with a value for a pattern with a start and an end. #TINY-2991
- Updated Emoticons and Charmap dialogs to be screen reader accessible. #TINY-2693

### Fixed
- Fixed the link dialog such that it will now retain class attributes when updating links. #TINY-2825
- Fixed "Find and replace" not showing in the "Edit" menu by default. #TINY-3061
- Fixed dropdown buttons missing the 'type' attribute, which could cause forms to be incorrectly submitted. #TINY-2826
- Fixed emoticon and charmap search not returning expected results in certain cases. #TINY-3084
- Fixed blank rel_list values throwing an exception in the link plugin. #TINY-3149

### Removed
- Removed unnecessary 'flex' and unused 'colspan' properties from the new dialog APIs. #TINY-2973

## 5.0.0-rc-1 - 2019-01-08

### Added
- Added editor settings functionality to specify title attributes for toolbar groups. #TINY-2690
- Added icons instead of button text to improve Search and Replace dialog footer appearance. #TINY-2654
- Added `tox-dialog__table` instead of `mce-table-striped` class to enhance Help dialog appearance. #TINY-2360
- Added title attribute to iframes so, screen readers can announce iframe labels. #TINY-2692
- Added a wordcount menu item, that defaults to appearing in the tools menu. #TINY-2877

### Changed
- Updated the font select dropdown logic to try to detect the system font stack and show "System Font" as the font name. #TINY-2710
- Updated the autocompleter to only show when it has matched items. #TINY-2350
- Updated SizeInput labels to "Height" and "Width" instead of Dimensions. #TINY-2833
- Updated the build process to minify and generate ASCII only output for the emoticons database. #TINY-2744

### Fixed
- Fixed readonly mode not fully disabling editing content. #TINY-2287
- Fixed accessibility issues with the font select, font size, style select and format select toolbar dropdowns. #TINY-2713
- Fixed accessibility issues with split dropdowns. #TINY-2697
- Fixed the legacyoutput plugin to be compatible with TinyMCE 5.0. #TINY-2301
- Fixed icons not showing correctly in the autocompleter popup. #TINY-3029
- Fixed an issue where preview wouldn't show anything in Edge under certain circumstances. #TINY-3035
- Fixed the height being incorrectly calculated for the autoresize plugin. #TINY-2807

## 5.0.0-beta-1 - 2018-11-30

### Added
- Added a new `addNestedMenuItem()` UI registry function and changed all nested menu items to use the new registry functions. #TINY-2230
- Added title attribute to color swatch colors. #TINY-2669
- Added anchorbar component to anchor inline toolbar dialogs to instead of the toolbar. #TINY-2040
- Added support for toolbar<n> and toolbar array config options to be squashed into a single toolbar and not create multiple toolbars. #TINY-2195
- Added error handling for when forced_root_block config option is set to true. #TINY-2261
- Added functionality for the removed_menuitems config option. #TINY-2184
- Added the ability to use a string to reference menu items in menu buttons and submenu items. #TINY-2253

### Changed
- Changed the name of the "inlite" plugin to "quickbars". #TINY-2831
- Changed the background color icon to highlight background icon. #TINY-2258
- Changed Help dialog to be accessible to screen readers. #TINY-2687
- Changed the color swatch to save selected custom colors to local storage for use across sessions. #TINY-2722
- Changed `WindowManager` API - methods `getParams`, `setParams` and `getWindows`, and the legacy `windows` property, have been removed. `alert` and `confirm` dialogs are no longer tracked in the window list. #TINY-2603

### Fixed
- Fixed an inline mode issue where the save plugin upon saving can cause content loss. #TINY-2659
- Fixed an issue in IE 11 where calling selection.getContent() would return an empty string when the editor didn't have focus. #TINY-2325

### Removed
- Removed compat3x plugin. #TINY-2815

## 5.0.0-preview-4 - 2018-11-12

### Added
- Added width and height placeholder text to image and media dialog dimensions input. #AP-296
- Added the ability to keyboard navigate through menus, toolbars, sidebar and the status bar sequentially. #AP-381
- Added translation capability back to the editor's UI. #AP-282
- Added `label` component type for dialogs to group components under a label.

### Changed
- Changed the editor resize handle so that it should be disabled when the autoresize plugin is turned on. #AP-424
- Changed UI text for microcopy improvements. #TINY-2281

### Fixed
- Fixed distraction free plugin. #AP-470
- Fixed contents of the input field being selected on focus instead of just recieving an outline highlight. #AP-464
- Fixed styling issues with dialogs and menus in IE 11. #AP-456
- Fixed custom style format control not honoring custom formats. #AP-393
- Fixed context menu not appearing when clicking an image with a caption. #AP-382
- Fixed directionality of UI when using an RTL language. #AP-423
- Fixed page responsiveness with multiple inline editors. #AP-430
- Fixed empty toolbar groups appearing through invalid configuration of the `toolbar` property. #AP-450
- Fixed text not being retained when updating links through the link dialog. #AP-293
- Fixed edit image context menu, context toolbar and toolbar items being incorrectly enabled when selecting invalid images. #AP-323
- Fixed emoji type ahead being shown when typing URLs. #AP-366
- Fixed toolbar configuration properties incorrectly expecting string arrays instead of strings. #AP-342
- Fixed the block formatting toolbar item not showing a "Formatting" title when there is no selection. #AP-321
- Fixed clicking disabled toolbar buttons hiding the toolbar in inline mode. #AP-380
- Fixed `EditorResize` event not being fired upon editor resize. #AP-327
- Fixed tables losing styles when updating through the dialog. #AP-368
- Fixed context toolbar positioning to be more consistent near the edges of the editor. #AP-318
- Fixed table of contents plugin now works with v5 toolbar APIs correctly. #AP-347
- Fixed the `link_context_toolbar` configuration not disabling the context toolbar. #AP-458
- Fixed the link context toolbar showing incorrect relative links. #AP-435
- Fixed the alignment of the icon in alert banner dialog components. #TINY-2220
- Fixed the visual blocks and visual char menu options not displaying their toggled state. #TINY-2238
- Fixed the editor not displaying as fullscreen when toggled. #TINY-2237

### Removed
- Removed the tox-custom-editor class that was added to the wrapping element of codemirror. #TINY-2211

## 5.0.0-preview-3 - 2018-10-18

### Changed
- Changed editor layout to use modern CSS properties over manually calculating dimensions. #AP-324
- Changed `autoresize_min_height` and `autoresize_max_height` configurations to `min_height` and `max_height`. #AP-324
- Changed `Whole word` label in Search and Replace dialog to `Find whole words only`. #AP-387

### Fixed
- Fixed bugs with editor width jumping when resizing and the iframe not resizing to smaller than 150px in height. #AP-324
- Fixed mobile theme bug that prevented the editor from loading. #AP-404
- Fixed long toolbar groups extending outside of the editor instead of wrapping.
- Fixed dialog titles so they are now proper case. #AP-384
- Fixed color picker default to be #000000 instead of #ff00ff. #AP-216
- Fixed "match case" option on the Find and Replace dialog is no longer selected by default. #AP-298
- Fixed vertical alignment of toolbar icons. #DES-134
- Fixed toolbar icons not appearing on IE11. #DES-133

## 5.0.0-preview-2 - 2018-10-10

### Added
- Added swatch is now shown for colorinput fields, instead of the colorpicker directly. #AP-328
- Added fontformats and fontsizes menu items. #AP-390

### Changed
- Changed configuration of color options has been simplified to `color_map`, `color_cols`, and `custom_colors`. #AP-328
- Changed `height` configuration to apply to the editor frame (including menubar, toolbar, status bar) instead of the content area. #AP-324

### Fixed
- Fixed styleselect not updating the displayed item as the cursor moved. #AP-388
- Fixed preview iframe not expanding to the dialog size. #AP-252
- Fixed 'meta' shortcuts not translated into platform-specific text. #AP-270
- Fixed tabbed dialogs (Charmap and Emoticons) shrinking when no search results returned.
- Fixed a bug where alert banner icons were not retrieved from icon pack. #AP-330
- Fixed component styles to flex so they fill large dialogs. #AP-252
- Fixed editor flashing unstyled during load (still in progress). #AP-349

### Removed
- Removed `colorpicker` plugin, it is now in the theme. #AP-328
- Removed `textcolor` plugin, it is now in the theme. #AP-328

## 5.0.0-preview-1 - 2018-10-01

Developer preview 1.

Initial list of features and changes is available at https://www.tiny.cloud/docs/tinymce/5/release-notes/release-notes50/.

## 4.9.11 - 2020-07-13

### Fixed
- Fixed the `selection.setContent()` API not running parser filters. #TINY-4002
- Fixed content in an iframe element parsing as DOM elements instead of text content. #TINY-5943
- Fixed up and down keyboard navigation not working for inline `contenteditable="false"` elements. #TINY-6226

## 4.9.10 - 2020-04-23

### Fixed
- Fixed an issue where the editor selection could end up inside a short ended element (eg br). #TINY-3999
- Fixed a security issue related to CDATA sanitization during parsing. #TINY-4669
- Fixed `media` embed content not processing safely in some cases. #TINY-4857

## 4.9.9 - 2020-03-25

### Fixed
- Fixed the table selection not functioning correctly in Microsoft Edge 44 or higher. #TINY-3862
- Fixed the table resize handles not functioning correctly in Microsoft Edge 44 or higher. #TINY-4160
- Fixed the `forced_root_block_attrs` setting not applying attributes to new blocks consistently. #TINY-4564
- Fixed the editor failing to initialize if a script tag was used inside an SVG. #TINY-4087

## 4.9.8 - 2020-01-28

### Fixed
- Fixed the `mobile` theme failing to load due to a bundling issue. #TINY-4613
- Fixed security issue related to parsing HTML comments and CDATA. #TINY-4544

## 4.9.7 - 2019-12-19

### Fixed
- Fixed the `visualchars` plugin converting HTML-like text to DOM elements in certain cases. #TINY-4507
- Fixed an issue with the `paste` plugin not sanitizing content in some cases. #TINY-4510
- Fixed HTML comments incorrectly being parsed in certain cases. #TINY-4511

## 4.9.6 - 2019-09-02

### Fixed
- Fixed image browse button sometimes displaying the browse window twice. #TINY-3959

## 4.9.5 - 2019-07-02

### Changed
- Changed annotations navigation to work the same as inline boundaries. #TINY-3396

### Fixed
- Fixed the print plugin printing from the wrong window in IE11. #TINY-3762
- Fixed an exception being thrown when a file or number input has focus during initialization. Patch contributed by t00. #GH-2194
- Fixed positioning of the styleselect menu in iOS while using the mobile theme. #TINY-3505
- Fixed native context menu not showing with images in IE11. #TINY-3392
- Fixed selection incorrectly changing when programmatically setting selection on contenteditable false elements. #TINY-3766
- Fixed image browse button not working on touch devices. #TINY-3751
- Fixed so that nbsp entities aren't trimmed in white-space: pre-line elements. #TINY-3642
- Fixed space key properly inserts a nbsp before/after block elements. #TINY-3745
- Fixed infinite loop in the paste plugin when IE11 takes a long time to process paste events. Patch contributed by lRawd. #GH-4987

## 4.9.4 - 2019-03-20

### Fixed
- Fixed an issue where **Home/End** keys wouldn't move the caret correctly before or after `contenteditable=false` inline elements. #TINY-2995
- Fixed an issue where content may have been lost when using permanent bookmarks. #TINY-3400
- Fixed the mobile editor to clean up properly when removed. #TINY-3445
- Fixed an issue where retrieving the selected content as text didn't create newlines. #TINY-3197
- Fixed an issue where typing space between images would cause issues with nbsp not being inserted. #TINY-3346

## 4.9.3 - 2019-01-31

### Added
- Added a visualchars_default_state setting to the Visualchars Plugin. Patch contributed by mat3e.

### Fixed
- Fixed a bug where scrolling on a page with more than one editor would cause a ResizeWindow event to fire. #TINY-3247
- Fixed a bug where if a plugin threw an error during initialisation the whole editor would fail to load. #TINY-3243
- Fixed a bug where getContent would include bogus elements when valid_elements setting was set up in a specific way. #TINY-3213
- Fixed a bug where only a few function key names could be used when creating keyboard shortcuts. #TINY-3146
- Fixed a bug where it wasn't possible to enter spaces into an editor after pressing shift+enter. #TINY-3099
- Fixed a bug where no caret would be rendered after backspacing to a contenteditable false element. #TINY-2998
- Fixed a bug where deletion to/from indented lists would leave list fragments in the editor. #TINY-2981

## 4.9.2 - 2018-12-17

### Fixed
- Fixed a bug with pressing the space key on IE 11 would result in nbsp characters being inserted between words at the end of a block. #TINY-2996
- Fixed a bug where character composition using quote and space on US International keyboards would produce a space instead of a quote. #TINY-2999
- Fixed a bug where remove format wouldn't remove the inner most inline element in some situations. #TINY-2982
- Fixed a bug where outdenting an list item would affect attributes on other list items within the same list. #TINY-2971
- Fixed a bug where the DomParser filters wouldn't be applied for elements created when parsing invalid html. #TINY-2978
- Fixed a bug where setProgressState wouldn't automatically close floating ui elements like menus. #TINY-2896
- Fixed a bug where it wasn't possible to navigate out of a figcaption element using the arrow keys. #TINY-2894
- Fixed a bug where enter key before an image inside a link would remove the image. #TINY-2780

## 4.9.1 - 2018-12-04

### Added
- Added functionality to insert html to the replacement feature of the Textpattern Plugin. #TINY-2839

### Fixed
- Fixed a bug where `editor.selection.getContent({format: 'text'})` didn't work as expected in IE11 on an unfocused editor. #TINY-2862
- Fixed a bug in the Textpattern Plugin where the editor would get an incorrect selection after inserting a text pattern on Safari. #TINY-2838
- Fixed a bug where the space bar didn't work correctly in editors with the forced_root_block setting set to false. #TINY-2816

## 4.9.0 - 2018-11-27

### Added
- Added a replace feature to the Textpattern Plugin. #TINY-1908
- Added functionality to the Lists Plugin that improves the indentation logic. #TINY-1790

### Fixed
- Fixed a bug where it wasn't possible to delete/backspace when the caret was between a contentEditable=false element and a BR. #TINY-2372
- Fixed a bug where copying table cells without a text selection would fail to copy anything. #TINY-1789
- Implemented missing `autosave_restore_when_empty` functionality in the Autosave Plugin. Patch contributed by gzzo. #GH-4447
- Reduced insertion of unnecessary nonbreaking spaces in the editor. #TINY-1879

## 4.8.5 - 2018-10-30

### Added
- Added a content_css_cors setting to the editor that adds the crossorigin="anonymous" attribute to link tags added by the StyleSheetLoader. #TINY-1909

### Fixed
- Fixed a bug where trying to remove formatting with a collapsed selection range would throw an exception. #GH-4636
- Fixed a bug in the image plugin that caused updating figures to split contenteditable elements. #GH-4563
- Fixed a bug that was causing incorrect viewport calculations for fixed position UI elements. #TINY-1897
- Fixed a bug where inline formatting would cause the delete key to do nothing. #TINY-1900

## 4.8.4 - 2018-10-23

### Added
- Added support for the HTML5 `main` element. #TINY-1877

### Changed
- Changed the keyboard shortcut to move focus to contextual toolbars to Ctrl+F9. #TINY-1812

### Fixed
- Fixed a bug where content css could not be loaded from another domain. #TINY-1891
- Fixed a bug on FireFox where the cursor would get stuck between two contenteditable false inline elements located inside of the same block element divided by a BR. #TINY-1878
- Fixed a bug with the insertContent method where nonbreaking spaces would be inserted incorrectly. #TINY-1868
- Fixed a bug where the toolbar of the inline editor would not be visible in some scenarios. #TINY-1862
- Fixed a bug where removing the editor while more than one notification was open would throw an error. #TINY-1845
- Fixed a bug where the menubutton would be rendered on top of the menu if the viewport didn't have enough height. #TINY-1678
- Fixed a bug with the annotations api where annotating collapsed selections caused problems. #TBS-2449
- Fixed a bug where wbr elements were being transformed into whitespace when using the Paste Plugin's paste as text setting. #GH-4638
- Fixed a bug where the Search and Replace didn't replace spaces correctly. #GH-4632
- Fixed a bug with sublist items not persisting selection. #GH-4628
- Fixed a bug with mceInsertRawHTML command not working as expected. #GH-4625

## 4.8.3 - 2018-09-13

### Fixed
- Fixed a bug where the Wordcount Plugin didn't correctly count words within tables on IE11. #TINY-1770
- Fixed a bug where it wasn't possible to move the caret out of a table on IE11 and Firefox. #TINY-1682
- Fixed a bug where merging empty blocks didn't work as expected, sometimes causing content to be deleted. #TINY-1781
- Fixed a bug where the Textcolor Plugin didn't show the correct current color. #TINY-1810
- Fixed a bug where clear formatting with a collapsed selection would sometimes clear formatting from more content than expected. #TINY-1813 #TINY-1821
- Fixed a bug with the Table Plugin where it wasn't possible to keyboard navigate to the caption. #TINY-1818

## 4.8.2 - 2018-08-09

### Changed
- Moved annotator from "experimental" to "annotator" object on editor. #TBS-2398
- Improved the multiclick normalization across browsers. #TINY-1788

### Fixed
- Fixed a bug where running getSelectedBlocks with a collapsed selection between block elements would produce incorrect results. #TINY-1787
- Fixed a bug where the ScriptLoaders loadScript method would not work as expected in FireFox when loaded on the same page as a ShadowDOM polyfill. #TINY-1786
- Removed reference to ShadowDOM event.path as Blink based browsers now support event.composedPath. #TINY-1785
- Fixed a bug where a reference to localStorage would throw an "access denied" error in IE11 with strict security settings. #TINY-1782
- Fixed a bug where pasting using the toolbar button on an inline editor in IE11 would cause a looping behaviour. #TINY-1768

## 4.8.1 - 2018-07-26

### Fixed
- Fixed a bug where the content of inline editors was being cleaned on every call of `editor.save()`. #TINY-1783
- Fixed a bug where the arrow of the Inlite Theme toolbar was being rendered incorrectly in RTL mode. #TINY-1776
- Fixed a bug with the Paste Plugin where pasting after inline contenteditable false elements moved the caret to the end of the line. #TINY-1758

## 4.8.0 - 2018-06-27

### Added
- Added new "experimental" object in editor, with initial Annotator API. #TBS-2374

### Fixed
- Fixed a bug where deleting paragraphs inside of table cells would delete the whole table cell. #TINY-1759
- Fixed a bug in the Table Plugin where removing row height set on the row properties dialog did not update the table. #TINY-1730
- Fixed a bug with the font select toolbar item didn't update correctly. #TINY-1683
- Fixed a bug where all bogus elements would not be deleted when removing an inline editor. #TINY-1669

## 4.7.13 - 2018-05-16

### Added
- Added missing code menu item from the default menu config. #TINY-1648
- Added new align button for combining the separate align buttons into a menu button. #TINY-1652

### Fixed
- Fixed a bug where Edge 17 wouldn't be able to select images or tables. #TINY-1679
- Fixed issue where whitespace wasn't preserved when the editor was initialized on pre elements. #TINY-1649
- Fixed a bug with the fontselect dropdowns throwing an error if the editor was hidden in Firefox. #TINY-1664
- Fixed a bug where it wasn't possible to merge table cells on IE 11. #TINY-1671
- Fixed a bug where textcolor wasn't applying properly on IE 11 in some situations. #TINY-1663
- Fixed a bug where the justifyfull command state wasn't working correctly. #TINY-1677
- Fixed a bug where the styles wasn't updated correctly when resizing some tables. #TINY-1668

## 4.7.12 - 2018-05-03

### Added
- Added an option to filter out image svg data urls.
- Added support for html5 details and summary elements.

### Changed
- Changed so the mce-abs-layout-item css rule targets html instead of body. Patch contributed by nazar-pc.

### Fixed
- Fixed a bug where the "read" step on the mobile theme was still present on android mobile browsers.
- Fixed a bug where all images in the editor document would reload on any editor change.
- Fixed a bug with the Table Plugin where ObjectResized event wasn't being triggered on column resize.
- Fixed so the selection is set to the first suitable caret position after editor.setContent called.
- Fixed so links with xlink:href attributes are filtered correctly to prevent XSS.
- Fixed a bug on IE11 where pasting content into an inline editor initialized on a heading element would create new editable elements.
- Fixed a bug where readonly mode would not work as expected when the editor contained contentEditable=true elements.
- Fixed a bug where the Link Plugin would throw an error when used together with the webcomponents polyfill. Patch contributed by 4esnog.
- Fixed a bug where the "Powered by TinyMCE" branding link would break on XHTML pages. Patch contributed by tistre.
- Fixed a bug where the same id would be used in the blobcache for all pasted images. Patch contributed by thorn0.

## 4.7.11 - 2018-04-11

### Added
- Added a new imagetools_credentials_hosts option to the Imagetools Plugin.

### Fixed
- Fixed a bug where toggling a list containing empty LIs would throw an error. Patch contributed by bradleyke.
- Fixed a bug where applying block styles to a text with the caret at the end of the paragraph would select all text in the paragraph.
- Fixed a bug where toggling on the Spellchecker Plugin would trigger isDirty on the editor.
- Fixed a bug where it was possible to enter content into selection bookmark spans.
- Fixed a bug where if a non paragraph block was configured in forced_root_block the editor.getContent method would return incorrect values with an empty editor.
- Fixed a bug where dropdown menu panels stayed open and fixed in position when dragging dialog windows.
- Fixed a bug where it wasn't possible to extend table cells with the space button in Safari.
- Fixed a bug where the setupeditor event would thrown an error when using the Compat3x Plugin.
- Fixed a bug where an error was thrown in FontInfo when called on a detached element.

## 4.7.10 - 2018-04-03

### Added
- Added normalization of triple clicks across browsers in the editor.
- Added a `hasFocus` method to the editor that checks if the editor has focus.
- Added correct icon to the Nonbreaking Plugin menu item.

### Fixed
- Fixed so the `getContent`/`setContent` methods work even if the editor is not initialized.
- Fixed a bug with the Media Plugin where query strings were being stripped from youtube links.
- Fixed a bug where image styles were changed/removed when opening and closing the Image Plugin dialog.
- Fixed a bug in the Table Plugin where some table cell styles were not correctly added to the content html.
- Fixed a bug in the Spellchecker Plugin where it wasn't possible to change the spellchecker language.
- Fixed so the the unlink action in the Link Plugin has a menu item and can be added to the contextmenu.
- Fixed a bug where it wasn't possible to keyboard navigate to the start of an inline element on a new line within the same block element.
- Fixed a bug with the Text Color Plugin where if used with an inline editor located at the bottom of the screen the colorpicker could appear off screen.
- Fixed a bug with the UndoManager where undo levels were being added for nbzwsp characters.
- Fixed a bug with the Table Plugin where the caret would sometimes be lost when keyboard navigating up through a table.
- Fixed a bug where FontInfo.getFontFamily would throw an error when called on a removed editor.
- Fixed a bug in Firefox where undo levels were not being added correctly for some specific operations.
- Fixed a bug where initializing an inline editor inside of a table would make the whole table resizeable.
- Fixed a bug where the fake cursor that appears next to tables on Firefox was positioned incorrectly when switching to fullscreen.
- Fixed a bug where zwsp's weren't trimmed from the output from `editor.getContent({ format: 'text' })`.
- Fixed a bug where the fontsizeselect/fontselect toolbar items showed the body info rather than the first possible caret position info on init.
- Fixed a bug where it wasn't possible to select all content if the editor only contained an inline boundary element.
- Fixed a bug where `content_css` urls with query strings wasn't working.
- Fixed a bug in the Table Plugin where some table row styles were removed when changing other styles in the row properties dialog.

### Removed
- Removed the "read" step from the mobile theme.

## 4.7.9 - 2018-02-27

### Fixed
- Fixed a bug where the editor target element didn't get the correct style when removing the editor.

## 4.7.8 - 2018-02-26

### Fixed
- Fixed an issue with the Help Plugin where the menuitem name wasn't lowercase.
- Fixed an issue on MacOS where text and bold text did not have the same line-height in the autocomplete dropdown in the Link Plugin dialog.
- Fixed a bug where the "paste as text" option in the Paste Plugin didn't work.
- Fixed a bug where dialog list boxes didn't get positioned correctly in documents with scroll.
- Fixed a bug where the Inlite Theme didn't use the Table Plugin api to insert correct tables.
- Fixed a bug where the Inlite Theme panel didn't hide on blur in a correct way.
- Fixed a bug where placing the cursor before a table in Firefox would scroll to the bottom of the table.
- Fixed a bug where selecting partial text in table cells with rowspans and deleting would produce faulty tables.
- Fixed a bug where the Preview Plugin didn't work on Safari due to sandbox security.
- Fixed a bug where table cell selection using the keyboard threw an error.
- Fixed so the font size and font family doesn't toggle the text but only sets the selected format on the selected text.
- Fixed so the built-in spellchecking on Chrome and Safari creates an undo level when replacing words.

## 4.7.7 - 2018-02-19

### Added
- Added a border style selector to the advanced tab of the Image Plugin.
- Added better controls for default table inserted by the Table Plugin.
- Added new `table_responsive_width` option to the Table Plugin that controls whether to use pixel or percentage widths.

### Fixed
- Fixed a bug where the Link Plugin text didn't update when a URL was pasted using the context menu.
- Fixed a bug with the Spellchecker Plugin where using "Add to dictionary" in the context menu threw an error.
- Fixed a bug in the Media Plugin where the preview node for iframes got default width and height attributes that interfered with width/height styles.
- Fixed a bug where backslashes were being added to some font family names in Firefox in the fontselect toolbar item.
- Fixed a bug where errors would be thrown when trying to remove an editor that had not yet been fully initialized.
- Fixed a bug where the Imagetools Plugin didn't update the images atomically.
- Fixed a bug where the Fullscreen Plugin was throwing errors when being used on an inline editor.
- Fixed a bug where drop down menus weren't positioned correctly in inline editors on scroll.
- Fixed a bug with a semicolon missing at the end of the bundled javascript files.
- Fixed a bug in the Table Plugin with cursor navigation inside of tables where the cursor would sometimes jump into an incorrect table cells.
- Fixed a bug where indenting a table that is a list item using the "Increase indent" button would create a nested table.
- Fixed a bug where text nodes containing only whitespace were being wrapped by paragraph elements.
- Fixed a bug where whitespace was being inserted after br tags inside of paragraph tags.
- Fixed a bug where converting an indented paragraph to a list item would cause the list item to have extra padding.
- Fixed a bug where Copy/Paste in an editor with a lot of content would cause the editor to scroll to the top of the content in IE11.
- Fixed a bug with a memory leak in the DragHelper. Path contributed by ben-mckernan.
- Fixed a bug where the advanced tab in the Media Plugin was being shown even if it didn't contain anything. Patch contributed by gabrieeel.
- Fixed an outdated eventname in the EventUtils. Patch contributed by nazar-pc.
- Fixed an issue where the Json.parse function would throw an error when being used on a page with strict CSP settings.
- Fixed so you can place the curser before and after table elements within the editor in Firefox and Edge/IE.

## 4.7.6 - 2018-01-29

### Fixed
- Fixed a bug in the jquery integration where it threw an error saying that "global is not defined".
- Fixed a bug where deleting a table cell whose previous sibling was set to contenteditable false would create a corrupted table.
- Fixed a bug where highlighting text in an unfocused editor did not work correctly in IE11/Edge.
- Fixed a bug where the table resize handles were not being repositioned when activating the Fullscreen Plugin.
- Fixed a bug where the Imagetools Plugin dialog didn't honor editor RTL settings.
- Fixed a bug where block elements weren't being merged correctly if you deleted from after a contenteditable false element to the beginning of another block element.
- Fixed a bug where TinyMCE didn't work with module loaders like webpack.

## 4.7.5 - 2018-01-22

### Fixed
- Fixed bug with the Codesample Plugin where it wasn't possible to edit codesamples when the editor was in inline mode.
- Fixed bug where focusing on the status bar broke the keyboard navigation functionality.
- Fixed bug where an error would be thrown on Edge by the Table Plugin when pasting using the PowerPaste Plugin.
- Fixed bug in the Table Plugin where selecting row border style from the dropdown menu in advanced row properties would throw an error.
- Fixed bug with icons being rendered incorrectly on Chrome on Mac OS.
- Fixed bug in the Textcolor Plugin where the font color and background color buttons wouldn't trigger an ExecCommand event.
- Fixed bug in the Link Plugin where the url field wasn't forced LTR.
- Fixed bug where the Nonbreaking Plugin incorrectly inserted spaces into tables.
- Fixed bug with the inline theme where the toolbar wasn't repositioned on window resize.

## 4.7.4 - 2017-12-05

### Fixed
- Fixed bug in the Nonbreaking Plugin where the nonbreaking_force_tab setting was being ignored.
- Fixed bug in the Table Plugin where changing row height incorrectly converted column widths to pixels.
- Fixed bug in the Table Plugin on Edge and IE11 where resizing the last column after resizing the table would cause invalid column heights.
- Fixed bug in the Table Plugin where keyboard navigation was not normalized between browsers.
- Fixed bug in the Table Plugin where the colorpicker button would show even without defining the colorpicker_callback.
- Fixed bug in the Table Plugin where it wasn't possible to set the cell background color.
- Fixed bug where Firefox would throw an error when intialising an editor on an element that is hidden or not yet added to the DOM.
- Fixed bug where Firefox would throw an error when intialising an editor inside of a hidden iframe.

## 4.7.3 - 2017-11-23

### Added
- Added functionality to open the Codesample Plugin dialog when double clicking on a codesample. Patch contributed by dakuzen.

### Fixed
- Fixed bug where undo/redo didn't work correctly with some formats and caret positions.
- Fixed bug where the color picker didn't show up in Table Plugin dialogs.
- Fixed bug where it wasn't possible to change the width of a table through the Table Plugin dialog.
- Fixed bug where the Charmap Plugin couldn't insert some special characters.
- Fixed bug where editing a newly inserted link would not actually edit the link but insert a new link next to it.
- Fixed bug where deleting all content in a table cell made it impossible to place the caret into it.
- Fixed bug where the vertical alignment field in the Table Plugin cell properties dialog didn't do anything.
- Fixed bug where an image with a caption showed two sets of resize handles in IE11.
- Fixed bug where pressing the enter button inside of an h1 with contenteditable set to true would sometimes produce a p tag.
- Fixed bug with backspace not working as expected before a noneditable element.
- Fixed bug where operating on tables with invalid rowspans would cause an error to be thrown.
- Fixed so a real base64 representation of the image is available on the blobInfo that the images_upload_handler gets called with.
- Fixed so the image upload tab is available when the images_upload_handler is defined (and not only when the images_upload_url is defined).

## 4.7.2 - 2017-11-07

### Added
- Added newly rewritten Table Plugin.
- Added support for attributes with colon in valid_elements and addValidElements.
- Added support for dailymotion short url in the Media Plugin. Patch contributed by maat8.
- Added support for converting to half pt when converting font size from px to pt. Patch contributed by danny6514.
- Added support for location hash to the Autosave plugin to make it work better with SPAs using hash routing.
- Added support for merging table cells when pasting a table into another table.

### Changed
- Changed so the language packs are only loaded once. Patch contributed by 0xor1.
- Simplified the css for inline boundaries selection by switching to an attribute selector.

### Fixed
- Fixed bug where an error would be thrown on editor initialization if the window.getSelection() returned null.
- Fixed bug where holding down control or alt keys made the keyboard navigation inside an inline boundary not work as expected.
- Fixed bug where applying formats in IE11 produced extra, empty paragraphs in the editor.
- Fixed bug where the Word Count Plugin didn't count some mathematical operators correctly.
- Fixed bug where removing an inline editor removed the element that the editor had been initialized on.
- Fixed bug where setting the selection to the end of an editable container caused some formatting problems.
- Fixed bug where an error would be thrown sometimes when an editor was removed because of the selection bookmark was being stored asynchronously.
- Fixed a bug where an editor initialized on an empty list did not contain any valid cursor positions.
- Fixed a bug with the Context Menu Plugin and webkit browsers on Mac where right-clicking inside a table would produce an incorrect selection.
- Fixed bug where the Image Plugin constrain proportions setting wasn't working as expected.
- Fixed bug where deleting the last character in a span with decorations produced an incorrect element when typing.
- Fixed bug where focusing on inline editors made the toolbar flicker when moving between elements quickly.
- Fixed bug where the selection would be stored incorrectly in inline editors when the mouseup event was fired outside the editor body.
- Fixed bug where toggling bold at the end of an inline boundary would toggle off the whole word.
- Fixed bug where setting the skin to false would not stop the loading of some skin css files.
- Fixed bug in mobile theme where pinch-to-zoom would break after exiting the editor.
- Fixed bug where sublists of a fully selected list would not be switched correctly when changing list style.
- Fixed bug where inserting media by source would break the UndoManager.
- Fixed bug where inserting some content into the editor with a specific selection would replace some content incorrectly.
- Fixed bug where selecting all content with ctrl+a in IE11 caused problems with untoggling some formatting.
- Fixed bug where the Search and Replace Plugin left some marker spans in the editor when undoing and redoing after replacing some content.
- Fixed bug where the editor would not get a scrollbar when using the Fullscreen and Autoresize plugins together.
- Fixed bug where the font selector would stop working correctly after selecting fonts three times.
- Fixed so pressing the enter key inside of an inline boundary inserts a br after the inline boundary element.
- Fixed a bug where it wasn't possible to use tab navigation inside of a table that was inside of a list.
- Fixed bug where end_container_on_empty_block would incorrectly remove elements.
- Fixed bug where content_styles weren't added to the Preview Plugin iframe.
- Fixed so the beforeSetContent/beforeGetContent events are preventable.
- Fixed bug where changing height value in Table Plugin advanced tab didn't do anything.
- Fixed bug where it wasn't possible to remove formatting from content in beginning of table cell.

## 4.7.1 - 2017-10-09

### Fixed
- Fixed bug where theme set to false on an inline editor produced an extra div element after the target element.
- Fixed bug where the editor drag icon was misaligned with the branding set to false.
- Fixed bug where doubled menu items were not being removed as expected with the removed_menuitems setting.
- Fixed bug where the Table of contents plugin threw an error when initialized.
- Fixed bug where it wasn't possible to add inline formats to text selected right to left.
- Fixed bug where the paste from plain text mode did not work as expected.
- Fixed so the style previews do not set color and background color when selected.
- Fixed bug where the Autolink plugin didn't work as expected with some formats applied on an empty editor.
- Fixed bug where the Textpattern plugin were throwing errors on some patterns.
- Fixed bug where the Save plugin saved all editors instead of only the active editor. Patch contributed by dannoe.

## 4.7.0 - 2017-10-03

### Added
- Added new mobile ui that is specifically designed for mobile devices.

### Changed
- Updated the default skin to be more modern and white since white is preferred by most implementations.
- Restructured the default menus to be more similar to common office suites like Google Docs.

### Fixed
- Fixed so theme can be set to false on both inline and iframe editor modes.
- Fixed bug where inline editor would add/remove the visualblocks css multiple times.
- Fixed bug where selection wouldn't be properly restored when editor lost focus and commands where invoked.
- Fixed bug where toc plugin would generate id:s for headers even though a toc wasn't inserted into the content.
- Fixed bug where is wasn't possible to drag/drop contents within the editor if paste_data_images where set to true.
- Fixed bug where getParam and close in WindowManager would get the first opened window instead of the last opened window.
- Fixed bug where delete would delete between cells inside a table in Firefox.

## 4.6.7 - 2017-09-18

### Added
- Added some missing translations to Image, Link and Help plugins.

### Fixed
- Fixed bug where paste wasn't working in IOS.
- Fixed bug where the Word Count Plugin didn't count some mathematical operators correctly.
- Fixed bug where inserting a list in a table caused the cell to expand in height.
- Fixed bug where pressing enter in a list located inside of a table deleted list items instead of inserting new list item.
- Fixed bug where copy and pasting table cells produced inconsistent results.
- Fixed bug where initializing an editor with an ID of 'length' would throw an exception.
- Fixed bug where it was possible to split a non merged table cell.
- Fixed bug where copy and pasting a list with a very specific selection into another list would produce a nested list.
- Fixed bug where copy and pasting ordered lists sometimes produced unordered lists.
- Fixed bug where padded elements inside other elements would be treated as empty.
- Fixed so you can resize images inside a figure element.
- Fixed bug where an inline TinyMCE editor initialized on a table did not set selection on load in Chrome.
- Fixed the positioning of the inlite toolbar when the target element wasn't big enough to fit the toolbar.

## 4.6.6 - 2017-08-30

### Fixed
- Fixed so that notifications wrap long text content instead of bleeding outside the notification element.
- Fixed so the content_style css is added after the skin and custom stylesheets.
- Fixed bug where it wasn't possible to remove a table with the Cut button.
- Fixed bug where the center format wasn't getting the same font size as the other formats in the format preview.
- Fixed bug where the wordcount plugin wasn't counting hyphenated words correctly.
- Fixed bug where all content pasted into the editor was added to the end of the editor.
- Fixed bug where enter keydown on list item selection only deleted content and didn't create a new line.
- Fixed bug where destroying the editor while the content css was still loading caused error notifications on Firefox.
- Fixed bug where undoing cut operation in IE11 left some unwanted html in the editor content.
- Fixed bug where enter keydown would throw an error in IE11.
- Fixed bug where duplicate instances of an editor were added to the editors array when using the createEditor API.
- Fixed bug where the formatter applied formats on the wrong content when spellchecker was activated.
- Fixed bug where switching formats would reset font size on child nodes.
- Fixed bug where the table caption element weren't always the first descendant to the table tag.
- Fixed bug where pasting some content into the editor on chrome some newlines were removed.
- Fixed bug where it wasn't possible to remove a list if a list item was a table element.
- Fixed bug where copy/pasting partial selections of tables wouldn't produce a proper table.
- Fixed bug where the searchreplace plugin could not find consecutive spaces.
- Fixed bug where background color wasn't applied correctly on some partially selected contents.

## 4.6.5 - 2017-08-02

### Added
- Added new inline_boundaries_selector that allows you to specify the elements that should have boundaries.
- Added new local upload feature this allows the user to upload images directly from the image dialog.
- Added a new api for providing meta data for plugins. It will show up in the help dialog if it's provided.

### Fixed
- Fixed so that the notifications created by the notification manager are more screen reader accessible.
- Fixed bug where changing the list format on multiple selected lists didn't change all of the lists.
- Fixed bug where the nonbreaking plugin would insert multiple undo levels when pressing the tab key.
- Fixed bug where delete/backspace wouldn't render a caret when all editor contents where deleted.
- Fixed bug where delete/backspace wouldn't render a caret if the deleted element was a single contentEditable false element.
- Fixed bug where the wordcount plugin wouldn't count words correctly if word where typed after applying a style format.
- Fixed bug where the wordcount plugin would count mathematical formulas as multiple words for example 1+1=2.
- Fixed bug where formatting of triple clicked blocks on Chrome/Safari would result in styles being added outside the visual selection.
- Fixed bug where paste would add the contents to the end of the editor area when inline mode was used.
- Fixed bug where toggling off bold formatting on text entered in a new paragraph would add an extra line break.
- Fixed bug where autolink plugin would only produce a link on every other consecutive link on Firefox.
- Fixed bug where it wasn't possible to select all contents if the content only had one pre element.
- Fixed bug where sizzle would produce lagging behavior on some sites due to repaints caused by feature detection.
- Fixed bug where toggling off inline formats wouldn't include the space on selected contents with leading or trailing spaces.
- Fixed bug where the cut operation in UI wouldn't work in Chrome.
- Fixed bug where some legacy editor initialization logic would throw exceptions about editor settings not being defined.
- Fixed bug where it wasn't possible to apply text color to links if they where part of a non collapsed selection.
- Fixed bug where an exception would be thrown if the user selected a video element and then moved the focus outside the editor.
- Fixed bug where list operations didn't work if there where block elements inside the list items.
- Fixed bug where applying block formats to lists wrapped in block elements would apply to all elements in that wrapped block.

## 4.6.4 - 2017-06-13

### Fixed
- Fixed bug where the editor would move the caret when clicking on the scrollbar next to a content editable false block.
- Fixed bug where the text color select dropdowns wasn't placed correctly when they didn't fit the width of the screen.
- Fixed bug where the default editor line height wasn't working for mixed font size contents.
- Fixed bug where the content css files for inline editors were loaded multiple times for multiple editor instances.
- Fixed bug where the initial value of the font size/font family dropdowns wasn't displayed.
- Fixed bug where the I18n api was not supporting arrays as the translation replacement values.
- Fixed bug where chrome would display "The given range isn't in document." errors for invalid ranges passed to setRng.
- Fixed bug where the compat3x plugin wasn't working since the global tinymce references wasn't resolved correctly.
- Fixed bug where the preview plugin wasn't encoding the base url passed into the iframe contents producing a xss bug.
- Fixed bug where the dom parser/serializer wasn't handling some special elements like noframes, title and xmp.
- Fixed bug where the dom parser/serializer wasn't handling cdata sections with comments inside.
- Fixed bug where the editor would scroll to the top of the editable area if a dialog was closed in inline mode.
- Fixed bug where the link dialog would not display the right rel value if rel_list was configured.
- Fixed bug where the context menu would select images on some platforms but not others.
- Fixed bug where the filenames of images were not retained on dragged and drop into the editor from the desktop.
- Fixed bug where the paste plugin would misrepresent newlines when pasting plain text and having forced_root_block configured.
- Fixed so that the error messages for the imagetools plugin is more human readable.
- Fixed so the internal validate setting for the parser/serializer can't be set from editor initialization settings.

## 4.6.3 - 2017-05-30

### Fixed
- Fixed bug where the arrow keys didn't work correctly when navigating on nested inline boundary elements.
- Fixed bug where delete/backspace didn't work correctly on nested inline boundary elements.
- Fixed bug where image editing didn't work on subsequent edits of the same image.
- Fixed bug where charmap descriptions wouldn't properly wrap if they exceeded the width of the box.
- Fixed bug where the default image upload handler only accepted 200 as a valid http status code.
- Fixed so rel on target=_blank links gets forced with only noopener instead of both noopener and noreferrer.

## 4.6.2 - 2017-05-23

### Fixed
- Fixed bug where the SaxParser would run out of memory on very large documents.
- Fixed bug with formatting like font size wasn't applied to del elements.
- Fixed bug where various api calls would be throwing exceptions if they where invoked on a removed editor instance.
- Fixed bug where the branding position would be incorrect if the editor was inside a hidden tab and then later showed.
- Fixed bug where the color levels feature in the imagetools dialog wasn't working properly.
- Fixed bug where imagetools dialog wouldn't pre-load images from CORS domains, before trying to prepare them for editing.
- Fixed bug where the tab key would move the caret to the next table cell if being pressed inside a list inside a table.
- Fixed bug where the cut/copy operations would loose parent context like the current format etc.
- Fixed bug with format preview not working on invalid elements excluded by valid_elements.
- Fixed bug where blocks would be merged in incorrect order on backspace/delete.
- Fixed bug where zero length text nodes would cause issues with the undo logic if there where iframes present.
- Fixed bug where the font size/family select lists would throw errors if the first node was a comment.
- Fixed bug with csp having to allow local script evaluation since it was used to detect global scope.
- Fixed bug where CSP required a relaxed option for javascript: URLs in unsupported legacy browsers.
- Fixed bug where a fake caret would be rendered for td with the contenteditable=false.
- Fixed bug where typing would be blocked on IE 11 when within a nested contenteditable=true/false structure.

## 4.6.1 - 2017-05-10

### Added
- Added configuration option to list plugin to disable tab indentation.

### Fixed
- Fixed bug where format change on very specific content could cause the selection to change.
- Fixed bug where TinyMCE could not be lazyloaded through jquery integration.
- Fixed bug where entities in style attributes weren't decoded correctly on paste in webkit.
- Fixed bug where fontsize_formats option had been renamed incorrectly.
- Fixed bug with broken backspace/delete behaviour between contenteditable=false blocks.
- Fixed bug where it wasn't possible to backspace to the previous line with the inline boundaries functionality turned on.
- Fixed bug where is wasn't possible to move caret left and right around a linked image with the inline boundaries functionality turned on.
- Fixed bug where pressing enter after/before hr element threw exception. Patch contributed bradleyke.
- Fixed so the CSS in the visualblocks plugin doesn't overwrite background color. Patch contributed by Christian Rank.
- Fixed bug where multibyte characters weren't encoded correctly. Patch contributed by James Tarkenton.
- Fixed bug where shift-click to select within contenteditable=true fields wasn't working.

## 4.6.0 - 2017-05-04

### Added
- Added an inline boundary caret position feature that makes it easier to type at the beginning/end of links/code elements.
- Added a help plugin that adds a button and a dialog showing the editor shortcuts and loaded plugins.
- Added an inline_boundaries option that allows you to disable the inline boundary feature if it's not desired.
- Added a new ScrollIntoView event that allows you to override the default scroll to element behavior.
- Added role and aria- attributes as valid elements in the default valid elements config.
- Added new internal flag for PastePreProcess/PastePostProcess this is useful to know if the paste was coming from an external source.
- Added new ignore function to UndoManager this works similar to transact except that it doesn't add an undo level by default.

### Fixed
- Fixed so that urls gets retained for images when being edited. This url is then passed on to the upload handler.
- Fixed so that the editors would be initialized on readyState interactive instead of complete.
- Fixed so that the init event of the editor gets fired once all contentCSS files have been properly loaded.
- Fixed so that width/height of the editor gets taken from the textarea element if it's explicitly specified in styles.
- Fixed so that keep_styles set to false no longer clones class/style from the previous paragraph on enter.
- Fixed so that the default line-height is 1.2em to avoid zwnbsp characters from producing text rendering glitches on Windows.
- Fixed so that loading errors of content css gets presented by a notification message.
- Fixed so figure image elements can be linked when selected this wraps the figure image in a anchor element.
- Fixed bug where it wasn't possible to copy/paste rows with colspans by using the table copy/paste feature.
- Fixed bug where the protect setting wasn't properly applied to header/footer parts when using the fullpage plugin.
- Fixed bug where custom formats that specified upper case element names where not applied correctly.
- Fixed bug where some screen readers weren't reading buttons due to an aria specific fix for IE 8.
- Fixed bug where cut wasn't working correctly on iOS due to it's clipboard API not working correctly.
- Fixed bug where Edge would paste div elements instead of paragraphs when pasting plain text.
- Fixed bug where the textpattern plugin wasn't dealing with trailing punctuations correctly.
- Fixed bug where image editing would some times change the image format from jpg to png.
- Fixed bug where some UI elements could be inserted into the toolbar even if they where not registered.
- Fixed bug where it was possible to click the TD instead of the character in the character map and that caused an exception.
- Fixed bug where the font size/font family dropdowns would sometimes show an incorrect value due to css not being loaded in time.
- Fixed bug with the media plugin inserting undefined instead of retaining size when media_dimensions was set to false.
- Fixed bug with deleting images when forced_root_blocks where set to false.
- Fixed bug where input focus wasn't properly handled on nested content editable elements.
- Fixed bug where Chrome/Firefox would throw an exception when selecting images due to recent change of setBaseAndExtent support.
- Fixed bug where malformed blobs would throw exceptions now they are simply ignored.
- Fixed bug where backspace/delete wouldn't work properly in some cases where all contents was selected in WebKit.
- Fixed bug with Angular producing errors since it was expecting events objects to be patched with their custom properties.
- Fixed bug where the formatter would apply formatting to spellchecker errors now all bogus elements are excluded.
- Fixed bug with backspace/delete inside table caption elements wouldn't behave properly on IE 11.
- Fixed bug where typing after a contenteditable false inline element could move the caret to the end of that element.
- Fixed bug where backspace before/after contenteditable false blocks wouldn't properly remove the right element.
- Fixed bug where backspace before/after contenteditable false inline elements wouldn't properly empty the current block element.
- Fixed bug where vertical caret navigation with a custom line-height would sometimes match incorrect positions.
- Fixed bug with paste on Edge where character encoding wasn't handled properly due to a browser bug.
- Fixed bug with paste on Edge where extra fragment data was inserted into the contents when pasting.
- Fixed bug with pasting contents when having a whole block element selected on WebKit could cause WebKit spans to appear.
- Fixed bug where the visualchars plugin wasn't working correctly showing invisible nbsp characters.
- Fixed bug where browsers would hang if you tried to load some malformed html contents.
- Fixed bug where the init call promise wouldn't resolve if the specified selector didn't find any matching elements.
- Fixed bug where the Schema isValidChild function was case sensitive.

### Removed
- Dropped support for IE 8-10 due to market share and lack of support from Microsoft. See tinymce docs for details.

## 4.5.3 - 2017-02-01

### Added
- Added keyboard navigation for menu buttons when the menu is in focus.
- Added api to the list plugin for setting custom classes/attributes on lists.
- Added validation for the anchor plugin input field according to W3C id naming specifications.

### Fixed
- Fixed bug where media placeholders were removed after resize with the forced_root_block setting set to false.
- Fixed bug where deleting selections with similar sibling nodes sometimes deleted the whole document.
- Fixed bug with inlite theme where several toolbars would appear scrolling when more than one instance of the editor was in use.
- Fixed bug where the editor would throw error with the fontselect plugin on hidden editor instances in Firefox.
- Fixed bug where the background color would not stretch to the font size.
- Fixed bug where font size would be removed when changing background color.
- Fixed bug where the undomanager trimmed away whitespace between nodes on undo/redo.
- Fixed bug where media_dimensions=false in media plugin caused the editor to throw an error.
- Fixed bug where IE was producing font/u elements within links on paste.
- Fixed bug where some button tooltips were broken when compat3x was in use.
- Fixed bug where backspace/delete/typeover would remove the caption element.
- Fixed bug where powerspell failed to function when compat3x was enabled.
- Fixed bug where it wasn't possible to apply sub/sup on text with large font size.
- Fixed bug where pre tags with spaces weren't treated as content.
- Fixed bug where Meta+A would select the entire document instead of all contents in nested ce=true elements.

## 4.5.2 - 2017-01-04

### Fixed
- Added missing keyboard shortcut description for the underline menu item in the format menu.
- Fixed bug where external blob urls wasn't properly handled by editor upload logic. Patch contributed by David Oviedo.
- Fixed bug where urls wasn't treated as a single word by the wordcount plugin.
- Fixed bug where nbsp characters wasn't treated as word delimiters by the wordcount plugin.
- Fixed bug where editor instance wasn't properly passed to the format preview logic. Patch contributed by NullQuery.
- Fixed bug where the fake caret wasn't hidden when you moved selection to a cE=false element.
- Fixed bug where it wasn't possible to edit existing code sample blocks.
- Fixed bug where it wasn't possible to delete editor contents if the selection included an empty block.
- Fixed bug where the formatter wasn't expanding words on some international characters. Patch contributed by Martin Larochelle.
- Fixed bug where the open link feature wasn't working correctly on IE 11.
- Fixed bug where enter before/after a cE=false block wouldn't properly padd the paragraph with an br element.
- Fixed so font size and font family select boxes always displays a value by using the runtime style as a fallback.
- Fixed so missing plugins will be logged to console as warnings rather than halting the initialization of the editor.
- Fixed so splitbuttons become normal buttons in advlist plugin if styles are empty. Patch contributed by René Schleusner.
- Fixed so you can multi insert rows/cols by selecting table cells and using insert rows/columns.

## 4.5.1 - 2016-12-07

### Fixed
- Fixed bug where the lists plugin wouldn't initialize without the advlist plugins if served from cdn.
- Fixed bug where selectors with "*" would cause the style format preview to throw an error.
- Fixed bug with toggling lists off on lists with empty list items would throw an error.
- Fixed bug where editing images would produce non existing blob uris.
- Fixed bug where the offscreen toc selection would be treated as the real toc element.
- Fixed bug where the aria level attribute for element path would have an incorrect start index.
- Fixed bug where the offscreen selection of cE=false that where very wide would be shown onscreen. Patch contributed by Steven Bufton.
- Fixed so the default_link_target gets applied to links created by the autolink plugin.
- Fixed so that the name attribute gets removed by the anchor plugin if editing anchors.

## 4.5.0 - 2016-11-23

### Added
- Added new toc plugin allows you to insert table of contents based on editor headings.
- Added new auto complete menu to all url fields. Adds history, link to anchors etc.
- Added new sidebar api that allows you to add custom sidebar panels and buttons to toggle these.
- Added new insert menu button that allows you to have multiple insert functions under the same menu button.
- Added new open link feature to ctrl+click, alt+enter and context menu.
- Added new media_embed_handler option to allow the media plugin to be populated with custom embeds.
- Added new support for editing transparent images using the image tools dialog.
- Added new images_reuse_filename option to allow filenames of images to be retained for upload.
- Added new security feature where links with target="_blank" will by default get rel="noopener noreferrer".
- Added new allow_unsafe_link_target to allow you to opt-out of the target="_blank" security feature.
- Added new style_formats_autohide option to automatically hide styles based on context.
- Added new codesample_content_css option to specify where the code sample prism css is loaded from.
- Added new support for Japanese/Chinese word count following the unicode standards on this.
- Added new fragmented undo levels this dramatically reduces flicker on contents with iframes.
- Added new live previews for complex elements like table or lists.

### Fixed
- Fixed bug where it wasn't possible to properly tab between controls in a dialog with a disabled form item control.
- Fixed bug where firefox would generate a rectangle on elements produced after/before a cE=false elements.
- Fixed bug with advlist plugin not switching list element format properly in some edge cases.
- Fixed bug where col/rowspans wasn't correctly computed by the table plugin in some cases.
- Fixed bug where the table plugin would thrown an error if object_resizing was disabled.
- Fixed bug where some invalid markup would cause issues when running in XHTML mode. Patch contributed by Charles Bourasseau.
- Fixed bug where the fullscreen class wouldn't be removed properly when closing dialogs.
- Fixed bug where the PastePlainTextToggle event wasn't fired by the paste plugin when the state changed.
- Fixed bug where table the row type wasn't properly updated in table row dialog. Patch contributed by Matthias Balmer.
- Fixed bug where select all and cut wouldn't place caret focus back to the editor in WebKit. Patch contributed by Daniel Jalkut.
- Fixed bug where applying cell/row properties to multiple cells/rows would reset other unchanged properties.
- Fixed bug where some elements in the schema would have redundant/incorrect children.
- Fixed bug where selector and target options would cause issues if used together.
- Fixed bug where drag/drop of images from desktop on chrome would thrown an error.
- Fixed bug where cut on WebKit/Blink wouldn't add an undo level.
- Fixed bug where IE 11 would scroll to the cE=false elements when they where selected.
- Fixed bug where keys like F5 wouldn't work when a cE=false element was selected.
- Fixed bug where the undo manager wouldn't stop the typing state when commands where executed.
- Fixed bug where unlink on wrapped links wouldn't work properly.
- Fixed bug with drag/drop of images on WebKit where the image would be deleted form the source editor.
- Fixed bug where the visual characters mode would be disabled when contents was extracted from the editor.
- Fixed bug where some browsers would toggle of formats applied to the caret when clicking in the editor toolbar.
- Fixed bug where the custom theme function wasn't working correctly.
- Fixed bug where image option for custom buttons required you to have icon specified as well.
- Fixed bug where the context menu and contextual toolbars would be visible at the same time and sometimes overlapping.
- Fixed bug where the noneditable plugin would double wrap elements when using the noneditable_regexp option.
- Fixed bug where tables would get padding instead of margin when you used the indent button.
- Fixed bug where the charmap plugin wouldn't properly insert non breaking spaces.
- Fixed bug where the color previews in color input boxes wasn't properly updated.
- Fixed bug where the list items of previous lists wasn't merged in the right order.
- Fixed bug where it wasn't possible to drag/drop inline-block cE=false elements on IE 11.
- Fixed bug where some table cell merges would produce incorrect rowspan/colspan.
- Fixed so the font size of the editor defaults to 14px instead of 11px this can be overridden by custom css.
- Fixed so wordcount is debounced to reduce cpu hogging on larger texts.
- Fixed so tinymce global gets properly exported as a module when used with some module bundlers.
- Fixed so it's possible to specify what css properties you want to preview on specific formats.
- Fixed so anchors are contentEditable=false while within the editor.
- Fixed so selected contents gets wrapped in a inline code element by the codesample plugin.
- Fixed so conditional comments gets properly stripped independent of case. Patch contributed by Georgii Dolzhykov.
- Fixed so some escaped css sequences gets properly handled. Patch contributed by Georgii Dolzhykov.
- Fixed so notifications with the same message doesn't get displayed at the same time.
- Fixed so F10 can be used as an alternative key to focus to the toolbar.
- Fixed various api documentation issues and typos.

### Removed
- Removed layer plugin since it wasn't really ported from 3.x and there doesn't seem to be much use for it.
- Removed moxieplayer.swf from the media plugin since it wasn't used by the media plugin.
- Removed format state from the advlist plugin to be more consistent with common word processors.

## 4.4.3 - 2016-09-01

### Fixed
- Fixed bug where copy would produce an exception on Chrome.
- Fixed bug where deleting lists on IE 11 would merge in correct text nodes.
- Fixed bug where deleting partial lists with indentation wouldn't cause proper normalization.

## 4.4.2 - 2016-08-25

### Added
- Added new importcss_exclusive option to disable unique selectors per group.
- Added new group specific selector_converter option to importcss plugin.
- Added new codesample_languages option to apply custom languages to codesample plugin.
- Added new codesample_dialog_width/codesample_dialog_height options.

### Fixed
- Fixed bug where fullscreen button had an incorrect keyboard shortcut.
- Fixed bug where backspace/delete wouldn't work correctly from a block to a cE=false element.
- Fixed bug where smartpaste wasn't detecting links with special characters in them like tilde.
- Fixed bug where the editor wouldn't get proper focus if you clicked on a cE=false element.
- Fixed bug where it wasn't possible to copy/paste table rows that had merged cells.
- Fixed bug where merging cells could some times produce invalid col/rowspan attibute values.
- Fixed bug where getBody would sometimes thrown an exception now it just returns null if the iframe is clobbered.
- Fixed bug where drag/drop of cE=false element wasn't properly constrained to viewport.
- Fixed bug where contextmenu on Mac would collapse any selection to a caret.
- Fixed bug where rtl mode wasn't rendered properly when loading a language pack with the rtl flag.
- Fixed bug where Kamer word bounderies would be stripped from contents.
- Fixed bug where lists would sometimes render two dots or numbers on the same line.
- Fixed bug where the skin_url wasn't used by the inlite theme.
- Fixed so data attributes are ignored when comparing formats in the formatter.
- Fixed so it's possible to disable inline toolbars in the inlite theme.
- Fixed so template dialog gets resized if it doesn't fit the window viewport.

## 4.4.1 - 2016-07-26

### Added
- Added smart_paste option to paste plugin to allow disabling the paste behavior if needed.

### Fixed
- Fixed bug where png urls wasn't properly detected by the smart paste logic.
- Fixed bug where the element path wasn't working properly when multiple editor instances where used.
- Fixed bug with creating lists out of multiple paragraphs would just create one list item instead of multiple.
- Fixed bug where scroll position wasn't properly handled by the inlite theme to place the toolbar properly.
- Fixed bug where multiple instances of the editor using the inlite theme didn't render the toolbar properly.
- Fixed bug where the shortcut label for fullscreen mode didn't match the actual shortcut key.
- Fixed bug where it wasn't possible to select cE=false blocks using touch devices on for example iOS.
- Fixed bug where it was possible to select the child image within a cE=false on IE 11.
- Fixed so inserts of html containing lists doesn't merge with any existing lists unless it's a paste operation.

## 4.4.0 - 2016-06-30

### Added
- Added new inlite theme this is a more lightweight inline UI.
- Added smarter paste logic that auto detects urls in the clipboard and inserts images/links based on that.
- Added a better image resize algorithm for better image quality in the imagetools plugin.

### Fixed
- Fixed bug where it wasn't possible to drag/dropping cE=false elements on FF.
- Fixed bug where backspace/delete before/after a cE=false block would produce a new paragraph.
- Fixed bug where list style type css property wasn't preserved when indenting lists.
- Fixed bug where merging of lists where done even if the list style type was different.
- Fixed bug where the image_dataimg_filter function wasn't used when pasting images.
- Fixed bug where nested editable within a non editable element would cause scroll on focus in Chrome.
- Fixed so invalid targets for inline mode is blocked on initialization. We only support elements that can have children.

## 4.3.13 - 2016-06-08

### Added
- Added characters with a diacritical mark to charmap plugin. Patch contributed by Dominik Schilling.
- Added better error handling if the image proxy service would produce errors.

### Fixed
- Fixed issue with pasting list items into list items would produce nested list rather than a merged list.
- Fixed bug where table selection could get stuck in selection mode for inline editors.
- Fixed bug where it was possible to place the caret inside the resize grid elements.
- Fixed bug where it wasn't possible to place in elements horizontally adjacent cE=false blocks.
- Fixed bug where multiple notifications wouldn't be properly placed on screen.
- Fixed bug where multiple editor instance of the same id could be produces in some specific integrations.

## 4.3.12 - 2016-05-10

### Fixed
- Fixed bug where focus calls couldn't be made inside the editors PostRender event handler.
- Fixed bug where some translations wouldn't work as expected due to a bug in editor.translate.
- Fixed bug where the node change event could fire with a node out side the root of the editor.
- Fixed bug where Chrome wouldn't properly present the keyboard paste clipboard details when paste was clicked.
- Fixed bug where merged cells in tables couldn't be selected from right to left.
- Fixed bug where insert row wouldn't properly update a merged cells rowspan property.
- Fixed bug where the color input boxes preview field wasn't properly set on initialization.
- Fixed bug where IME composition inside table cells wouldn't work as expected on IE 11.
- Fixed so all shadow dom support is under and experimental flag due to flaky browser support.

## 4.3.11 - 2016-04-25

### Fixed
- Fixed bug where it wasn't possible to insert empty blocks though the API unless they where padded.
- Fixed bug where you couldn't type the Euro character on Windows.
- Fixed bug where backspace/delete from a cE=false element to a text block didn't work properly.
- Fixed bug where the text color default grid would render incorrectly.
- Fixed bug where the codesample plugin wouldn't load the css in the editor for multiple editors.
- Fixed so the codesample plugin textarea gets focused by default.

## 4.3.10 - 2016-04-12

### Fixed
- Fixed bug where the key "y" on WebKit couldn't be entered due to conflict with keycode for F10 on keypress.

## 4.3.9 - 2016-04-12

### Added
- Added support for focusing the contextual toolbars using keyboard.
- Added keyboard support for slider UI controls. You can no increase/decrease using arrow keys.
- Added url pattern matching for Dailymotion to media plugin. Patch contributed by Bertrand Darbon.
- Added body_class to template plugin preview. Patch contributed by Milen Petrinski.
- Added options to better override textcolor pickers with custom colors. Patch contributed by Xavier Boubert.
- Added visual arrows to inline contextual toolbars so that they point to the element being active.

### Changed
- Changed the Meta+Shift+F shortcut to Ctrl+Shift+F since Czech, Slovak, Polish languages used the first one for input.

### Fixed
- Fixed so toolbars for tables or other larger elements get better positioned below the scrollable viewport.
- Fixed bug where it was possible to click links inside cE=false blocks.
- Fixed bug where event targets wasn't properly handled in Safari Technical Preview.
- Fixed bug where drag/drop text in FF 45 would make the editor caret invisible.
- Fixed bug where the remove state wasn't properly set on editor instances when detected as clobbered.
- Fixed bug where offscreen selection of some cE=false elements would render onscreen. Patch contributed by Steven Bufton
- Fixed bug where enter would clone styles out side the root on editors inside a span. Patch contributed by ChristophKaser.
- Fixed bug where drag/drop of images into the editor didn't work correctly in FF.
- Fixed so the first item in panels for the imagetools dialog gets proper keyboard focus.

## 4.3.8 - 2016-03-15

### Fixed
- Fixed bug where inserting HR at the end of a block element would produce an extra empty block.
- Fixed bug where links would be clickable when readonly mode was enabled.
- Fixed bug where the formatter would normalize to the wrong node on very specific content.
- Fixed bug where some nested list items couldn't be indented properly.
- Fixed bug where links where clickable in the preview dialog.
- Fixed so the alt attribute doesn't get padded with an empty value by default.
- Fixed so nested alignment works more correctly. You will now alter the alignment to the closest block parent.

## 4.3.7 - 2016-03-02

### Fixed
- Fixed bug where incorrect icons would be rendered for imagetools edit and color levels.
- Fixed bug where navigation using arrow keys inside a SelectBox didn't move up/down.
- Fixed bug where the visualblocks plugin would render borders round internal UI elements.

## 4.3.6 - 2016-03-01

### Added
- Added new paste_remember_plaintext_info option to allow a global disable of the plain text mode notification.
- Added new PastePlainTextToggle event that fires when plain text mode toggles on/off.

### Fixed
- Fixed bug where it wasn't possible to select media elements since the drag logic would snap it to mouse cursor.
- Fixed bug where it was hard to place the caret inside nested cE=true elements when the outer cE=false element was focused.
- Fixed bug where editors wouldn't properly initialize if both selector and mode where used.
- Fixed bug where IME input inside table cells would switch the IME off.
- Fixed bug where selection inside the first table cell would cause the whole table cell to get selected.
- Fixed bug where error handling of images being uploaded wouldn't properly handle faulty statuses.
- Fixed bug where inserting contents before a HR would cause an exception to be thrown.
- Fixed bug where copy/paste of Excel data would be inserted as an image.
- Fixed caret position issues with copy/paste of inline block cE=false elements.
- Fixed issues with various menu item focus bugs in Chrome. Where the focused menu bar item wasn't properly blurred.
- Fixed so the notifications have a solid background since it would be hard to read if there where text under it.
- Fixed so notifications gets animated similar to the ones used by dialogs.
- Fixed so larger images that gets pasted is handled better.
- Fixed so the window close button is more uniform on various platform and also increased it's hit area.

## 4.3.5 - 2016-02-11

Npm version bump due to package not being fully updated.

## 4.3.4 - 2016-02-11

### Added
- Added new OpenWindow/CloseWindow events that gets fired when windows open/close.
- Added new NewCell/NewRow events that gets fired when table cells/rows are created.
- Added new Promise return value to tinymce.init makes it easier to handle initialization.

### Fixed
- Fixed various bugs with drag/drop of contentEditable:false elements.
- Fixed bug where deleting of very specific nested list items would result in an odd list.
- Fixed bug where lists would get merged with adjacent lists outside the editable inline root.
- Fixed bug where MS Edge would crash when closing a dialog then clicking a menu item.
- Fixed bug where table cell selection would add undo levels.
- Fixed bug where table cell selection wasn't removed when inline editor where removed.
- Fixed bug where table cell selection wouldn't work properly on nested tables.
- Fixed bug where table merge menu would be available when merging between thead and tbody.
- Fixed bug where table row/column resize wouldn't get properly removed when the editor was removed.
- Fixed bug where Chrome would scroll to the editor if there where a empty hash value in document url.
- Fixed bug where the cache suffix wouldn't work correctly with the importcss plugin.
- Fixed bug where selection wouldn't work properly on MS Edge on Windows Phone 10.
- Fixed so adjacent pre blocks gets joined into one pre block since that seems like the user intent.
- Fixed so events gets properly dispatched in shadow dom. Patch provided by Nazar Mokrynskyi.

### Removed
- Removed the jQuery version the jQuery plugin is now moved into the main package.
- Removed jscs from build process since eslint can now handle code style checking.

## 4.3.3 - 2016-01-14

### Added
- Added new table_resize_bars configuration setting.  This setting allows you to disable the table resize bars.
- Added new beforeInitialize event to tinymce.util.XHR lets you modify XHR properties before open. Patch contributed by Brent Clintel.
- Added new autolink_pattern setting to autolink plugin. Enables you to override the default autolink formats. Patch contributed by Ben Tiedt.
- Added new charmap option that lets you override the default charmap of the charmap plugin.
- Added new charmap_append option that lets you add new characters to the default charmap of the charmap plugin.
- Added new insertCustomChar event that gets fired when a character is inserted by the charmap plugin.

### Fixed
- Fixed bug where table cells started with a superfluous &nbsp; in IE10+.
- Fixed bug where table plugin would retain all BR tags when cells were merged.
- Fixed bug where media plugin would strip underscores from youtube urls.
- Fixed bug where IME input would fail on IE 11 if you typed within a table.
- Fixed bug where double click selection of a word would remove the space before the word on insert contents.
- Fixed bug where table plugin would produce exceptions when hovering tables with invalid structure.
- Fixed bug where fullscreen wouldn't scroll back to it's original position when untoggled.
- Fixed so the template plugins templates setting can be a function that gets a callback that can provide templates.

## 4.3.2 - 2015-12-14

### Fixed
- Fixed bug where the resize bars for table cells were not affected by the object_resizing property.
- Fixed bug where the contextual table toolbar would appear incorrectly if TinyMCE was initialized inline inside a table.
- Fixed bug where resizing table cells did not fire a node change event or add an undo level.
- Fixed bug where double click selection of text on IE 11 wouldn't work properly.
- Fixed bug where codesample plugin would incorrectly produce br elements inside code elements.
- Fixed bug where media plugin would strip dashes from youtube urls.
- Fixed bug where it was possible to move the caret into the table resize bars.
- Fixed bug where drag/drop into a cE=false element was possible on IE.

## 4.3.1 - 2015-11-30

### Fixed
- Fixed so it's possible to disable the table inline toolbar by setting it to false or an empty string.
- Fixed bug where it wasn't possible to resize some tables using the drag handles.
- Fixed bug where unique id:s would clash for multiple editor instances and cE=false selections.
- Fixed bug where the same plugin could be initialized multiple times.
- Fixed bug where the table inline toolbars would be displayed at the same time as the image toolbars.
- Fixed bug where the table selection rect wouldn't be removed when selecting another control element.

## 4.3.0 - 2015-11-23

### Added
- Added new table column/row resize support. Makes it a lot more easy to resize the columns/rows in a table.
- Added new table inline toolbar. Makes it easier to for example add new rows or columns to a table.
- Added new notification API. Lets you display floating notifications to the end user.
- Added new codesample plugin that lets you insert syntax highlighted pre elements into the editor.
- Added new image_caption to images. Lets you create images with captions using a HTML5 figure/figcaption elements.
- Added new live previews of embeded videos. Lets you play the video right inside the editor.
- Added new setDirty method and "dirty" event to the editor. Makes it easier to track the dirty state change.
- Added new setMode method to Editor instances that lets you dynamically switch between design/readonly.
- Added new core support for contentEditable=false elements within the editor overrides the browsers broken behavior.

### Changed
- Rewrote the noneditable plugin to use the new contentEditable false core logic.

### Fixed
- Fixed so the dirty state doesn't set to false automatically when the undo index is set to 0.
- Fixed the Selection.placeCaretAt so it works better on IE when the coordinate is between paragraphs.
- Fixed bug where data-mce-bogus="all" element contents where counted by the word count plugin.
- Fixed bug where contentEditable=false elements would be indented by the indent buttons.
- Fixed bug where images within contentEditable=false would be selected in WebKit on mouse click.
- Fixed bug in DOMUntils split method where the replacement parameter wouldn't work on specific cases.
- Fixed bug where the importcss plugin would import classes from the skin content css file.
- Fixed so all button variants have a wrapping span for it's text to make it easier to skin.
- Fixed so it's easier to exit pre block using the arrow keys.
- Fixed bug where listboxes with fix widths didn't render correctly.

## 4.2.8 - 2015-11-13

### Fixed
- Fixed bug where it was possible to delete tables as the inline root element if all columns where selected.
- Fixed bug where the UI buttons active state wasn't properly updated due to recent refactoring of that logic.

## 4.2.7 - 2015-10-27

### Fixed
- Fixed bug where backspace/delete would remove all formats on the last paragraph character in WebKit/Blink.
- Fixed bug where backspace within a inline format element with a bogus caret container would move the caret.
- Fixed bug where backspace/delete on selected table cells wouldn't add an undo level.
- Fixed bug where script tags embedded within the editor could sometimes get a mce- prefix prepended to them
- Fixed bug where validate: false option could produce an error to be thrown from the Serialization step.
- Fixed bug where inline editing of a table as the root element could let the user delete that table.
- Fixed bug where inline editing of a table as the root element wouldn't properly handle enter key.
- Fixed bug where inline editing of a table as the root element would normalize the selection incorrectly.
- Fixed bug where inline editing of a list as the root element could let the user delete that list.
- Fixed bug where inline editing of a list as the root element could let the user split that list.
- Fixed bug where resize handles would be rendered on editable root elements such as table.

## 4.2.6 - 2015-09-28

### Added
- Added capability to set request headers when using XHRs.
- Added capability to upload local images automatically default delay is set to 30 seconds after editing images.
- Added commands ids mceEditImage, mceAchor and mceMedia to be avaiable from execCommand.
- Added Edge browser to saucelabs grunt task. Patch contributed by John-David Dalton.

### Fixed
- Fixed bug where blob uris not produced by tinymce would produce HTML invalid markup.
- Fixed bug where selection of contents of a nearly empty editor in Edge would sometimes fail.
- Fixed bug where color styles woudln't be retained on copy/paste in Blink/Webkit.
- Fixed bug where the table plugin would throw an error when inserting rows after a child table.
- Fixed bug where the template plugin wouldn't handle functions as variable replacements.
- Fixed bug where undo/redo sometimes wouldn't work properly when applying formatting collapsed ranges.
- Fixed bug where shift+delete wouldn't do a cut operation on Blink/WebKit.
- Fixed bug where cut action wouldn't properly store the before selection bookmark for the undo level.
- Fixed bug where backspace in side an empty list element on IE would loose editor focus.
- Fixed bug where the save plugin wouldn't enable the buttons when a change occurred.
- Fixed bug where Edge wouldn't initialize the editor if a document.domain was specified.
- Fixed bug where enter key before nested images would sometimes not properly expand the previous block.
- Fixed bug where the inline toolbars wouldn't get properly hidden when blurring the editor instance.
- Fixed bug where Edge would paste Chinese characters on some Windows 10 installations.
- Fixed bug where IME would loose focus on IE 11 due to the double trailing br bug fix.
- Fixed bug where the proxy url in imagetools was incorrect. Patch contributed by Wong Ho Wang.

## 4.2.5 - 2015-08-31

### Added
- Added fullscreen capability to embedded youtube and vimeo videos.

### Fixed
- Fixed bug where the uploadImages call didn't work on IE 10.
- Fixed bug where image place holders would be uploaded by uploadImages call.
- Fixed bug where images marked with bogus would be uploaded by the uploadImages call.
- Fixed bug where multiple calls to uploadImages would result in decreased performance.
- Fixed bug where pagebreaks were editable to imagetools patch contributed by Rasmus Wallin.
- Fixed bug where the element path could cause too much recursion exception.
- Fixed bug for domains containing ".min". Patch contributed by Loïc Février.
- Fixed so validation of external links to accept a number after www. Patch contributed by Victor Carvalho.
- Fixed so the charmap is exposed though execCommand. Patch contributed by Matthew Will.
- Fixed so that the image uploads are concurrent for improved performance.
- Fixed various grammar problems in inline documentation. Patches provided by nikolas.

## 4.2.4 - 2015-08-17

### Added
- Added picture as a valid element to the HTML 5 schema. Patch contributed by Adam Taylor.

### Fixed
- Fixed bug where contents would be duplicated on drag/drop within the same editor.
- Fixed bug where floating/alignment of images on Edge wouldn't work properly.
- Fixed bug where it wasn't possible to drag images on IE 11.
- Fixed bug where image selection on Edge would sometimes fail.
- Fixed bug where contextual toolbars icons wasn't rendered properly when using the toolbar_items_size.
- Fixed bug where searchreplace dialog doesn't get prefilled with the selected text.
- Fixed bug where fragmented matches wouldn't get properly replaced by the searchreplace plugin.
- Fixed bug where enter key wouldn't place the caret if was after a trailing space within an inline element.
- Fixed bug where the autolink plugin could produce multiple links for the same text on Gecko.
- Fixed bug where EditorUpload could sometimes throw an exception if the blob wasn't found.
- Fixed xss issues with media plugin not properly filtering out some script attributes.

## 4.2.3 - 2015-07-30

### Fixed
- Fixed bug where image selection wasn't possible on Edge due to incompatible setBaseAndExtend API.
- Fixed bug where image blobs urls where not properly destroyed by the imagetools plugin.
- Fixed bug where keyboard shortcuts wasn't working correctly on IE 8.
- Fixed skin issue where the borders of panels where not visible on IE 8.

## 4.2.2 - 2015-07-22

### Fixed
- Fixed bug where float panels were not being hidden on inline editor blur when fixed_toolbar_container config option was in use.
- Fixed bug where combobox states wasn't properly updated if contents where updated without keyboard.
- Fixed bug where pasting into textbox or combobox would move the caret to the end of text.
- Fixed bug where removal of bogus span elements before block elements would remove whitespace between nodes.
- Fixed bug where repositioning of inline toolbars where async and producing errors if the editor was removed from DOM to early. Patch by iseulde.
- Fixed bug where element path wasn't working correctly. Patch contributed by iseulde.
- Fixed bug where menus wasn't rendered correctly when custom images where added to a menu. Patch contributed by Naim Hammadi.

## 4.2.1 - 2015-06-29

### Fixed
- Fixed bug where back/forward buttons in the browser would render blob images as broken images.
- Fixed bug where Firefox would throw regexp to big error when replacing huge base64 chunks.
- Fixed bug rendering issues with resize and context toolbars not being placed properly until next animation frame.
- Fixed bug where the rendering of the image while cropping would some times not be centered correctly.
- Fixed bug where listbox items with submenus would me selected as active.
- Fixed bug where context menu where throwing an error when rendering.
- Fixed bug where resize both option wasn't working due to resent addClass API change. Patch contributed by Jogai.
- Fixed bug where a hideAll call for container rendered inline toolbars would throw an error.
- Fixed bug where onclick event handler on combobox could cause issues if element.id was a function by some polluting libraries.
- Fixed bug where listboxes wouldn't get proper selected sub menu item when using link_list or image_list.
- Fixed so the UI controls are as wide as 4.1.x to avoid wrapping controls in toolbars.
- Fixed so the imagetools dialog is adaptive for smaller screen sizes.

## 4.2.0 - 2015-06-25

### Added
- Added new flat default skin to make the UI more modern.
- Added new imagetools plugin, lets you crop/resize and apply filters to images.
- Added new contextual toolbars support to the API lets you add floating toolbars for specific CSS selectors.
- Added new promise feature fill as tinymce.util.Promise.
- Added new built in image upload feature lets you upload any base64 encoded image within the editor as files.

### Fixed
- Fixed bug where resize handles would appear in the right position in the wrong editor when switching between resizable content in different inline editors.
- Fixed bug where tables would not be inserted in inline mode due to previous float panel fix.
- Fixed bug where floating panels would remain open when focus was lost on inline editors.
- Fixed bug where cut command on Chrome would thrown a browser security exception.
- Fixed bug where IE 11 sometimes would report an incorrect size for images in the image dialog.
- Fixed bug where it wasn't possible to remove inline formatting at the end of block elements.
- Fixed bug where it wasn't possible to delete table cell contents when cell selection was vertical.
- Fixed bug where table cell wasn't emptied from block elements if delete/backspace where pressed in empty cell.
- Fixed bug where cmd+shift+arrow didn't work correctly on Firefox mac when selecting to start/end of line.
- Fixed bug where removal of bogus elements would sometimes remove whitespace between nodes.
- Fixed bug where the resize handles wasn't updated when the main window was resized.
- Fixed so script elements gets removed by default to prevent possible XSS issues in default config implementations.
- Fixed so the UI doesn't need manual reflows when using non native layout managers.
- Fixed so base64 encoded images doesn't slow down the editor on modern browsers while editing.
- Fixed so all UI elements uses touch events to improve mobile device support.
- Removed the touch click quirks patch for iOS since it did more harm than good.
- Removed the non proportional resize handles since. Unproportional resize can still be done by holding the shift key.

## 4.1.10 - 2015-05-05

### Fixed
- Fixed bug where plugins loaded with compat3x would sometimes throw errors when loading using the jQuery version.
- Fixed bug where extra empty paragraphs would get deleted in WebKit/Blink due to recent Quriks fix.
- Fixed bug where the editor wouldn't work properly on IE 12 due to some required browser sniffing.
- Fixed bug where formatting shortcut keys where interfering with Mac OS X screenshot keys.
- Fixed bug where the caret wouldn't move to the next/previous line boundary on Cmd+Left/Right on Gecko.
- Fixed bug where it wasn't possible to remove formats from very specific nested contents.
- Fixed bug where undo levels wasn't produced when typing letters using the shift or alt+ctrl modifiers.
- Fixed bug where the dirty state wasn't properly updated when typing using the shift or alt+ctrl modifiers.
- Fixed bug where an error would be thrown if an autofocused editor was destroyed quickly after its initialization. Patch provided by thorn0.
- Fixed issue with dirty state not being properly updated on redo operation.
- Fixed issue with entity decoder not handling incorrectly written numeric entities.
- Fixed issue where some PI element values wouldn't be properly encoded.

## 4.1.9 - 2015-03-10

### Fixed
- Fixed bug where indentation wouldn't work properly for non list elements.
- Fixed bug with image plugin not pulling the image dimensions out correctly if a custom document_base_url was used.
- Fixed bug where ctrl+alt+[1-9] would conflict with the AltGr+[1-9] on Windows. New shortcuts is ctrl+shift+[1-9].
- Fixed bug with removing formatting on nodes in inline mode would sometimes include nodes outside the editor body.
- Fixed bug where extra nbsp:s would be inserted when you replaced a word surrounded by spaces using insertContent.
- Fixed bug with pasting from Google Docs would produce extra strong elements and line feeds.

## 4.1.8 - 2015-03-05

### Added
- Added new html5 sizes attribute to img elements used together with srcset.
- Added new elementpath option that makes it possible to disable the element path but keep the statusbar.
- Added new option table_style_by_css for the table plugin to set table styling with css rather than table attributes.
- Added new link_assume_external_targets option to prompt the user to prepend http:// prefix if the supplied link does not contain a protocol prefix.
- Added new image_prepend_url option to allow a custom base path/url to be added to images.
- Added new table_appearance_options option to make it possible to disable some options.
- Added new image_title option to make it possible to alter the title of the image, disabled by default.

### Fixed
- Fixed bug where selection starting from out side of the body wouldn't produce a proper selection range on IE 11.
- Fixed bug where pressing enter twice before a table moves the cursor in the table and causes a javascript error.
- Fixed bug where advanced image styles were not respected.
- Fixed bug where the less common Shift+Delete didn't produce a proper cut operation on WebKit browsers.
- Fixed bug where image/media size constrain logic would produce NaN when handling non number values.
- Fixed bug where internal classes where removed by the removeformat command.
- Fixed bug with creating links table cell contents with a specific selection would throw a exceptions on WebKit/Blink.
- Fixed bug where valid_classes option didn't work as expected according to docs. Patch provided by thorn0.
- Fixed bug where jQuery plugin would patch the internal methods multiple times. Patch provided by Drew Martin.
- Fixed bug where backspace key wouldn't delete the current selection of newly formatted content.
- Fixed bug where type over of inline formatting elements wouldn't properly keep the format on WebKit/Blink.
- Fixed bug where selection needed to be properly normalized on modern IE versions.
- Fixed bug where Command+Backspace didn't properly delete the whole line of text but the previous word.
- Fixed bug where UI active states wheren't properly updated on IE if you placed caret within the current range.
- Fixed bug where delete/backspace on WebKit/Blink would remove span elements created by the user.
- Fixed bug where delete/backspace would produce incorrect results when deleting between two text blocks with br elements.
- Fixed bug where captions where removed when pasting from MS Office.
- Fixed bug where lists plugin wouldn't properly remove fully selected nested lists.
- Fixed bug where the ttf font used for icons would throw an warning message on Gecko on Mac OS X.
- Fixed a bug where applying a color to text did not update the undo/redo history.
- Fixed so shy entities gets displayed when using the visualchars plugin.
- Fixed so removeformat removes ins/del by default since these might be used for strikethough.
- Fixed so multiple language packs can be loaded and added to the global I18n data structure.
- Fixed so transparent color selection gets treated as a normal color selection. Patch contributed by Alexander Hofbauer.
- Fixed so it's possible to disable autoresize_overflow_padding, autoresize_bottom_margin options by setting them to false.
- Fixed so the charmap plugin shows the description of the character in the dialog. Patch contributed by Jelle Hissink.
- Removed address from the default list of block formats since it tends to be missused.
- Fixed so the pre block format is called preformatted to make it more verbose.
- Fixed so it's possible to context scope translation strings this isn't needed most of the time.
- Fixed so the max length of the width/height input fields of the media dialog is 5 instead of 3.
- Fixed so drag/dropped contents gets properly processed by paste plugin since it's basically a paste. Patch contributed by Greg Fairbanks.
- Fixed so shortcut keys for headers is ctrl+alt+[1-9] instead of ctrl+[1-9] since these are for switching tabs in the browsers.
- Fixed so "u" doesn't get converted into a span element by the legacy input filter. Since this is now a valid HTML5 element.
- Fixed font families in order to provide appropriate web-safe fonts.

## 4.1.7 - 2014-11-27

### Added
- Added HTML5 schema support for srcset, source and picture. Patch contributed by mattheu.
- Added new cache_suffix setting to enable cache busting by producing unique urls.
- Added new paste_convert_word_fake_lists option to enable users to disable the fake lists convert logic.

### Fixed
- Fixed so advlist style changes adds undo levels for each change.
- Fixed bug where WebKit would sometimes produce an exception when the autolink plugin where looking for URLs.
- Fixed bug where IE 7 wouldn't be rendered properly due to aggressive css compression.
- Fixed bug where DomQuery wouldn't accept window as constructor element.
- Fixed bug where the color picker in 3.x dialogs wouldn't work properly. Patch contributed by Callidior.
- Fixed bug where the image plugin wouldn't respect the document_base_url.
- Fixed bug where the jQuery plugin would fail to append to elements named array prototype names.

## 4.1.6 - 2014-10-08

### Changed
- Replaced jake with grunt since it is more mainstream and has better plugin support.

### Fixed
- Fixed bug with clicking on the scrollbar of the iframe would cause a JS error to be thrown.
- Fixed bug where null would produce an exception if you passed it to selection.setRng.
- Fixed bug where Ctrl/Cmd+Tab would indent the current list item if you switched tabs in the browser.
- Fixed bug where pasting empty cells from Excel would result in a broken table.
- Fixed bug where it wasn't possible to switch back to default list style type.
- Fixed issue where the select all quirk fix would fire for other modifiers than Ctrl/Cmd combinations.


## 4.1.5 - 2014-09-09

### Fixed
- Fixed bug where sometimes the resize rectangles wouldn't properly render on images on WebKit/Blink.
- Fixed bug in list plugin where delete/backspace would merge empty LI elements in lists incorrectly.
- Fixed bug where empty list elements would result in empty LI elements without it's parent container.
- Fixed bug where backspace in empty caret formatted element could produce an type error exception of Gecko.
- Fixed bug where lists pasted from word with a custom start index above 9 wouldn't be properly handled.
- Fixed bug where tabfocus plugin would tab out of the editor instance even if the default action was prevented.
- Fixed bug where tabfocus wouldn't tab properly to other adjacent editor instances.
- Fixed bug where the DOMUtils setStyles wouldn't properly removed or update the data-mce-style attribute.
- Fixed bug where dialog select boxes would be placed incorrectly if document.body wasn't statically positioned.
- Fixed bug where pasting would sometimes scroll to the top of page if the user was using the autoresize plugin.
- Fixed bug where caret wouldn't be properly rendered by Chrome when clicking on the iframes documentElement.
- Fixed so custom images for menubutton/splitbutton can be provided. Patch contributed by Naim Hammadi.
- Fixed so the default action of windows closing can be prevented by blocking the default action of the close event.
- Fixed so nodeChange and focus of the editor isn't automatically performed when opening sub dialogs.

## 4.1.4 - 2014-08-21

### Added
- Added new media_filter_html option to media plugin that blocks any conditional comments, scripts etc within a video element.
- Added new content_security_policy option allows you to set custom policy for iframe contents. Patch contributed by Francois Chagnon.

### Fixed
- Fixed bug where activate/deactivate events wasn't firing properly when switching between editors.
- Fixed bug where placing the caret on iOS was difficult due to a WebKit bug with touch events.
- Fixed bug where the resize helper wouldn't render properly on older IE versions.
- Fixed bug where resizing images inside tables on older IE versions would sometimes fail depending mouse position.
- Fixed bug where editor.insertContent would produce an exception when inserting select/option elements.
- Fixed bug where extra empty paragraphs would be produced if block elements where inserted inside span elements.
- Fixed bug where the spellchecker menu item wouldn't be properly checked if spell checking was started before it was rendered.
- Fixed bug where the DomQuery filter function wouldn't remove non elements from collection.
- Fixed bug where document with custom document.domain wouldn't properly render the editor.
- Fixed bug where IE 8 would throw exception when trying to enter invalid color values into colorboxes.
- Fixed bug where undo manager could incorrectly add an extra undo level when custom resize handles was removed.
- Fixed bug where it wouldn't be possible to alter cell properties properly on table cells on IE 8.
- Fixed so the color picker button in table dialog isn't shown unless you include the colorpicker plugin or add your own custom color picker.
- Fixed so activate/deactivate events fire when windowManager opens a window since.
- Fixed so the table advtab options isn't separated by an underscore to normalize naming with image_advtab option.
- Fixed so the table cell dialog has proper padding when the advanced tab in disabled.

## 4.1.3 - 2014-07-29

### Added
- Added event binding logic to tinymce.util.XHR making it possible to override headers and settings before any request is made.

### Fixed
- Fixed bug where drag events wasn't fireing properly on older IE versions since the event handlers where bound to document.
- Fixed bug where drag/dropping contents within the editor on IE would force the contents into plain text mode even if it was internal content.
- Fixed bug where IE 7 wouldn't open menus properly due to a resize bug in the browser auto closing them immediately.
- Fixed bug where the DOMUtils getPos logic wouldn't produce a valid coordinate inside the body if the body was positioned non static.
- Fixed bug where the element path and format state wasn't properly updated if you had the wordcount plugin enabled.
- Fixed bug where a comment at the beginning of source would produce an exception in the formatter logic.
- Fixed bug where setAttrib/getAttrib on null would throw exception together with any hooked attributes like style.
- Fixed bug where table sizes wasn't properly retained when copy/pasting on WebKit/Blink.
- Fixed bug where WebKit/Blink would produce colors in RGB format instead of the forced HEX format when deleting contents.
- Fixed bug where the width attribute wasn't updated on tables if you changed the size inside the table dialog.
- Fixed bug where control selection wasn't properly handled when the caret was placed directly after an image.
- Fixed bug where selecting the contents of table cells using the selection.select method wouldn't place the caret properly.
- Fixed bug where the selection state for images wasn't removed when placing the caret right after an image on WebKit/Blink.
- Fixed bug where all events wasn't properly unbound when and editor instance was removed or destroyed by some external innerHTML call.
- Fixed bug where it wasn't possible or very hard to select images on iOS when the onscreen keyboard was visible.
- Fixed so auto_focus can take a boolean argument this will auto focus the last initialized editor might be useful for single inits.
- Fixed so word auto detect lists logic works better for faked lists that doesn't have specific markup.
- Fixed so nodeChange gets fired on mouseup as it used to before 4.1.1 we optimized that event to fire less often.

### Removed
- Removed the finish menu item from spellchecker menu since it's redundant you can stop spellchecking by toggling menu item or button.

## 4.1.2 - 2014-07-15

### Added
- Added offset/grep to DomQuery class works basically the same as it's jQuery equivalent.

### Fixed
- Fixed bug where backspace/delete or setContent with an empty string would remove header data when using the fullpage plugin.
- Fixed bug where tinymce.remove with a selector not matching any editors would remove all editors.
- Fixed bug where resizing of the editor didn't work since the theme was calling setStyles instead of setStyle.
- Fixed bug where IE 7 would fail to append html fragments to iframe document when using DomQuery.
- Fixed bug where the getStyle DOMUtils method would produce an exception if it was called with null as it's element.
- Fixed bug where the paste plugin would remove the element if the none of the paste_webkit_styles rules matched the current style.
- Fixed bug where contextmenu table items wouldn't work properly on IE since it would some times fire an incorrect selection change.
- Fixed bug where the padding/border values wasn't used in the size calculation for the body size when using autoresize. Patch contributed by Matt Whelan.
- Fixed bug where conditional word comments wouldn't be properly removed when pasting plain text.
- Fixed bug where resizing would sometime fail on IE 11 when the mouseup occurred inside the resizable element.
- Fixed so the iframe gets initialized without any inline event handlers for better CSP support. Patch contributed by Matt Whelan.
- Fixed so the tinymce.dom.Sizzle is the latest version of sizzle this resolves the document context bug.

## 4.1.1 - 2014-07-08

### Fixed
- Fixed bug where pasting plain text on some WebKit versions would result in an empty line.
- Fixed bug where resizing images inside tables on IE 11 wouldn't work properly.
- Fixed bug where IE 11 would sometimes throw "Invalid argument" exception when editor contents was set to an empty string.
- Fixed bug where document.activeElement would throw exceptions on IE 9 when that element was hidden or removed from dom.
- Fixed bug where WebKit/Blink sometimes produced br elements with the Apple-interchange-newline class.
- Fixed bug where table cell selection wasn't properly removed when copy/pasting table cells.
- Fixed bug where pasting nested list items from Word wouldn't produce proper semantic nested lists.
- Fixed bug where right clicking using the contextmenu plugin on WebKit/Blink on Mac OS X would select the target current word or line.
- Fixed bug where it wasn't possible to alter table cell properties on IE 8 using the context menu.
- Fixed bug where the resize helper wouldn't be correctly positioned on older IE versions.
- Fixed bug where fullpage plugin would produce an error if you didn't specify a doctype encoding.
- Fixed bug where anchor plugin would get the name/id of the current element even if it wasn't anchor element.
- Fixed bug where visual aids for tables wouldn't be properly disabled when changing the border size.
- Fixed bug where some control selection events wasn't properly fired on older IE versions.
- Fixed bug where table cell selection on older IE versions would prevent resizing of images.
- Fixed bug with paste_data_images paste option not working properly on modern IE versions.
- Fixed bug where custom elements with underscores in the name wasn't properly parsed/serialized.
- Fixed bug where applying inline formats to nested list elements would produce an incorrect formatting result.
- Fixed so it's possible to hide items from elements path by using preventDefault/stopPropagation.
- Fixed so inline mode toolbar gets rendered right aligned if the editable element positioned to the documents right edge.
- Fixed so empty inline elements inside empty block elements doesn't get removed if configured to be kept intact.
- Fixed so DomQuery parentsUntil/prevUntil/nextUntil supports selectors/elements/filters etc.
- Fixed so legacyoutput plugin overrides fontselect and fontsizeselect controls and handles font elements properly.

## 4.1.0 - 2014-06-18

### Added
- Added new file_picker_callback option to replace the old file_browser_callback the latter will still work though.
- Added new custom colors to textcolor plugin will be displayed if a color picker is provided also shows the latest colors.
- Added new color_picker_callback option to enable you to add custom color pickers to the editor.
- Added new advanced tabs to table/cell/row dialogs to enable you to select colors for border/background.
- Added new colorpicker plugin that lets you select colors from a hsv color picker.
- Added new tinymce.util.Color class to handle color parsing and converting.
- Added new colorpicker UI widget element lets you add a hsv color picker to any form/window.
- Added new textpattern plugin that allows you to use markdown like text patterns to format contents.
- Added new resize helper element that shows the current width & height while resizing.
- Added new "once" method to Editor and EventDispatcher enables since callback execution events.
- Added new jQuery like class under tinymce.dom.DomQuery it's exposed on editor instances (editor.$) and globally under (tinymce.$).

### Fixed
- Fixed so the default resize method for images are proportional shift/ctrl can be used to make an unproportional size.
- Fixed bug where the image_dimensions option of the image plugin would cause exceptions when it tried to update the size.
- Fixed bug where table cell dialog class field wasn't properly updated when editing an a table cell with an existing class.
- Fixed bug where Safari on Mac would produce webkit-fake-url for pasted images so these are now removed.
- Fixed bug where the nodeChange event would get fired before the selection was changed when clicking inside the current selection range.
- Fixed bug where valid_classes option would cause exception when it removed internal prefixed classes like mce-item-.
- Fixed bug where backspace would cause navigation in IE 8 on an inline element and after a caret formatting was applied.
- Fixed so placeholder images produced by the media plugin gets selected when inserted/edited.
- Fixed so it's possible to drag in images when the paste_data_images option is enabled. Might be useful for mail clients.
- Fixed so images doesn't get a width/height applied if the image_dimensions option is set to false useful for responsive contents.
- Fixed so it's possible to pass in an optional arguments object for the nodeChanged function to be passed to all nodechange event listeners.
- Fixed bug where media plugin embed code didn't update correctly.<|MERGE_RESOLUTION|>--- conflicted
+++ resolved
@@ -6,9 +6,13 @@
 
 ## Unreleased
 
-<<<<<<< HEAD
-### Fixed
-
+### Improved
+- Colorpicker now includes the Brightness/Saturation selector and hue slider in the keyboard navigable items. #TINY-9287
+- Improved the tooltips of picker buttons for the urlinput components in the "Insert/Edit Image" and "Insert/Edit Link" dialogs. #TINY-10155
+- Inline dialog will now respect `size: 'large'` argument in the dialog spec. #TINY-10209
+- SVG elements and their children are now retained when configured as valid elements. #TINY-10237
+
+### Fixed
 - Editor would convert urls that are not http/s or relative resulting in broken links. #TINY-10153
 - Calling the `setProgressState` API would cause the window to be scrolled when the editor wasn't fully visible. #TINY-10172
 - Applying heading formatting to the content of the `summary` element extended its application to the content of the parent `details` element. #TINY-10154
@@ -24,19 +28,12 @@
 - Search and replace plugin would incorrectly find matching text inside SVG elements. #TINY-10162
 - Removed use of `async` for editor rendering which caused visual blinking when reloading the editor in-place. #TINY-10249
 
-### Improved
-- Colorpicker now includes the Brightness/Saturation selector and hue slider in the keyboard navigable items. #TINY-9287
-- Improved the tooltips of picker buttons for the urlinput components in the "Insert/Edit Image" and "Insert/Edit Link" dialogs. #TINY-10155
-- Inline dialog will now respect `size: 'large'` argument in the dialog spec. #TINY-10209
-- SVG elements and their children are now retained when configured as valid elements. #TINY-10237
-=======
 ## 6.7.1 - 2023-10-19
 
 ### Fixed
 - Specific HTML content caused mXSS when using undo/redo. #TINY-10180
 - Specific HTML content caused mXSS when using the `getContent` and `setContent` APIs with the `format: 'raw'` option, which also affected the `resetContent` API and the draft restoration feature of the Autosave plugin. #TINY-10236
 - Notification messages containing HTML were not properly XSS sanitized before being displayed. #TINY-10286
->>>>>>> cb4d48d7
 
 ## 6.7.0 - 2023-08-30
 
