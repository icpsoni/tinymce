--- conflicted
+++ resolved
@@ -6,11 +6,10 @@
 
 ## Unreleased
 
-<<<<<<< HEAD
 ### Fixed
 - When deleting the last row in a table, the cursor would jump to the first cell (top left), instead of moving to the next adjacent cell in some cases. #TINY-6309
 - The functions `schema.isWrapper` and `schema.isInline` didn't exclude element names that started with `#` those should not be considered elements. #TINY-10385
-=======
+
 ## 6.8.1 - 2023-11-29
 
 ### Improved
@@ -19,7 +18,6 @@
 ### Fixed
 - Translation syntax for announcement text in the table grid was incorrectly formatted. #TINY-10141
 - The functions `schema.isWrapper` and `schema.isInline` did not exclude node names that started with `#` which should not be considered as elements. #TINY-10385
->>>>>>> 376b40a0
 
 ## 6.8.0 - 2023-11-22
 
@@ -33,7 +31,6 @@
 - New `convert_unsafe_embeds` option that controls whether `<object>` and `<embed>` elements will be converted to more restrictive alternatives, namely `<img>` for image MIME types, `<video>` for video MIME types, `<audio>` audio MIME types, or `<iframe>` for other or unspecified MIME types. #TINY-10349
 
 ### Improved
-- Colorpicker now includes the Brightness/Saturation selector and hue slider in the keyboard navigable items. #TINY-9287
 - Improved the tooltips of picker buttons for the urlinput components in the "Insert/Edit Image" and "Insert/Edit Link" dialogs. #TINY-10155
 - Inline dialog will now respect `size: 'large'` argument in the dialog spec. #TINY-10209
 - SVG elements and their children are now retained when configured as valid elements. #TINY-10237
