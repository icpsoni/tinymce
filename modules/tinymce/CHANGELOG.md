--- conflicted
+++ resolved
@@ -7,15 +7,16 @@
 ## Unreleased
 
 ### Fixed
-<<<<<<< HEAD
 - The Autolink plugin did not work when the text nodes in the content were fragmented #TINY-3723
 - Fixed various incorrect types on public APIs found while enabling TypeScript strict mode #TINY-8806
 - The editor focused via the `auto_focus` option was not scrolled into the viewport #TINY-8785
 - Selecting a figure with `class="image"` would incorrectly highlight the link toolbar button #TINY-8832
-=======
+
+## 6.1.1 - TBA
+
+### Fixed
 - An exception was thrown when deleting all content if the start or end of the document had a `contenteditable="false"` element #TINY-8877
 - When a sidebar was opened using the `sidebar_show` option, its associated toggle button was not highlighted #TINY-8873
->>>>>>> 86c54b4f
 
 ## 6.1.0 - 2022-06-29
 
