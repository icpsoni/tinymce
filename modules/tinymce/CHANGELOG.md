# Changelog
All notable changes to this project will be documented in this file.

The format is based on [Keep a Changelog](https://keepachangelog.com/en/1.0.0/),
and this project adheres to [Semantic Versioning](https://semver.org/spec/v2.0.0.html).

## Unreleased

### Added
<<<<<<< HEAD
- New `help_accessibility` option which displays the keyboard shortcut to access the help functionality in the statusbar. #TINY-9379

### Improved
- Adding a newline after a table would in some specific cases not work. #TINY-9863
- Menus will now have a slight margin at the top and bottom to more clearly separate them from the edge of frame. #TINY-9978
- Updated toolbar "More" button tooltip text from "More..." to "Reveal or hide additional toolbar items". #TINY-9629

### Changed
- Change UndoLevelType from enum to union type so that it can be easier to use. #TINY-9764
- The pattern replacement removes spaces if they were contained in a tag that only contains a space and the text to replace. #TINY-9744

### Fixed
- Returning an empty string in custom context menu update function would result in a small white line appearing on right click and the native browser context menu would not show up. #TINY-9842
- Autocompletion of url for links would on sufficiently long links and wide screens leave out middle parts of the url from view. #TINY-10017
- Quick Toolbar plugin would show text alignment buttons on pagebreaks. #TINY-10054
- Creating a list from multiple div elements would only create a partial list. #TINY-9872
- Tab navigation incorrectly stopped around `iframe` dialog component. #TINY-9815
- It was possible to delete the sole empty block just before a details element if it was nested within another details element. #TINY-9965
- deleting `li` with only `br`s in it sometimes caused a crush. #TINY-6888
- It was possible to remove the summary element from a details element by drag and dropping. #TINY-9960
- It was possible to break summary elements if contents containing blocks was dropped inside them. #TINY-9960
- Contents would not be removed from the drag start source if dragging and dropping internally into a transparent block element. #TINY-9960
- In some cases pressing enter would scroll the entire page. #TINY-9828
- The border styles of a table were incorrectly split into a longhand form after table dialog updates. #TINY-9843

# 6.6.1 - TBD

### Added
- New `pad_empty_with_br` option that can be set to `true` to pad empty block elements with `<br>` tag instead of nbsp character. #TINY-9861
=======
- Restored filtering option, `pad_empty_with_br`. Set to `true` to pad empty block elements with `<br>` tags instead of the `&nbsp;` character entity. #TINY-9861
>>>>>>> f48fa570

### Improved
- When Safari is the host browser, content updates for iframe dialog components with `streamContent: true` set are now throttled to 500ms intervals. #TINY-10097

### Changed
- API comments/documentation: a markup typo and run-on sentences both corrected. #TINY-10073

### Fixed
- On Safari and Firefox, scroll positions were not always maintained when updating the content of a `streamContent: true` iframe dialog component. #TINY-10078
- On Safari, iframe dialog components did not consistently autoscroll to the end of the scrollable area when `streamContent: true` was set. #TINY-10109
- Scrolling behavior was inconsistent when updating a `streamContent: true` iframe dialog component with content lacking an HTML document type declaration. #TINY-10110
- A warning message was sometimes printed to the browser console when closing a dialog that contained an iframe component. #TINY-10070
- Lists could not be created within editable areas nested inside non-editable areas. #TINY-10000
- On Safari and Firefox, the border around `iframe` dialog components did not highlight when focused. #TINY-10101
- Right-clicking on an image in a non-editable context opened the Image context menu. #TINY-10016
- The `color_cols` option was not respected when a custom `color_map` was defined. #TINY-10098
- The `color_cols` options were were not rounded to the nearest number when set to a decimal number. #TINY-9737

## 6.6.0 - 2023-07-12

### Added
- Added a new property value — `bottom` — for inline dialog configurations that anchors the dialog to the bottom of the editor. #TINY-9888
- Added a new property — `persistent` — for inline dialog configurations that will stop the dialog closing when clicking away from it. #TINY-9991
- New `ai`, `ai-prompt` and `send` icons. #TINY-9942
- Added a new property — `streamContent` — for the `iframe` dialog component. This causes `setData()` to update content without reloading the frame, and end scroll positions will be maintained as new content streams in. #TINY-10032
- AI Assistant plugin toolbar items added to the default toolbar and AI Assistant plugin menu items added to the default menu bar. #TINY-9939
- Added a new property — `border` — for the `iframe` dialog component that allows a border to be added. #TINY-10049
- Added a new property — `align` — for the label dialog component that controls text alignment. #TINY-10058

### Improved
- When defining a modal or inline dialog, if the buttons property is an empty array, or is not defined at all, the footer will now no longer be rendered. #TINY-9996
- The `iframe` dialog component now has a minimum height of 200px. #TINY-10059
- Improved detection of scrollable containers when the `ui_mode: 'split'` option is set. #TINY-9385

### Changed
- The icon in an `alertbanner` dialog component is no longer clickable if the _URL_ field is not specified. #TINY-10013

### Fixed
- Fixed an issue that caused the inline dialog `size` setting to have no effect. #TINY-10015
- Fixed an issue that prevented the close button from being clicked when the dialog was blocked. #TINY-10056

## 6.5.1 - 2023-06-19

### Fixed
- Fixed a regression where pasting an image url would result in the url being inserted as plain text instead of the image being inserted. #TINY-9997
- It was not possible to press space to insert a space character inside a summary element on Firefox. #TINY-9964

## 6.5.0 - 2023-06-12

### Added
- Support for the `h` hash parameter in Vimeo video URLs in the Media plugin. #TINY-9830
- New `table_merge_content_on_paste` option which disables the merging behaviour when pasting a table inside an existing table. #TINY-9808
- New optional `defaultExpandedIds` and `onToggleExpand` options to the `tree` component config. #TINY-9653
- New optional `defaultSelectedId` option to the `tree` component config. #TINY-9715
- New `accordion` plugin with the `InsertAccordion` command. #TINY-9730
- New `accordion` and `accordion-toggle` icons. #TINY-9789
- New `details_initial_state` and `details_serialized_state` options. #TINY-9732
- New `init_content_sync` option that initializes the editor iframe using `document.write` instead of `srcdoc`. #TINY-9818
- New `newdocument_content` option that sets the content presented in the editor on choosing *File -> New document* or pressing the *New document* toolbar button. #TINY-9839
- New `editable_root` option that can be set to `false` to prevent editing of the editor’s root element. #TINY-9839
- New `editor.setEditableRoot` API that sets the editable state of the editor root element. #TINY-9839
- New `editor.hasEditableRoot` API that returns `true` or `false` depending on the editable state of the editor root element. #TINY-9839
- New `EditableRootStateChange` event that gets dispatched when the state of the editable root is changed. #TINY-9839
- Added Oxide styles for `dl`, `dt`, `dd`, `ol`, and `strong` elements in dialog body content. #TINY-9919

### Improved
- Screen readers can now announce highlighted items listed in the Link dialog’s link combobox. #TINY-9280
- The `icon` field for a dialog’s footer `togglebutton` is no longer mandatory. #TINY-9757
- Toolbar buttons and menu items now present as disabled when they cannot be used because a selected element has a `contenteditable="false"` attribute. #TINY-9669
- Help text displayed at *Help -> Help -> Keyboard Navigation* re-written. #DOC-1936
- Translations added for Help text displayed at *Help > Help > Keyboard Navigation*. #TINY-9633
- For word count purposes these characters are now considered punctuation marks: *$*, *~*, *+*, *|*, *№*, and *`*. They no longer increase a document’s word count. #TINY-8122
- Updated the `codesample` plugin dialog and the `template` plugin dialog to use the `listbox` component to match other dialogs. #TINY-9630
- If the selection contains more than one table cell, Quickbar toolbars are now positioned in the middle of the selection horizontally. #TINY-8297
- Exposed `dataTransfer` property of drag and drop events for elements with a `contenteditable="false"` attribute. #TINY-9601
- Screen readers now announce instructions for resizing the editor using arrow keys, when the resize handle is focused. #TINY-9793
- Dialog `tabpanel` tab labels are now allowed to word wrap for better readability with long labels. #TINY-9947
- Added newlines before and after `details` elements in the output HTML. #TINY-9959
- Added padding for empty `summary` elements so that they can be properly edited. #TINY-9959
- Improved detection of scrollable containers when the `ui_mode: 'split'` option is set. #TINY-9385

### Changed
- The `caption`, `address` and `dt` elements no longer incorrectly allow non-inline child elements when the editor schema is set to _HTML 4_. #TINY-9768
- SVG icons for back and foreground colors now use `class` instead of `id` to identify SVG elements that should change color. #TINY-9844
- Anchor tag elements — `<a>` — no longer incorrectly allow non-inline child elements when the editor schema is set to _HTML 4_. #TINY-9805
- Help dialog was restored to `medium` width for better readability. #TINY-9947

### Fixed
- Right-clicking on a merge tag instance presented different highlighting depending on the host browser. #TINY-9848
- When macOS was the host operating system, pressing *Command+backspace* did not add an undo level. #TINY-8910
- *Ctrl+backspace* and *Ctrl+delete* did not restore the correct insertion point position after a redo operation. #TINY-8910
- In the `tree` component, a selected item in a directory would not stay selected after collapsing the directory. #TINY-9715
- Enabling or Disabling checkboxes would not set the correct classes and attributes. #TINY-4189
- Entering a newline would, in some setups, place the insertion point in the wrong paragraph. #TINY-9822
- Redial would, in some situations, cause select elements not to have an initial value selected when they should have. #TINY-9679
- The Table toolbar was visible even if the table was within a host element with a `contenteditable="false"` attribute set. #TINY-9664
- Quickbar toolbars were incorrectly shown for elements with a `contenteditable="false"` attribute set in a root with a `contenteditable="false"` attribute set. #TINY-9460
- When Chrome was the host browser, adding a newline when the insertion point was placed after a table could, in some specific situations, not generate the expected newline. #TINY-9813
- Show the calculated height and width of Media Embed elements in the `media` plugin dialog. #TINY-8714
- Removing an image that failed to upload from an empty paragraph left the paragraph without a padding `<br>` tag. #TINY-9696
- Allow a Media Embed element to be correctly resized when using the `media` plugin dialog by converting the Media Embed element to a standalone iframe. #TINY-8714
- In some circumstances, an inline alert in the _Search and Replace_ dialog persisted when it was not necessary. #TINY-9704
- Context toolbars displayed the incorrect status for the `advlist` plugin buttons. #TINY-9680
- In Safari running on iOS, Korean characters merged onto the previous line upon typing after inserting a newline by pressing Enter. #TINY-9746
- Initiating the editor with a table as the first element resulted in resize handles being displayed around the table even when the editor did not have focus. #TINY-9748
- If the insertion point was between two images, pressing the Backspace key would, in some situations, delete the image after the insertion point instead of the image before the insertion point. #TINY-9807
- Directionality commands could set the `dir` attribute on elements with a `contenteditable="false"` attribute set when these elements were within a root with a `contenteditable="false"` attribute set. #TINY-9662
- The content of the dialog body could not be scrolled. #TINY-9668
- Some toolbar items, when in a not-enabled state, did not render the `not-allowed` mouse pointer. #TINY-9758
- Formats were incorrectly applied to the closest editable element if the selection was in a `contenteditable="false"` context. #TINY-9678
- Formats were incorrectly removed from the closest editable element if the selection was in a `contenteditable="false"` context. #TINY-9678
- Formatter API, `canApply`, was not returning `false` when the selection was in a `contenteditable="false"` context. #TINY-9678
- When dragging image elements and dropping the image in the editor the `dragend` event would sometimes not fire when Firefox was the host browser. #TINY-9694
- It was possible to remove links in noneditable contents with the `unlink` editor command. #TINY-9739
- Direction was not visually changing when using the Directionality plugin on an element which had the `direction` CSS property set. #TINY-9314
- Whitespace between transparent elements was incorrectly converted into empty paragraphs. #TINY-9761
- Popups were not constrained within the scrollable container when in a shadow root. #TINY-9743
- Pressing arrow keys inside RTL elements would move the insertion point in an incorrect direction when moving over elements with the `contenteditable` attribute set to `false`. #TINY-9565
- Inserting two tables consecutively without focus in the editor resulted in the second table being inserted at the wrong position. #TINY-3909
- Pasting content into the editor did not fire `beforeinput` and `input` events. #TINY-9829
- In some cases, exiting a `blockquote` element could fail when the insertion point was positioned at the end of the `blockquote`. #TINY-9794
- Templates containing an `<html>` tag were not parsed before being rendered for preview. #TINY-9867
- Typing after deleting formatted content could remove a space at the start of the typing. #TINY-9310
- Invalid markup in Notification and Dialog close buttons. #TINY-9849
- In dialogs, an incorrect `aria-describedby` attribute caused the dialog body to be announced when using a screen reader. #TINY-9816
- The sticky toolbar did not render correctly when transitioning from the custom editor view to the main view. #TINY-9814
- Saving the Table Properties dialog after changing properties unrelated to cells would overwrite cell properties set by the Cell Properties dialog. #TINY-9837
- Fixed the constrained bounds calculation for dismissal of the toolbar when using `toolbar_location: 'bottom'`. #TINY-9718
- Pressing the Backspace or Delete key when the insertion point was within a `details` element resulted in broken markup. #TINY-9884
- Making the selection into a list did not work if the selection included a block element with a `contenteditable="false"` attribute. #TINY-9823
- Inserting elements in the middle of the summary caused two summaries to appear within `details` elements. #TINY-9885

## 6.4.2 - 2023-04-26

### Fixed
- The editor displayed a notification error when it failed to retrieve a blob image uri. #TINY-9604
- Tab navigation no longer incorrectly stops at menu buttons within toolbar groups. #TINY-9723
- The `urlinput` dialog component would not open the type-ahead dropdown when the input value was reset to an empty string. #TINY-9717
- Redial would, in some circumstances, cause elements to not have an initial value selected when they should have. #TINY-9679
- When hovering over tree dialog components the mouse pointer rendered incorrectly. #TINY-9692
- The `tox-button` and `tox-button-secondary` buttons now support the `hover`, `active`, `focus`, and `disabled` states. #TINY-9713
- Setting an invalid unit in the `fontsizeinput` changed it to the default value instead of reverting it to the previous, and valid, value. #TINY-9754
- Selection was not correctly scrolled horizontally into view when using the `selection.scrollIntoView` API. #TINY-9747
- The contextual toolbar displayed the status of Advanced List Premium plugin icons incorrectly. #TINY-9680
- The `quickimage` toolbar button failed to insert images selected from the local computer when running on Google Chrome for macOS. #TINY-9769

## 6.4.1 - 2023-03-29

### Fixed
- The `fontsizeinput` increase and decrease size buttons now work on TinyMCE mobile. #TINY-9725
- The TinyMCE editor toolbar is now accessible for all screen widths; it no longer collapses into an inaccessible vertical line when the screen is scrolled horizontally. #TINY-9646
- Reverted the changes made, in TinyMCE 6.4.0, to UI button colors in focus, active, and enabled states. #TINY-9176

## 6.4.0 - 2023-03-15

### Added
- New `tree` component that can be used in dialog body panel. #TINY-9532
- `renderUI` property in the `Theme` type can now return a `Promise<RenderResult>` instead of `RenderResult`. #TINY-9556
- New `isEditable` API to `editor.selection` that returns true or false if the current selection is editable. #TINY-9462
- New `isEditable` API to `editor.dom` that returns true or false if the specified node is editable. #TINY-9462
- New `setText` and `setIcon` methods added to menu button and toolbar button API. #TINY-9268
- New `highlight_on_focus` option which enables highlighting the content area on focus. #TINY-9277
- New `fontsizeinput` toolbar item which allows the user to set the size via input and also increase and decrease it with `+` and `-` buttons. #TINY-9429
- Added `skipFocus` option to the `ToggleToolbarDrawer` command to preserve focus. #TINY-9337
- New `font_size_input_default_unit` option allows entry of numbers without a unit in `fontsizeinput`. They are then parsed as the set unit. If `font_size_input_default_unit` is not set the default is `pt`. #TINY-9585
- New `group` and `togglebutton` in view. #TINY-9523
- New `togglebutton` in dialog footer buttons. #TINY-9523
- Added `toggleFullscreen` to dialog API. #TINY-9528
- New `text-size-increase` and `text-size-decrease` icons. #TINY-9530
- New `xss_sanitization` option to allow disabling of XSS sanitization. #TINY-9600
- Added the top right close button of modal dialogs to the tabbing order. The 'x' button in these dialogs can now be accessed using keyboard navigation. #TINY-9520
- New `ui_mode` option for editor in scrollable containers support. #TINY-9414
- The sidebar element now has the accessibility role `region` when visible and the accessibility role `presentation` when hidden. #TINY-9517
- The `tox-custom-editor` class now has a border highlight when it is selected. #TINY-9673
- An element could be dropped onto the decendants of an element with a `contenteditable="false"` attribute. #TINY-9364
- Checkmark did not show in menu color swatches. #TINY-9395
- Add support for navigating inside the tree component using arrow keys and shift key. #TINY-9614

### Improved
- Direct invalid child text nodes of list elements are now wrapped in list item elements. #TINY-4818
- Templates are now be parsed before preview and insertion to make preview consistent with inserted template content and prevent XSS. #TINY-9244
- Pressing backspace on an empty line now preserves formatting on the previous empty line. #TINY-9454
- Pressing enter inside the `inputfontsize` input field now moves focus back into the editor content. #TINY-9598
- Drag and drop events for elements with a `contenteditable="false"` attribute now includes target element details. #TINY-9599
- Updated focus, active, and enabled colors of UI buttons for improved contrast against the UI color. #TINY-9176

### Changed
- The `link` plugins context menu items no longer appears for links that include elements with a `contenteditable="false"` attribute. #TINY-9491
- The formatting of elements with a `contenteditable="false"` attribute are no longer cloned to new cells when new table rows are created. #TINY-9449
- Changed the color of `@dialog-table-border-color`, and added right padding to the first cell of dialog table. #TINY-9380

### Fixed
- Sometimes the editor would finish initializing before the silver theme would have finished loading. #TINY-9556
- The `searchreplace` modal closed incorrectly when clicking outside of the alert that pops up when no match is found. #TINY-9443
- The text color or background color picker toolbar buttons did not update when the text color or background color was changed using the equivalent commands in the Format menu. #TINY-9439
- The `onSetup` api function would not run when defining custom group toolbar button. #TINY-9496
- The foreground and background menu icons would not properly update to display the last used color. #TINY-9497
- Added new `setIconFill` function to `NestedMenuItemInstanceApi`. #TINY-9497
- Pasting links to text would sometimes not generate the correct undo stack in Safari. #TINY-9489
- Toolbar split buttons in `advlist` plugin now show the correct state when the cursor is in a checklist. #TINY-5167
- Dragging transparent elements into transparent block elements could produce invalid nesting of transparents. #TINY-9231
- The `editor.insertContent` API would insert contents inside elements with a `contenteditable="false"` attribute if the selection was inside the element. #TINY-9462
- Closing a dialog would scroll down the document in Safari. #TINY-9148
- Inline headers would not work in some situations when the editor was moved too far right horizontally. #TINY-8977
- Quick toolbars were incorrectly rendered during the dragging of elements with a `contenteditable="false"` attribute. #TINY-9305
- Selection of images, horizontal rules, tables or elements with a `contenteditable="false"` attribute was possible if they were within an element with a `contenteditable="false"` attribute. #TINY-9473
- Ranged deletion of formatted text using selection or a keyboard shortcut would sometimes cause Blink- and Webkit-based browsers to insert interpreted tags upon typing. This could result in inconsistent tags. #TINY-9302
- Visual characters were rendered inside elements with a `contenteditable="false"` attribute. #TINY-9474
- Lists with an element with a `contenteditable="false"` attribute as their root were incorrectly editable using list API commands, toolbar buttons and menu items. #TINY-9458
- Color picker dialog would not update the preview color if the hex input value was prefixed with the `#` character. #TINY-9457
- Table cell selection was possible even if the element being selected was within an element with a `contenteditable="false"` attribute. #TINY-9459
- Table commands were modifying tables that were within an element with a `contenteditable="false"` attribute. #TINY-9459
- Fake carets were rendered for elements with a `contenteditable="false"` attribute and for tables within an element with a `contenteditable="false"` attribute. #TINY-9459
- Textareas with scrollbars in dialogs would not render rounded corners correctly on some browsers. #TINY-9331
- It was possible to open links inside the editor if the editor root was an element with a `contenteditable="false"` attribute. #TINY-9470
- Inline boundary was rendered for boundary elements that had a `contenteditable="false"` attribute. #TINY-9471
- Clicking on a disabled split button will no longer call the `onAction` callback. #TINY-9504
- The *Edit Link* dialog incorrectly retrieved the URL value when opened immediately after the link insertion. #TINY-7993
- The `ForwardDelete` and `Delete` editor commands were deleting content within elements with a `contenteditable="false"` attribute. #TINY-9477
- The Backspace and Forward Delete keys were deleting content within elements with a `contenteditable="false"` attribute. #TINY-9477
- Inserting newlines inside an editable element that was inside an element with a `contenteditable="false"` attribute root would sometimes try to split the editable element. #TINY-9461
- Creating a list in a table cell when the caret is in front of an anchor element would not properly include the anchor in the list. #TINY-6853
- Dragging and dropping elements with a `contenteditable="false"` attribute on table borders would remove the element on drop. #TINY-9021
- Elements with a `contenteditable="false"` attribute would be removed when dragged and dropped within a root element with a `contenteditable="false"` attribute. #TINY-9558
- Formatting could be applied or removed to list items with a `contenteditable="false"` attribute that were inside an element with a `contenteditable="false"` attribute. #TINY-9563
- Annotation were not removed if the annotation was deleted immediately after being created. #TINY-9399
- Inserting a link for a selection from quickbars did not preserve formatting. #TINY-9593
- Inline dialog position was not correct when the editor was not inline and was contained in a `fixed` or `absolute` positioned element. #TINY-9554
- Sticky toolbars did not fade transition when undocking in classic iframe mode. #TINY-9408
- Inserting elements that were not valid within the closest editing host would incorrectly split the editing host. #TINY-9595
- The `color_cols` option was not respected in the `forecolor` or `backcolor` color swatches. #TINY-9560
- Drag and dropping the last element with a `contenteditable="false"` attribute out of its parent block would not properly pad the parent block element. #TINY-9606
- Applying heading formats from `text_patterns` produced an invisible space before a word. #TINY-9603
- Opening color swatches caused the browser tab to crash when `color_cols` or other column option was set to 0. #TINY-9649
- Opening a menu button in the footer of a dialog after a redial threw an error. #TINY-9686
- After closing a view, the `more...` toolbar button disappeared if the editor had `toolbar_mode: 'sliding'` and the toolbar was opened. #TINY-9419
- Inline dialogs would open partially off screen when the toolbar had a small width. #TINY-9588
- The `autoresize` plugin would cause infinite resizing when `content_css` was set to `document`. #TINY-8872

## 6.3.2 - 2023-02-22

### Fixed
- Removed a workaround for ensuring stylesheets are loaded in an outdated version of webkit. #TINY-9433

## 6.3.1 - 2022-12-06

### Fixed
- HTML in messages for the `WindowManager.alert` and `WindowManager.confirm` APIs were not properly sanitized. #TINY-3548

## 6.3.0 - 2022-11-23

### Added
- New `expand` function added to `tinymce.selection` which expands the selection around the nearest word. #TINY-9001
- New `expand` function added to `tinymce.dom.RangeUtils` to return a new range expanded around the nearest word. #TINY-9001
- New `color_map_background` and `color_map_foreground` options which set the base colors used in the `backcolor` and `forecolor` toolbar buttons and menu items. #TINY-9184
- Added optional `storageKey` property to `colorinput` component and `colorswatch` fancy menu item. #TINY-9184
- New `addView` function added to `editor.ui.registry` which makes it possible to register custom editor views. #TINY-9210
- New `ToggleView` command which makes it possible to hide or show registered custom views. #TINY-9210
- New `color_default_foreground` and `color_default_background` options to set the initial default color for the `forecolor` and `backcolor` toolbar buttons and menu items. #TINY-9183
- New `getTransparentElements` function added to `tinymce.html.Schema` to return a map object of transparent HTML elements. #TINY-9172
- Added `ToggleToolbarDrawer` event to subscribe to toolbar’s opening and closing. #TINY-9271

### Changed
- Transparent elements, like anchors, are now allowed in the root of the editor body if they contain blocks. #TINY-9172
- Colorswatch keyboard navigation now starts on currently selected color if present in the colorswatch. #TINY-9283
- `setContent` is now allowed to accept any custom keys and values as a second options argument. #TINY-9143

### Improved
- Transparent elements, like anchors, can now contain block elements. #TINY-9172
- Colorswatch now displays a checkmark for selected color. #TINY-9283
- Color picker dialog now starts on the appropriate color for the cursor position. #TINY-9213

### Fixed
- Parsing media content would cause a memory leak, which for example occurred when using the `getContent` API. #TINY-9186
- Dragging a noneditable element toward the bottom edge would cause the page to scroll up. #TINY-9025
- Range expanding capabilities would behave inconsistently depending on where the cursor was placed. #TINY-9029
- Compilation errors were thrown when using TypeScript 4.8. #TINY-9161
- Line separator scrolling in floating toolbars. #TINY-8948
- A double bottom border appeared on inline mode editor for the `tinymce-5` skin. #TINY-9108
- The editor header showed up even with no menubar and toolbar configured. #TINY-8819
- Inline text pattern no longer triggers if it matches only the end but not the start. #TINY-8947
- Matches of inline text patterns that are similar are now managed correctly. #TINY-8949
- Using `editor.selection.getContent({ format: 'text' })` or `editor.getContent({ format: 'text' })` would sometimes deselect selected radio buttons. #TINY-9213
- The context toolbar prevented the user from placing the cursor at the edges of the editor. #TINY-8890
- The Quick Insert context toolbar provided by the `quickbars` plugin showed when the cursor was in a fake block caret. #TINY-9190
- The `editor.selection.getRng()` API was not returning a proper range on hidden editors in Firefox. #TINY-9259
- The `editor.selection.getBookmark()` API was not returning a proper bookmark on hidden editors in Firefox. #TINY-9259
- Dragging a noneditable element before or after another noneditable element now works correctly. #TINY-9253
- The restored selection after a redo or undo action was not scrolled into view. #TINY-9222
- A newline could not be inserted when the selection was restored from a bookmark after an inline element with a `contenteditable="false"` attribute. #TINY-9194
- The global `tinymce.dom.styleSheetLoader` was not affected by the `content_css_cors` option. #TINY-6037
- The caret was moved to the previous line when a text pattern executed a `mceInsertContent` command on Enter key when running on Firefox. #TINY-9193

## 6.2.0 - 2022-09-08

### Added
- New `text_patterns_lookup` option to provide additional text patterns dynamically. #TINY-8778
- New promotion element has been added to the default UI. It can be disabled using the new `promotion` option. #TINY-8840
- New `format_noneditable_selector` option to specify the `contenteditable="false"` elements that can be wrapped in a format. #TINY-8905
- Added `allow` as a valid attribute for the `iframe` element in the editor schema. #TINY-8939
- New `search` field in the `MenuButton` that shows a search field at the top of the menu, and refetches items when the search field updates. #TINY-8952

### Improved
- The formatter can now apply a format to a `contenteditable="false"` element by wrapping it. Configurable using the `format_noneditable_selector` option. #TINY-8905
- The autocompleter now supports a multiple character trigger using the new `trigger` configuration. #TINY-8887
- The formatter now applies some inline formats, such as color and font size, to list item elements when the entire item content is selected. #TINY-8961
- The installed and available plugin lists in the Help dialog are now sorted alphabetically. #TINY-9019
- Alignment can now be applied to more types of embedded media elements. #TINY-8687

### Changed
- The `@menubar-row-separator-color` oxide variable no longer affects the divider between the Menubar and Toolbar. It only controls the color of the separator lines drawn in multiline Menubars. #TINY-8632
- The `@toolbar-separator-color` oxide variable now affects the color of the separator between the Menubar and Toolbar only. #TINY-8632
- Available Premium plugins, which are listed by name in the Help dialog, are no longer translated. #TINY-9019

### Fixed
- The Autolink plugin did not work when text nodes in the content were fragmented. #TINY-3723
- Fixed multiple incorrect types on public APIs found while enabling TypeScript strict mode. #TINY-8806
- The number of blank lines returned from `editor.getContent({format: 'text'})` differed between browsers. #TINY-8579
- The editor focused via the `auto_focus` option was not scrolled into the viewport. #TINY-8785
- Adding spaces immediately after a `contenteditable="false"` block did not work properly in some circumstances. #TINY-8814
- Elements with only `data-*` custom attributes were sometimes removed when they should not be removed. #TINY-8755
- Selecting a figure with `class="image"` incorrectly highlighted the link toolbar button. #TINY-8832
- Specifying a single, non-default list style for the `advlist_bullet_styles` and `advlist_number_styles` options was not respected. #TINY-8721
- Fixed multiple issues that occurred when formatting `contenteditable` elements. #TINY-8905
- Spaces could be incorrectly added to `urlinput` dialog components (commonly but not exclusively presented in the *Insert/Edit Link* dialog) in certain cases. #TINY-8775
- The text patterns logic threw an error when there were fragmented text nodes in a paragraph. #TINY-8779
- Dragging a `contentEditable=false` element towards a document’s edge did not cause scrolling. #TINY-8874
- Parsing large documents no longer throws a `Maximum call stack size exceeded` exception. #TINY-6945
- DomParser filter matching was not checked between filters, which could lead to an exception in the parser. #TINY-8888
- `contenteditable="false"` lists can no longer be toggled; and `contenteditable="true"` list elements within these lists can no longer be indented, split into another list element, or appended to the previous list element by deletion. #TINY-8920
- Removed extra bottom padding in the context toolbar of the `tinymce-5` skin. #TINY-8980
- Fixed a regression where pressing **Enter** added or deleted content outside the selection. #TINY-9101
- Fixed a bug where pressing **Enter** deleted selected `contenteditable="false"` `<pre>` elements. #TINY-9101
- The `editor.insertContent()` API did not respect the `no_events` argument. #TINY-9140

### Deprecated
- The autocompleter configuration property, `ch`, has been deprecated. It will be removed in the next major release. Use the `trigger` property instead. #TINY-8887

## 6.1.2 - 2022-07-29

### Fixed
- Reverted the undo level fix in the `autolink` plugin as it caused duplicated content in some edge cases. #TINY-8936

## 6.1.1 - 2022-07-27

### Fixed
- Invalid special elements were not cleaned up correctly during sanitization. #TINY-8780
- An exception was thrown when deleting all content if the start or end of the document had a `contenteditable="false"` element. #TINY-8877
- When a sidebar was opened using the `sidebar_show` option, its associated toolbar button was not highlighted. #TINY-8873
- When converting a URL to a link, the `autolink` plugin did not fire an `ExecCommand` event, nor did it create an undo level. #TINY-8896
- Worked around a Firefox bug which resulted in cookies not being available inside the editor content. #TINY-8916
- `<pre>` content pasted into a `<pre>` block that had inline styles or was `noneditable` now merges correctly with the surrounding content. #TINY-8860
- After a `codesample` was pasted, the insertion point was placed incorrectly. #TINY-8861

## 6.1.0 - 2022-06-29

### Added
- New `sidebar_show` option to show the specified sidebar on initialization. #TINY-8710
- New `newline_behavior` option controls what happens when the Return or Enter key is pressed or the `mceInsertNewLine` command is used. #TINY-8458
- New `iframe_template_callback` option in the Media plugin. Patch provided by Namstel. #TINY-8684
- New `transparent` property for `iframe` dialog component. #TINY-8534
- New `removeAttributeFilter` and `removeNodeFilter` functions added to the DomParser and DOM Serializer APIs. #TINY-7847
- New `dispatchChange` function added to the UndoManager API to fire the change with current editor status as level and current undoManager layer as lastLevel. #TINY-8641

### Improved
- Clearer focus states for buttons while navigating with a keyboard. #TINY-8557
- Support annotating certain block elements directly when using the editor's Annotation API. #TINY-8698
- The `mceLink` command can now take the value `{ dialog: true }` to always open the link dialog. #TINY-8057
- All help dialog links to `https://www.tiny.cloud` now include `rel="noopener"` to avoid potential security issues. #TINY-8834

### Changed
- The `end_container_on_empty_block` option can now take a string of blocks, allowing the exiting of a blockquote element by pressing Enter or Return twice. #TINY-6559
- The default value for `end_container_on_empty_block` option has been changed to `'blockquote'`. #TINY-6559
- Link menu and toolbar buttons now always execute the `mceLink` command. #TINY-8057
- Toggling fullscreen mode when using the Fullscreen plugin now also fires the `ResizeEditor` event. #TINY-8701
- Getting the editor's text content now returns newlines instead of an empty string if more than one empty paragraph exists. #TINY-8578
- Custom elements are now treated as non-empty elements by the schema. #TINY-4784
- The autocompleter's menu HTML element is now positioned instead of the wrapper. #TINY-6476
- Choice menu items will now use the `'menuitemradio'` aria role to better reflect that only a single item can be active. #TINY-8602

### Fixed
- Some Template plugin option values were not escaped properly when doing replacement lookups with Regular Expressions. #TINY-7433
- Copy events were not dispatched in readonly mode. #TINY-6800
- `<pre>` tags were not preserved when copying and pasting. #TINY-7719
- The URL detection used for autolink and smart paste did not work if a path segment contained valid characters such as `!` and `:`. #TINY-8069
- In some cases pressing the Backspace or Delete key would incorrectly step into tables rather than remain outside. #TINY-8592
- Links opened when Alt+Enter or Option+Return was typed even when `preventDefault()` was called on the keydown event. #TINY-8661
- Inconsistent visual behavior between choosing Edit -> Select All and typing Ctrl+A or Cmd+A when a document contained an image. #TINY-4550
- Ctrl+Shift+Home/End or Cmd+Shift+Up-arrow/Down-arrow did not expand the selection to a `contenteditable="false"` element if the element was at the beginning or end of a document. #TINY-7795
- Triple-clicking did not select a paragraph in Google Chrome in some circumstances. #TINY-8215
- Images were not showing as selected when selected along with other content. #TINY-5947
- Selection direction was not stored or restored when getting or setting selection bookmarks. #TINY-8599
- When text within an inline boundary element was selected and the right-arrow key was pressed, the insertion point incorrectly moved to the left. #TINY-8601
- In some versions of Safari, the `editor.selection.isForward()` API could throw an exception due to an invalid selection. #TINY-8686
- The selection is no longer incorrectly moved inside a comment by the `editor.selection.normalize()` API. #TINY-7817
- The `InsertParagraph` or `mceInsertNewLine` commands did not delete the current selection like the native command does. #TINY-8606
- The `InsertLineBreak` command did not replace selected content. #TINY-8458
- If selected content straddled a parent and nested list, cutting the selection did not always set the list style to `'none'` on the parent list. #TINY-8078
- Delete operations could behave incorrectly if the selection contains a `contenteditable="false"` element located at the edge of content. #TINY-8729
- Spaces were not added correctly on some browsers when the insertion point was immediately before or after a `contenteditable="false"` block element. #TINY-8588
- Images that used a Data URI were corrupted when the data wasn't base64 encoded. #TINY-8337
- `uploadImages` no longer triggers two change events if there is a removal of images on upload. #TINY-8641
- Preview and Insert Template dialogs now display the correct content background color when using dark skins. #TINY-8534
- Dialogs no longer exceed window height on smaller screens. #TINY-8146
- UI components, such as dialogs, would in some cases cause the Esc keyup event to incorrectly trigger inside the editor. #TINY-7005
- Fixed incorrect word breaks in menus when the menu presented with a scrollbar. #TINY-8572
- Notifications did not properly reposition when toggling fullscreen mode. #TINY-8701
- Text alignments, such as flush left and centered, could not be applied to `<pre>` elements. #TINY-7715
- Indenting or outdenting list items inside a block element that was inside another list item did not work. #TINY-7209
- Changing the list type of a list within another block element altered the parent element that contained that list. #TINY-8068
- Pasting columns in tables could, in some circumstances, result in an invalid table. #TINY-8040
- Copying columns in tables could sometimes result in an invalid copy. #TINY-8040
- Changing table properties with the `table_style_by_css` option set to `false` would sometimes reset the table width. #TINY-8758
- Custom elements added to otherwise blank lines were removed during serialization. #TINY-4784
- The editor's autocompleter was not triggered at the start of nested list items. #TINY-8759
- Some function types in the TreeWalker API missed that it could return `undefined`. #TINY-8592
- Nuget packages for .NET and .NET Core are now configured to copy TinyMCE into `/wwwroot/lib/` when TinyMCE is installed into a project. #TINY-8611

## 6.0.3 - 2022-05-25

### Fixed
- Could not remove values when multiple cells were selected with the cell properties dialog. #TINY-8625
- Could not remove values when multiple rows were selected with the row properties dialog. #TINY-8625
- Empty lines that were formatted in a ranged selection using the `format_empty_lines` option were not kept in the serialized content. #TINY-8639
- The `s` element was missing from the default schema text inline elements. #TINY-8639
- Some text inline elements specified via the schema were not removed when empty by default. #TINY-8639

## 6.0.2 - 2022-04-27

### Fixed
- Some media elements wouldn't update when changing the source URL. #TINY-8660
- Inline toolbars flickered when switching between editors. #TINY-8594
- Multiple inline toolbars were shown if focused too quickly. #TINY-8503
- Added background and additional spacing for the text labeled buttons in the toolbar to improve visual clarity. #TINY-8617
- Toolbar split buttons with text used an incorrect width on touch devices. #TINY-8647

## 6.0.1 - 2022-03-23

### Fixed
- Fixed the dev ZIP missing the required `bin` scripts to build from the source. #TINY-8542
- Fixed a regression whereby text patterns couldn't be updated at runtime. #TINY-8540
- Fixed an issue where tables with colgroups could be copied incorrectly in some cases. #TINY-8568
- Naked buttons better adapt to various background colors, improved text contrast in notifications. #TINY-8533
- The autocompleter would not fire the `AutocompleterStart` event nor close the menu in some cases. #TINY-8552
- It wasn't possible to select text right after an inline noneditable element. #TINY-8567
- Fixed a double border showing for the `tinymce-5` skin when using `toolbar_location: 'bottom'`. #TINY-8564
- Clipboard content was not generated correctly when cutting and copying `contenteditable="false"` elements. #TINY-8563
- Fixed the box-shadow getting clipped in autocompletor popups. #TINY-8573
- The `buttonType` property did not work for dialog footer buttons. #TINY-8582
- Fix contrast ratio for error messages. #TINY-8586

## 6.0.0 - 2022-03-03

### Added
- New `editor.options` API to replace the old `editor.settings` and `editor.getParam` APIs. #TINY-8206
- New `editor.annotator.removeAll` API to remove all annotations by name. #TINY-8195
- New `Resource.unload` API to make it possible to unload resources. #TINY-8431
- New `FakeClipboard` API on the `tinymce` global. #TINY-8353
- New `dispatch()` function to replace the now deprecated `fire()` function in various APIs. #TINY-8102
- New `AutocompleterStart`, `AutocompleterUpdate` and `AutocompleterEnd` events. #TINY-8279
- New `mceAutocompleterClose`, `mceAutocompleterReload` commands. #TINY-8279
- New `mceInsertTableDialog` command to open the insert table dialog. #TINY-8273
- New `slider` dialog component. #TINY-8304
- New `imagepreview` dialog component, allowing preview and zoom of any image URL. #TINY-8333
- New `buttonType` property on dialog button components, supporting `toolbar` style in addition to `primary` and `secondary`. #TINY-8304
- The `tabindex` attribute is now copied from the target element to the iframe. #TINY-8315

### Improved
- New default theme styling for TinyMCE 6 facelift with old skin available as `tinymce-5` and `tinymce-5-dark`. #TINY-8373
- The default height of editor has been increased from `200px` to `400px` to improve the usability of the editor. #TINY-6860
- The upload results returned from the `editor.uploadImages()` API now includes a `removed` flag, reflecting if the image was removed after a failed upload. #TINY-7735
- The `ScriptLoader`, `StyleSheetLoader`, `AddOnManager`, `PluginManager` and `ThemeManager` APIs will now return a `Promise` when loading resources instead of using callbacks. #TINY-8325
- A `ThemeLoadError` event is now fired if the theme fails to load. #TINY-8325
- The `BeforeSetContent` event will now include the actual serialized content when passing in an `AstNode` to the `editor.setContent` API. #TINY-7996
- Improved support for placing the caret before or after noneditable elements within the editor. #TINY-8169
- Calls to `editor.selection.setRng` now update the caret position bookmark used when focus is returned to the editor. #TINY-8450
- The `emoticon` plugin dialog, toolbar and menu item has been updated to use the more accurate `Emojis` term. #TINY-7631
- The dialog `redial` API will now only rerender the changed components instead of the whole dialog. #TINY-8334
- The dialog API `setData` method now uses a deep merge algorithm to support partial nested objects. #TINY-8333
- The dialog spec `initialData` type is now `Partial<T>` to match the underlying implementation details. #TINY-8334
- Notifications no longer require a timeout to disable the close button. #TINY-6679
- The editor theme is now fetched in parallel with the icons, language pack and plugins. #TINY-8453

### Changed
- TinyMCE is now MIT licensed. #TINY-2316
- Moved the `paste` plugin's functionality to TinyMCE core. #TINY-8310
- The `paste_data_images` option now defaults to `true`. #TINY-8310
- Moved the `noneditable` plugin to TinyMCE core. #TINY-8311
- Renamed the `noneditable_noneditable_class` option to `noneditable_class`. #TINY-8311
- Renamed the `noneditable_editable_class` option to `editable_class`. #TINY-8311
- Moved the `textpattern` plugin to TinyMCE core. #TINY-8312
- Renamed the `textpattern_patterns` option to `text_patterns`. #TINY-8312
- Moved the `hr` plugin's functionality to TinyMCE core. #TINY-8313
- Moved the `print` plugin's functionality to TinyMCE core. #TINY-8314
- Moved non-UI table functionality to core. #TINY-8273
- The `DomParser` API no longer uses a custom parser internally and instead uses the native `DOMParser` API. #TINY-4627
- The `editor.getContent()` API can provide custom content by preventing and overriding `content` in the `BeforeGetContent` event. This makes it consistent with the `editor.selection.getContent()` API. #TINY-8018
- The `editor.setContent()` API can now be prevented using the `BeforeSetContent` event. This makes it consistent with the `editor.selection.setContent()` API. #TINY-8018
- Add-ons such as plugins and themes are no longer constructed using the `new` operator. #TINY-8256
- A number of APIs that were not proper classes, are no longer constructed using the `new` operator. #TINY-8322
- The Editor commands APIs will no longer fallback to executing the browsers native command functionality. #TINY-7829
- The Editor query command APIs will now return `false` or an empty string on removed editors. #TINY-7829
- The `mceAddEditor` and `mceToggleEditor` commands now take an object as their value to specify the id and editor options. #TINY-8138
- The `mceInsertTable` command can no longer open the insert table dialog. Use the `mceInsertTableDialog` command instead. #TINY-8273
- The `plugins` option now returns a `string` array instead of a space separated string. #TINY-8455
- The `media` plugin no longer treats `iframe`, `video`, `audio` or `object` elements as "special" and will validate the contents against the schema. #TINY-8382
- The `images_upload_handler` option is no longer passed a `success` or `failure` callback and instead requires a `Promise` to be returned with the upload result. #TINY-8325
- The `tinymce.settings` global property is no longer set upon initialization. #TINY-7359
- The `change` event is no longer fired on first modification. #TINY-6920
- The `GetContent` event will now always pass a `string` for the `content` property. #TINY-7996
- Changed the default tag for the strikethrough format to the `s` tag when using a html 5 schema. #TINY-8262
- The `strike` tag is automatically converted to the `s` tag when using a html 5 schema. #TINY-8262
- Aligning a table to the left or right will now use margin styling instead of float styling. #TINY-6558
- The `:` control character has been changed to `~` for the schema `valid_elements` and `extended_valid_elements` options. #TINY-6726
- The `primary` property on dialog buttons has been deprecated. Use the new `buttonType` property instead. #TINY-8304
- Changed the default statusbar element path delimiter from `»` to `›`. #TINY-8372
- Replaced the `Powered by Tiny` branding text with the Tiny logo. #TINY-8371
- The default minimum height of editor has been changed to 100px to prevent the UI disappearing while resizing. #TINY-6860
- RGB colors are no longer converted to hex values when parsing or serializing content. #TINY-8163
- Replaced the `isDisabled()` function with an `isEnabled()` function for various APIs. #TINY-8101
- Replaced the `enable()` and `disable()` functions with a `setEnabled(state)` function in various APIs. #TINY-8101
- Replaced the `disabled` property with an `enabled` property in various APIs. #TINY-8101
- Replaced the `disable(name)` and `enable(name)` functions with a `setEnabled(name, state)` function in the Dialog APIs. #TINY-8101
- Renamed the `tinymce.Env.os.isOSX` API to `tinymce.Env.os.isMacOS`. #TINY-8175
- Renamed the `tinymce.Env.browser.isChrome` API to `tinymce.Env.browser.isChromium` to better reflect its functionality. #TINY-8300
- Renamed the `getShortEndedElements` Schema API to `getVoidElements`. #TINY-8344
- Renamed the `font_formats` option to `font_family_formats`. #TINY-8328
- Renamed the `fontselect` toolbar button and `fontformats` menu item to `fontfamily`. #TINY-8328
- Renamed the `fontsize_formats` option to `font_size_formats`. #TINY-8328
- Renamed the `fontsizeselect` toolbar button and `fontsizes` menu item to `fontsize`. #TINY-8328
- Renamed the `formatselect` toolbar button and `blockformats` menu item to `blocks`. #TINY-8328
- Renamed the `styleselect` toolbar button and `formats` menu item to `styles`. #TINY-8328
- Renamed the `lineheight_formats` option to `line_height_formats`. #TINY-8328
- Renamed the `getWhiteSpaceElements()` function to `getWhitespaceElements()` in the `Schema` API. #TINY-8102
- Renamed the `mceInsertClipboardContent` command `content` property to `html` to better reflect what data is passed. #TINY-8310
- Renamed the `default_link_target` option to `link_default_target` for both `link` and `autolink` plugins. #TINY-4603
- Renamed the `rel_list` option to `link_rel_list` for the `link` plugin. #TINY-4603
- Renamed the `target_list` option to `link_target_list` for the `link` plugin. #TINY-4603
- The default value for the `link_default_protocol` option has been changed to `https` instead of `http`. #TINY-7824
- The default value for the `element_format` option has been changed to `html`. #TINY-8263
- The default value for the `schema` option has been changed to `html5`. #TINY-8261
- The default value for the `table_style_by_css` option has been changed to `true`. #TINY-8259
- The default value for the `table_use_colgroups` option has been changed to `true`. #TINY-8259

### Fixed
- The object returned from the `editor.fire()` API was incorrect if the editor had been removed. #TINY-8018
- The `editor.selection.getContent()` API did not respect the `no_events` argument. #TINY-8018
- The `editor.annotator.remove` API did not keep selection when removing the annotation. #TINY-8195
- The `GetContent` event was not fired when getting `tree` or `text` formats using the `editor.selection.getContent()` API. #TINY-8018
- The `beforeinput` and `input` events would sometimes not fire as expected when deleting content. #TINY-8168 #TINY-8329
- The `table` plugin would sometimes not correctly handle headers in the `tfoot` section. #TINY-8104
- The `silver` theme UI was incorrectly rendered before plugins had initialized. #TINY-8288
- The aria labels for the color picker dialog were not translated. #TINY-8381
- Fixed sub-menu items not read by screen readers. Patch contributed by westonkd. #TINY-8417
- Dialog labels and other text-based UI properties did not escape HTML markup. #TINY-7524
- Anchor elements would render incorrectly when using the `allow_html_in_named_anchor` option. #TINY-3799
- The `AstNode` HTML serializer did not serialize `pre` or `textarea` elements correctly when they contained newlines. #TINY-8446
- Fixed sub-menu items not read by screen readers. Patch contributed by westonkd. #TINY-8417
- The Home or End keys would move out of a editable element contained within a noneditable element. #TINY-8201
- Dialogs could not be opened in inline mode before the editor had been rendered. #TINY-8397
- Clicking on menu items could cause an unexpected console warning if the `onAction` function caused the menu to close. #TINY-8513
- Fixed various color and contrast issues for the dark skins. #TINY-8527

### Removed
- Removed support for Microsoft Internet Explorer 11. #TINY-8194 #TINY-8241
- Removed support for Microsoft Word from the opensource paste functionality. #TINY-7493
- Removed support for the `plugins` option allowing a mixture of a string array and of space separated strings. #TINY-8399
- Removed support for the deprecated `false` value for the `forced_root_block` option. #TINY-8260
- Removed the jQuery integration. #TINY-4519
- Removed the `imagetools` plugin, which is now classified as a Premium plugin. #TINY-8209
- Removed the `imagetools` dialog component. #TINY-8333
- Removed the `toc` plugin, which is now classified as a Premium plugin. #TINY-8250
- Removed the `tabfocus` plugin. #TINY-8315
- Removed the `textpattern` plugin's API as part of moving it to core. #TINY-8312
- Removed the `table` plugin's API. #TINY-8273
- Removed the callback for the `EditorUpload` API. #TINY-8325
- Removed the legacy browser detection properties from the `Env` API. #TINY-8162
- Removed the `filterNode` method from the `DomParser` API. #TINY-8249
- Removed the `SaxParser` API. #TINY-8218
- Removed the `tinymce.utils.Promise` API. #TINY-8241
- Removed the `toHex` function for the `DOMUtils` and `Styles` APIs. #TINY-8163
- Removed the `execCommand` handler function from the plugin and theme interfaces. #TINY-7829
- Removed the `editor.settings` property as it has been replaced by the new Options API. #TINY-8236
- Removed the `shortEnded` and `fixed` properties on `tinymce.html.Node` class. #TINY-8205
- Removed the `mceInsertRawHTML` command. #TINY-8214
- Removed the style field from the `image` plugin dialog advanced tab. #TINY-3422
- Removed the `paste_filter_drop` option as native drag and drop handling is no longer supported. #TINY-8511
- Removed the legacy `mobile` theme. #TINY-7832
- Removed the deprecated `$`, `Class`, `DomQuery` and `Sizzle` APIs. #TINY-4520 #TINY-8326
- Removed the deprecated `Color`, `JSON`, `JSONP` and `JSONRequest`. #TINY-8162
- Removed the deprecated `XHR` API. #TINY-8164
- Removed the deprecated `setIconStroke` Split Toolbar Button API. #TINY-8162
- Removed the deprecated `editors` property from `EditorManager`. #TINY-8162
- Removed the deprecated `execCallback` and `setMode` APIs from `Editor`. #TINY-8162
- Removed the deprecated `addComponents` and `dependencies` APIs from `AddOnManager`. #TINY-8162
- Removed the deprecated `clearInterval`, `clearTimeout`, `debounce`, `requestAnimationFrame`, `setInterval`, `setTimeout` and `throttle` APIs from `Delay`. #TINY-8162
- Removed the deprecated `Schema` options. #TINY-7821
- Removed the deprecated `file_browser_callback_types`, `force_hex_style_colors` and `images_dataimg_filter` options. #TINY-7823
- Removed the deprecated `filepicker_validator_handler`, `force_p_newlines`, `gecko_spellcheck`, `tab_focus`, `table_responsive_width` and `toolbar_drawer` options. #TINY-7820
- Removed the deprecated `media_scripts` option in the `media` plugin. #TINY-8421
- Removed the deprecated `editor_deselector`, `editor_selector`, `elements`, `mode` and `types` legacy TinyMCE init options. #TINY-7822
- Removed the deprecated `content_editable_state` and `padd_empty_with_br` options. #TINY-8400
- Removed the deprecated `autoresize_on_init` option from the `autoresize` plugin. #TINY-8400
- Removed the deprecated `fullpage`, `spellchecker`, `bbcode`, `legacyoutput`, `colorpicker`, `contextmenu` and `textcolor` plugins. #TINY-8192
- Removed the undocumented `editor.editorCommands.hasCustomCommand` API. #TINY-7829
- Removed the undocumented `mceResetDesignMode`, `mceRepaint` and `mceBeginUndoLevel` commands. #TINY-7829

### Deprecated
- The dialog button component's `primary` property has been deprecated and will be removed in the next major release. Use the new `buttonType` property instead. #TINY-8304
- The `fire()` function of `tinymce.Editor`, `tinymce.dom.EventUtils`, `tinymce.dom.DOMUtils`, `tinymce.util.Observable` and `tinymce.util.EventDispatcher` has been deprecated and will be removed in the next major release. Use the `dispatch()` function instead. #TINY-8102
- The `content` property on the `SetContent` event has been deprecated and will be removed in the next major release. #TINY-8457
- The return value of the `editor.setContent` API has been deprecated and will be removed in the next major release. #TINY-8457

## 5.10.3 - 2022-02-09

### Fixed
- Alignment would sometimes be removed on parent elements when changing alignment on certain inline nodes, such as images. #TINY-8308
- The `fullscreen` plugin would reset the scroll position when exiting fullscreen mode. #TINY-8418

## 5.10.2 - 2021-11-17

### Fixed
- Internal selectors were appearing in the style list when using the `importcss` plugin. #TINY-8238

## 5.10.1 - 2021-11-03

### Fixed
- The iframe aria help text was not read by some screen readers. #TINY-8171
- Clicking the `forecolor` or `backcolor` toolbar buttons would do nothing until selecting a color. #TINY-7836
- Crop functionality did not work in the `imagetools` plugin when the editor was rendered in a shadow root. #TINY-6387
- Fixed an exception thrown on Safari when closing the `searchreplace` plugin dialog. #TINY-8166
- The `autolink` plugin did not convert URLs to links when starting with a bracket. #TINY-8091
- The `autolink` plugin incorrectly created nested links in some cases. #TINY-8091
- Tables could have an incorrect height set on rows when rendered outside of the editor. #TINY-7699
- In certain circumstances, the table of contents plugin would incorrectly add an extra empty list item. #TINY-4636
- The insert table grid menu displayed an incorrect size when re-opening the grid. #TINY-6532
- The word count plugin was treating the zero width space character (`&#8203;`) as a word. #TINY-7484

## 5.10.0 - 2021-10-11

### Added
- Added a new `URI.isDomSafe(uri)` API to check if a URI is considered safe to be inserted into the DOM. #TINY-7998
- Added the `ESC` key code constant to the `VK` API. #TINY-7917
- Added a new `deprecation_warnings` setting for turning off deprecation console warning messages. #TINY-8049

### Improved
- The `element` argument of the `editor.selection.scrollIntoView()` API is now optional, and if it is not provided the current selection will be scrolled into view. #TINY-7291

### Changed
- The deprecated `scope` attribute is no longer added to `td` cells when converting a row to a header row. #TINY-7731
- The number of `col` elements is normalized to match the number of columns in a table after a table action. #TINY-8011

### Fixed
- Fixed a regression that caused block wrapper formats to apply and remove incorrectly when using a collapsed selection with multiple words. #TINY-8036
- Resizing table columns in some scenarios would resize the column to an incorrect position. #TINY-7731
- Inserting a table where the parent element had padding would cause the table width to be incorrect. #TINY-7991
- The resize backdrop element did not have the `data-mce-bogus="all"` attribute set to prevent it being included in output. #TINY-7854
- Resize handles appeared on top of dialogs and menus when using an inline editor. #TINY-3263
- Fixed the `autoresize` plugin incorrectly scrolling to the top of the editor content in some cases when changing content. #TINY-7291
- Fixed the `editor.selection.scrollIntoView()` type signature, as it incorrectly required an `Element` instead of `HTMLElement`. #TINY-7291
- Table cells that were both row and column headers did not retain the correct state when converting back to a regular row or column. #TINY-7709
- Clicking beside a non-editable element could cause the editor to incorrectly scroll to the top of the content. #TINY-7062
- Clicking in a table cell, with a non-editable element in an adjacent cell, incorrectly caused the non-editable element to be selected. #TINY-7736
- Split toolbar buttons incorrectly had nested `tabindex="-1"` attributes. #TINY-7879
- Fixed notifications rendering in the wrong place initially and when the page was scrolled. #TINY-7894
- Fixed an exception getting thrown when the number of `col` elements didn't match the number of columns in a table. #TINY-7041 #TINY-8011
- The table selection state could become incorrect after selecting a noneditable table cell. #TINY-8053
- As of Mozilla Firefox 91, toggling fullscreen mode with `toolbar_sticky` enabled would cause the toolbar to disappear. #TINY-7873
- Fixed URLs not cleaned correctly in some cases in the `link` and `image` plugins. #TINY-7998
- Fixed the `image` and `media` toolbar buttons incorrectly appearing to be in an inactive state in some cases. #TINY-3463
- Fixed the `editor.selection.selectorChanged` API not firing if the selector matched the current selection when registered in some cases. #TINY-3463
- Inserting content into a `contenteditable="true"` element that was contained within a `contenteditable="false"` element would move the selection to an incorrect location. #TINY-7842
- Dragging and dropping `contenteditable="false"` elements could result in the element being placed in an unexpected location. #TINY-7917
- Pressing the Escape key would not cancel a drag action that started on a `contenteditable="false"` element within the editor. #TINY-7917
- `video` and `audio` elements were unable to be played when the `media` plugin live embeds were enabled in some cases. #TINY-7674
- Pasting images would throw an exception if the clipboard `items` were not files (for example, screenshots taken from gnome-software). Patch contributed by cedric-anne. #TINY-8079

### Deprecated
- Several APIs have been deprecated. See the release notes section for information. #TINY-8023 #TINY-8063
- Several Editor settings have been deprecated. See the release notes section for information. #TINY-8086
- The Table of Contents and Image Tools plugins will be classified as Premium plugins in the next major release. #TINY-8087
- Word support in the `paste` plugin has been deprecated and will be removed in the next major release. #TINY-8087

## 5.9.2 - 2021-09-08

### Fixed
- Fixed an exception getting thrown when disabling events and setting content. #TINY-7956
- Delete operations could behave incorrectly if the selection crossed a table boundary. #TINY-7596

## 5.9.1 - 2021-08-27

### Fixed
- Published TinyMCE types failed to compile in strict mode. #TINY-7915
- The `TableModified` event sometimes didn't fire when performing certain table actions. #TINY-7916

## 5.9.0 - 2021-08-26

### Added
- Added a new `mceFocus` command that focuses the editor. Equivalent to using `editor.focus()`. #TINY-7373
- Added a new `mceTableToggleClass` command which toggles the provided class on the currently selected table. #TINY-7476
- Added a new `mceTableCellToggleClass` command which toggles the provided class on the currently selected table cells. #TINY-7476
- Added a new `tablecellvalign` toolbar button and menu item for vertical table cell alignment. #TINY-7477
- Added a new `tablecellborderwidth` toolbar button and menu item to change table cell border width. #TINY-7478
- Added a new `tablecellborderstyle` toolbar button and menu item to change table cell border style. #TINY-7478
- Added a new `tablecaption` toolbar button and menu item to toggle captions on tables. #TINY-7479
- Added a new `mceTableToggleCaption` command that toggles captions on a selected table. #TINY-7479
- Added a new `tablerowheader` toolbar button and menu item to toggle the header state of row cells. #TINY-7478
- Added a new `tablecolheader` toolbar button and menu item to toggle the header state of column cells. #TINY-7482
- Added a new `tablecellbordercolor` toolbar button and menu item to select table cell border colors, with an accompanying setting `table_border_color_map` to customize the available values. #TINY-7480
- Added a new `tablecellbackgroundcolor` toolbar button and menu item to select table cell background colors, with an accompanying setting `table_background_color_map` to customize the available values. #TINY-7480
- Added a new `language` menu item and toolbar button to add `lang` attributes to content, with an accompanying `content_langs` setting to specify the languages available. #TINY-6149
- A new `lang` format is now available that can be used with `editor.formatter`, or applied with the `Lang` editor command. #TINY-6149
- Added a new `language` icon for the `language` toolbar button. #TINY-7670
- Added a new `table-row-numbering` icon. #TINY-7327
- Added new plugin commands: `mceEmoticons` (Emoticons), `mceWordCount` (Word Count), and `mceTemplate` (Template). #TINY-7619
- Added a new `iframe_aria_text` setting to set the iframe title attribute. #TINY-1264
- Added a new DomParser `Node.children()` API to return all the children of a `Node`. #TINY-7756

### Improved
- Sticky toolbars can now be offset from the top of the page using the new `toolbar_sticky_offset` setting. #TINY-7337
- Fancy menu items now accept an `initData` property to allow custom initialization data. #TINY-7480
- Improved the load time of the `fullpage` plugin by using the existing editor schema rather than creating a new one. #TINY-6504
- Improved the performance when UI components are rendered. #TINY-7572
- The context toolbar no longer unnecessarily repositions to the top of large elements when scrolling. #TINY-7545
- The context toolbar will now move out of the way when it overlaps with the selection, such as in table cells. #TINY-7192
- The context toolbar now uses a short animation when transitioning between different locations. #TINY-7740
- `Env.browser` now uses the User-Agent Client Hints API where it is available. #TINY-7785
- Icons with a `-rtl` suffix in their name will now automatically be used when the UI is rendered in right-to-left mode. #TINY-7782
- The `formatter.match` API now accepts an optional `similar` parameter to check if the format partially matches. #TINY-7712
- The `formatter.formatChanged` API now supports providing format variables when listening for changes. #TINY-7713
- The formatter will now fire `FormatApply` and `FormatRemove` events for the relevant actions. #TINY-7713
- The `autolink` plugin link detection now permits custom protocols. #TINY-7714
- The `autolink` plugin valid link detection has been improved. #TINY-7714

### Changed
- Changed the load order so content CSS is loaded before the editor is populated with content. #TINY-7249
- Changed the `emoticons`, `wordcount`, `code`, `codesample`, and `template` plugins to open dialogs using commands. #TINY-7619
- The context toolbar will no longer show an arrow when it overlaps the content, such as in table cells. #TINY-7665
- The context toolbar will no longer overlap the statusbar for toolbars using `node` or `selection` positions. #TINY-7666

### Fixed
- The `editor.fire` API was incorrectly mutating the original `args` provided. #TINY-3254
- Unbinding an event handler did not take effect immediately while the event was firing. #TINY-7436
- Binding an event handler incorrectly took effect immediately while the event was firing. #TINY-7436
- Unbinding a native event handler inside the `remove` event caused an exception that blocked editor removal. #TINY-7730
- The `SetContent` event contained the incorrect `content` when using the `editor.selection.setContent()` API. #TINY-3254
- The editor content could be edited after calling `setProgressState(true)` in iframe mode. #TINY-7373
- Tabbing out of the editor after calling `setProgressState(true)` behaved inconsistently in iframe mode. #TINY-7373
- Flash of unstyled content while loading the editor because the content CSS was loaded after the editor content was rendered. #TINY-7249
- Partially transparent RGBA values provided in the `color_map` setting were given the wrong hex value. #TINY-7163
- HTML comments with mismatched quotes were parsed incorrectly under certain circumstances. #TINY-7589
- The editor could crash when inserting certain HTML content. #TINY-7756
- Inserting certain HTML content into the editor could result in invalid HTML once parsed. #TINY-7756
- Links in notification text did not show the correct mouse pointer. #TINY-7661
- Using the Tab key to navigate into the editor on Microsoft Internet Explorer 11 would incorrectly focus the toolbar. #TINY-3707
- The editor selection could be placed in an incorrect location when undoing or redoing changes in a document containing `contenteditable="false"` elements. #TINY-7663
- Menus and context menus were not closed when clicking into a different editor. #TINY-7399
- Context menus on Android were not displayed when more than one HTML element was selected. #TINY-7688
- Disabled nested menu items could still be opened. #TINY-7700
- The nested menu item chevron icon was not fading when the menu item was disabled. #TINY-7700
- `imagetools` buttons were incorrectly enabled for remote images without `imagetools_proxy` set. #TINY-7772
- Only table content would be deleted when partially selecting a table and content outside the table. #TINY-6044
- The table cell selection handling was incorrect in some cases when dealing with nested tables. #TINY-6298
- Removing a table row or column could result in the cursor getting placed in an invalid location. #TINY-7695
- Pressing the Tab key to navigate through table cells did not skip noneditable cells. #TINY-7705
- Clicking on a noneditable table cell did not show a visual selection like other noneditable elements. #TINY-7724
- Some table operations would incorrectly cause table row attributes and styles to be lost. #TINY-6666
- The selection was incorrectly lost when using the `mceTableCellType` and `mceTableRowType` commands. #TINY-6666
- The `mceTableRowType` was reversing the order of the rows when converting multiple header rows back to body rows. #TINY-6666
- The table dialog did not always respect the `table_style_with_css` option. #TINY-4926
- Pasting into a table with multiple cells selected could cause the content to be pasted in the wrong location. #TINY-7485
- The `TableModified` event was not fired when pasting cells into a table. #TINY-6939
- The table paste column before and after icons were not flipped in RTL mode. #TINY-7851
- Fixed table corruption when deleting a `contenteditable="false"` cell. #TINY-7891
- The `dir` attribute was being incorrectly applied to list items. #TINY-4589
- Applying selector formats would sometimes not apply the format correctly to elements in a list. #TINY-7393
- For formats that specify an attribute or style that should be removed, the formatter `match` API incorrectly returned `false`. #TINY-6149
- The type signature on the `formatter.matchNode` API had the wrong return type (was `boolean` but should have been `Formatter | undefined`). #TINY-6149
- The `formatter.formatChanged` API would ignore the `similar` parameter if another callback had already been registered for the same format. #TINY-7713
- The `formatter.formatChanged` API would sometimes not run the callback the first time the format was removed. #TINY-7713
- Base64 encoded images with spaces or line breaks in the data URI were not displayed correctly. Patch contributed by RoboBurned.

### Deprecated
- The `bbcode`, `fullpage`, `legacyoutput`, and `spellchecker` plugins have been deprecated and marked for removal in the next major release. #TINY-7260

## 5.8.2 - 2021-06-23

### Fixed
- Fixed an issue when pasting cells from tables containing `colgroup`s into tables without `colgroup`s. #TINY-6675
- Fixed an issue that could cause an invalid toolbar button state when multiple inline editors were on a single page. #TINY-6297

## 5.8.1 - 2021-05-20

### Fixed
- An unexpected exception was thrown when switching to readonly mode and adjusting the editor width. #TINY-6383
- Content could be lost when the `pagebreak_split_block` setting was enabled. #TINY-3388
- The `list-style-type: none;` style on nested list items was incorrectly removed when clearing formatting. #TINY-6264
- URLs were not always detected when pasting over a selection. Patch contributed by jwcooper. #TINY-6997
- Properties on the `OpenNotification` event were incorrectly namespaced. #TINY-7486

## 5.8.0 - 2021-05-06

### Added
- Added the `PAGE_UP` and `PAGE_DOWN` key code constants to the `VK` API. #TINY-4612
- The editor resize handle can now be controlled using the keyboard. #TINY-4823
- Added a new `fixed_toolbar_container_target` setting which renders the toolbar in the specified `HTMLElement`. Patch contributed by pvrobays.

### Improved
- The `inline_boundaries` feature now supports the `home`, `end`, `pageup`, and `pagedown` keys. #TINY-4612
- Updated the `formatter.matchFormat` API to support matching formats with variables in the `classes` property. #TINY-7227
- Added HTML5 `audio` and `video` elements to the default alignment formats. #TINY-6633
- Added support for alpha list numbering to the list properties dialog. #TINY-6891

### Changed
- Updated the `image` dialog to display the class list dropdown as full-width if the caption checkbox is not present. #TINY-6400
- Renamed the "H Align" and "V Align" input labels in the Table Cell Properties dialog to "Horizontal align" and "Vertical align" respectively. #TINY-7285

### Deprecated
- The undocumented `setIconStroke` Split Toolbar Button API has been deprecated and will be removed in a future release. #TINY-3551

### Fixed
- Fixed a bug where it wasn't possible to align nested list items. #TINY-6567
- The RGB fields in the color picker dialog were not staying in sync with the color palette and hue slider. #TINY-6952
- The color preview box in the color picker dialog was not correctly displaying the saturation and value of the chosen color. #TINY-6952
- The color picker dialog will now show an alert if it is submitted with an invalid hex color code. #TINY-2814
- Fixed a bug where the `TableModified` event was not fired when adding a table row with the Tab key. #TINY-7006
- Added missing `images_file_types` setting to the exported TypeScript types. #GH-6607
- Fixed a bug where lists pasted from Word with Roman numeral markers were not displayed correctly. Patch contributed by aautio. #GH-6620
- The `editor.insertContent` API was incorrectly handling nested `span` elements with matching styles. #TINY-6263
- The HTML5 `small` element could not be removed when clearing text formatting. #TINY-6633
- The Oxide button text transform variable was incorrectly using `capitalize` instead of `none`. Patch contributed by dakur. #GH-6341
- Fix dialog button text that was using title-style capitalization. #TINY-6816
- Table plugin could perform operations on tables containing the inline editor. #TINY-6625
- Fixed Tab key navigation inside table cells with a ranged selection. #TINY-6638
- The foreground and background toolbar button color indicator is no longer blurry. #TINY-3551
- Fixed a regression in the `tinymce.create()` API that caused issues when multiple objects were created. #TINY-7358
- Fixed the `LineHeight` command causing the `change` event to be fired inconsistently. #TINY-7048

## 5.7.1 - 2021-03-17

### Fixed
- Fixed the `help` dialog incorrectly linking to the changelog of TinyMCE 4 instead of TinyMCE 5. #TINY-7031
- Fixed a bug where error messages were displayed incorrectly in the image dialog. #TINY-7099
- Fixed an issue where URLs were not correctly filtered in some cases. #TINY-7025
- Fixed a bug where context menu items with names that contained uppercase characters were not displayed. #TINY-7072
- Fixed context menu items lacking support for the `disabled` and `shortcut` properties. #TINY-7073
- Fixed a regression where the width and height were incorrectly set when embedding content using the `media` dialog. #TINY-7074

## 5.7.0 - 2021-02-10

### Added
- Added IPv6 address support to the URI API. Patch contributed by dev7355608. #GH-4409
- Added new `structure` and `style` properties to the `TableModified` event to indicate what kinds of modifications were made. #TINY-6643
- Added `video` and `audio` live embed support for the `media` plugin. #TINY-6229
- Added the ability to resize `video` and `iframe` media elements. #TINY-6229
- Added a new `font_css` setting for adding fonts to both the editor and the parent document. #TINY-6199
- Added a new `ImageUploader` API to simplify uploading image data to the configured `images_upload_url` or `images_upload_handler`. #TINY-4601
- Added an Oxide variable to define the container background color in fullscreen mode. #TINY-6903
- Added Oxide variables for setting the toolbar background colors for inline and sticky toolbars. #TINY-6009
- Added a new `AfterProgressState` event that is fired after `editor.setProgressState` calls complete. #TINY-6686
- Added support for `table_column_resizing` when inserting or deleting columns. #TINY-6711

### Changed
- Changed table and table column copy behavior to retain an appropriate width when pasted. #TINY-6664
- Changed the `lists` plugin to apply list styles to all text blocks within a selection. #TINY-3755
- Changed the `advlist` plugin to log a console error message when the `list` plugin isn't enabled. #TINY-6585
- Changed the z-index of the `setProgressState(true)` throbber so it does not hide notifications. #TINY-6686
- Changed the type signature for `editor.selection.getRng()` incorrectly returning `null`. #TINY-6843
- Changed some `SaxParser` regular expressions to improve performance. #TINY-6823
- Changed `editor.setProgressState(true)` to close any open popups. #TINY-6686

### Fixed
- Fixed `codesample` highlighting performance issues for some languages. #TINY-6996
- Fixed an issue where cell widths were lost when merging table cells. #TINY-6901
- Fixed `col` elements incorrectly transformed to `th` elements when converting columns to header columns. #TINY-6715
- Fixed a number of table operations not working when selecting 2 table cells on Mozilla Firefox. #TINY-3897
- Fixed a memory leak by backporting an upstream Sizzle fix. #TINY-6859
- Fixed table `width` style was removed when copying. #TINY-6664
- Fixed focus lost while typing in the `charmap` or `emoticons` dialogs when the editor is rendered in a shadow root. #TINY-6904
- Fixed corruption of base64 URLs used in style attributes when parsing HTML. #TINY-6828
- Fixed the order of CSS precedence of `content_style` and `content_css` in the `preview` and `template` plugins. `content_style` now has precedence. #TINY-6529
- Fixed an issue where the image dialog tried to calculate image dimensions for an empty image URL. #TINY-6611
- Fixed an issue where `scope` attributes on table cells would not change as expected when merging or unmerging cells. #TINY-6486
- Fixed the plugin documentation links in the `help` plugin. #DOC-703
- Fixed events bound using `DOMUtils` not returning the correct result for `isDefaultPrevented` in some cases. #TINY-6834
- Fixed the "Dropped file type is not supported" notification incorrectly showing when using an inline editor. #TINY-6834
- Fixed an issue with external styles bleeding into TinyMCE. #TINY-6735
- Fixed an issue where parsing malformed comments could cause an infinite loop. #TINY-6864
- Fixed incorrect return types on `editor.selection.moveToBookmark`. #TINY-6504
- Fixed the type signature for `editor.selection.setCursorLocation()` incorrectly allowing a node with no `offset`. #TINY-6843
- Fixed incorrect behavior when editor is destroyed while loading stylesheets. #INT-2282
- Fixed figure elements incorrectly splitting from a valid parent element when editing the image within. #TINY-6592
- Fixed inserting multiple rows or columns in a table cloning from the incorrect source row or column. #TINY-6906
- Fixed an issue where new lines were not scrolled into view when pressing Shift+Enter or Shift+Return. #TINY-6964
- Fixed an issue where list elements would not be removed when outdenting using the Enter or Return key. #TINY-5974
- Fixed an issue where file extensions with uppercase characters were treated as invalid. #TINY-6940
- Fixed dialog block messages were not passed through TinyMCE's translation system. #TINY-6971

## 5.6.2 - 2020-12-08

### Fixed
- Fixed a UI rendering regression when the document body is using `display: flex`. #TINY-6783

## 5.6.1 - 2020-11-25

### Fixed
- Fixed the `mceTableRowType` and `mceTableCellType` commands were not firing the `newCell` event. #TINY-6692
- Fixed the HTML5 `s` element was not recognized when editing or clearing text formatting. #TINY-6681
- Fixed an issue where copying and pasting table columns resulted in invalid HTML when using colgroups. #TINY-6684
- Fixed an issue where the toolbar would render with the wrong width for inline editors in some situations. #TINY-6683

## 5.6.0 - 2020-11-18

### Added
- Added new `BeforeOpenNotification` and `OpenNotification` events which allow internal notifications to be captured and modified before display. #TINY-6528
- Added support for `block` and `unblock` methods on inline dialogs. #TINY-6487
- Added new `TableModified` event which is fired whenever changes are made to a table. #TINY-6629
- Added new `images_file_types` setting to determine which image file formats will be automatically processed into `img` tags on paste when using the `paste` plugin. #TINY-6306
- Added support for `images_file_types` setting in the image file uploader to determine which image file extensions are valid for upload. #TINY-6224
- Added new `format_empty_lines` setting to control if empty lines are formatted in a ranged selection. #TINY-6483
- Added template support to the `autocompleter` for customizing the autocompleter items. #TINY-6505
- Added new user interface `enable`, `disable`, and `isDisabled` methods. #TINY-6397
- Added new `closest` formatter API to get the closest matching selection format from a set of formats. #TINY-6479
- Added new `emojiimages` emoticons database that uses the twemoji CDN by default. #TINY-6021
- Added new `emoticons_database` setting to configure which emoji database to use. #TINY-6021
- Added new `name` field to the `style_formats` setting object to enable specifying a name for the format. #TINY-4239

### Changed
- Changed `readonly` mode to allow hyperlinks to be clickable. #TINY-6248

### Fixed
- Fixed the `change` event not firing after a successful image upload. #TINY-6586
- Fixed the type signature for the `entity_encoding` setting not accepting delimited lists. #TINY-6648
- Fixed layout issues when empty `tr` elements were incorrectly removed from tables. #TINY-4679
- Fixed image file extensions lost when uploading an image with an alternative extension, such as `.jfif`. #TINY-6622
- Fixed a security issue where URLs in attributes weren't correctly sanitized. #TINY-6518
- Fixed `DOMUtils.getParents` incorrectly including the shadow root in the array of elements returned. #TINY-6540
- Fixed an issue where the root document could be scrolled while an editor dialog was open inside a shadow root. #TINY-6363
- Fixed `getContent` with text format returning a new line when the editor is empty. #TINY-6281
- Fixed table column and row resizers not respecting the `data-mce-resize` attribute. #TINY-6600
- Fixed inserting a table via the `mceInsertTable` command incorrectly creating 2 undo levels. #TINY-6656
- Fixed nested tables with `colgroup` elements incorrectly always resizing the inner table. #TINY-6623
- Fixed the `visualchars` plugin causing the editor to steal focus when initialized. #TINY-6282
- Fixed `fullpage` plugin altering text content in `editor.getContent()`. #TINY-6541
- Fixed `fullscreen` plugin not working correctly with multiple editors and shadow DOM. #TINY-6280
- Fixed font size keywords such as `medium` not displaying correctly in font size menus. #TINY-6291
- Fixed an issue where some attributes in table cells were not copied over to new rows or columns. #TINY-6485
- Fixed incorrectly removing formatting on adjacent spaces when removing formatting on a ranged selection. #TINY-6268
- Fixed the `Cut` menu item not working in the latest version of Mozilla Firefox. #TINY-6615
- Fixed some incorrect types in the new TypeScript declaration file. #TINY-6413
- Fixed a regression where a fake offscreen selection element was incorrectly created for the editor root node. #TINY-6555
- Fixed an issue where menus would incorrectly collapse in small containers. #TINY-3321
- Fixed an issue where only one table column at a time could be converted to a header. #TINY-6326
- Fixed some minor memory leaks that prevented garbage collection for editor instances. #TINY-6570
- Fixed resizing a `responsive` table not working when using the column resize handles. #TINY-6601
- Fixed incorrectly calculating table `col` widths when resizing responsive tables. #TINY-6646
- Fixed an issue where spaces were not preserved in pre-blocks when getting text content. #TINY-6448
- Fixed a regression that caused the selection to be difficult to see in tables with backgrounds. #TINY-6495
- Fixed content pasted multiple times in the editor when using Microsoft Internet Explorer 11. Patch contributed by mattford. #GH-4905

## 5.5.1 - 2020-10-01

### Fixed
- Fixed pressing the down key near the end of a document incorrectly raising an exception. #TINY-6471
- Fixed incorrect Typescript types for the `Tools` API. #TINY-6475

## 5.5.0 - 2020-09-29

### Added
- Added a TypeScript declaration file to the bundle output for TinyMCE core. #TINY-3785
- Added new `table_column_resizing` setting to control how table columns are resized when using the resize bars. #TINY-6001
- Added the ability to remove images on a failed upload using the `images_upload_handler` failure callback. #TINY-6011
- Added `hasPlugin` function to the editor API to determine if a plugin exists or not. #TINY-766
- Added new `ToggleToolbarDrawer` command and query state handler to allow the toolbar drawer to be programmatically toggled and the toggle state to be checked. #TINY-6032
- Added the ability to use `colgroup` elements in tables. #TINY-6050
- Added a new setting `table_use_colgroups` for toggling whether colgroups are used in new tables. #TINY-6050
- Added the ability to delete and navigate HTML media elements without the `media` plugin. #TINY-4211
- Added `fullscreen_native` setting to the `fullscreen` plugin to enable use of the entire monitor. #TINY-6284
- Added table related oxide variables to the Style API for more granular control over table cell selection appearance. #TINY-6311
- Added new `toolbar_persist` setting to control the visibility of the inline toolbar. #TINY-4847
- Added new APIs to allow for programmatic control of the inline toolbar visibility. #TINY-4847
- Added the `origin` property to the `ObjectResized` and `ObjectResizeStart` events, to specify which handle the resize was performed on. #TINY-6242
- Added new StyleSheetLoader `unload` and `unloadAll` APIs to allow loaded stylesheets to be removed. #TINY-3926
- Added the `LineHeight` query command and action to the editor. #TINY-4843
- Added the `lineheight` toolbar and menu items, and added `lineheight` to the default format menu. #TINY-4843
- Added a new `contextmenu_avoid_overlap` setting to allow context menus to avoid overlapping matched nodes. #TINY-6036
- Added new listbox dialog UI component for rendering a dropdown that allows nested options. #TINY-2236
- Added back the ability to use nested items in the `image_class_list`, `link_class_list`, `link_list`, `table_class_list`, `table_cell_class_list`, and `table_row_class_list` settings. #TINY-2236

### Changed
- Changed how CSS manipulates table cells when selecting multiple cells to achieve a semi-transparent selection. #TINY-6311
- Changed the `target` property on fired events to use the native event target. The original target for an open shadow root can be obtained using `event.getComposedPath()`. #TINY-6128
- Changed the editor to clean-up loaded CSS stylesheets when all editors using the stylesheet have been removed. #TINY-3926
- Changed `imagetools` context menu icon for accessing the `image` dialog to use the `image` icon. #TINY-4141
- Changed the `editor.insertContent()` and `editor.selection.setContent()` APIs to retain leading and trailing whitespace. #TINY-5966
- Changed the `table` plugin `Column` menu to include the cut, copy and paste column menu items. #TINY-6374
- Changed the default table styles in the content CSS files to better support the styling options available in the `table` dialog. #TINY-6179

### Deprecated
- Deprecated the `Env.experimentalShadowDom` flag. #TINY-6128

### Fixed
- Fixed tables with no borders displaying with the default border styles in the `preview` dialog. #TINY-6179
- Fixed loss of whitespace when inserting content after a non-breaking space. #TINY-5966
- Fixed the `event.getComposedPath()` function throwing an exception for events fired from the editor. #TINY-6128
- Fixed notifications not appearing when the editor is within a ShadowRoot. #TINY-6354
- Fixed focus issues with inline dialogs when the editor is within a ShadowRoot. #TINY-6360
- Fixed the `template` plugin previews missing some content styles. #TINY-6115
- Fixed the `media` plugin not saving the alternative source url in some situations. #TINY-4113
- Fixed an issue where column resizing using the resize bars was inconsistent between fixed and relative table widths. #TINY-6001
- Fixed an issue where dragging and dropping within a table would select table cells. #TINY-5950
- Fixed up and down keyboard navigation not working for inline `contenteditable="false"` elements. #TINY-6226
- Fixed dialog not retrieving `close` icon from icon pack. #TINY-6445
- Fixed the `unlink` toolbar button not working when selecting multiple links. #TINY-4867
- Fixed the `link` dialog not showing the "Text to display" field in some valid cases. #TINY-5205
- Fixed the `DOMUtils.split()` API incorrectly removing some content. #TINY-6294
- Fixed pressing the escape key not focusing the editor when using multiple toolbars. #TINY-6230
- Fixed the `dirty` flag not being correctly set during an `AddUndo` event. #TINY-4707
- Fixed `editor.selection.setCursorLocation` incorrectly placing the cursor outside `pre` elements in some circumstances. #TINY-4058
- Fixed an exception being thrown when pressing the enter key inside pre elements while `br_in_pre` setting is false. #TINY-4058

## 5.4.2 - 2020-08-17

### Fixed
- Fixed the editor not resizing when resizing the browser window in fullscreen mode. #TINY-3511
- Fixed clicking on notifications causing inline editors to hide. #TINY-6058
- Fixed an issue where link URLs could not be deleted or edited in the link dialog in some cases. #TINY-4706
- Fixed a regression where setting the `anchor_top` or `anchor_bottom` options to `false` was not working. #TINY-6256
- Fixed the `anchor` plugin not supporting the `allow_html_in_named_anchor` option. #TINY-6236
- Fixed an exception thrown when removing inline formats that contained additional styles or classes. #TINY-6288
- Fixed an exception thrown when positioning the context toolbar on Internet Explorer 11 in some edge cases. #TINY-6271
- Fixed inline formats not removed when more than one `removeformat` format rule existed. #TINY-6216
- Fixed an issue where spaces were sometimes removed when removing formating on nearby text. #TINY-6251
- Fixed the list toolbar buttons not showing as active when a list is selected. #TINY-6286
- Fixed an issue where the UI would sometimes not be shown or hidden when calling the show or hide API methods on the editor. #TINY-6048
- Fixed the list type style not retained when copying list items. #TINY-6289
- Fixed the Paste plugin converting tabs in plain text to a single space character. A `paste_tab_spaces` option has been included for setting the number of spaces used to replace a tab character. #TINY-6237

## 5.4.1 - 2020-07-08

### Fixed
- Fixed the Search and Replace plugin incorrectly including zero-width caret characters in search results. #TINY-4599
- Fixed dragging and dropping unsupported files navigating the browser away from the editor. #TINY-6027
- Fixed undo levels not created on browser handled drop or paste events. #TINY-6027
- Fixed content in an iframe element parsing as DOM elements instead of text content. #TINY-5943
- Fixed Oxide checklist styles not showing when printing. #TINY-5139
- Fixed bug with `scope` attribute not being added to the cells of header rows. #TINY-6206

## 5.4.0 - 2020-06-30

### Added
- Added keyboard navigation support to menus and toolbars when the editor is in a ShadowRoot. #TINY-6152
- Added the ability for menus to be clicked when the editor is in an open shadow root. #TINY-6091
- Added the `Editor.ui.styleSheetLoader` API for loading stylesheets within the Document or ShadowRoot containing the editor UI. #TINY-6089
- Added the `StyleSheetLoader` module to the public API. #TINY-6100
- Added Oxide variables for styling the `select` element and headings in dialog content. #TINY-6070
- Added icons for `table` column and row cut, copy, and paste toolbar buttons. #TINY-6062
- Added all `table` menu items to the UI registry, so they can be used by name in other menus. #TINY-4866
- Added new `mceTableApplyCellStyle` command to the `table` plugin. #TINY-6004
- Added new `table` cut, copy, and paste column editor commands and menu items. #TINY-6006
- Added font related Oxide variables for secondary buttons, allowing for custom styling. #TINY-6061
- Added new `table_header_type` setting to control how table header rows are structured. #TINY-6007
- Added new `table_sizing_mode` setting to replace the `table_responsive_width` setting, which has now been deprecated. #TINY-6051
- Added new `mceTableSizingMode` command for changing the sizing mode of a table. #TINY-6000
- Added new `mceTableRowType`, `mceTableColType`, and `mceTableCellType` commands and value queries. #TINY-6150

### Changed
- Changed `advlist` toolbar buttons to only show a dropdown list if there is more than one option. #TINY-3194
- Changed `mceInsertTable` command and `insertTable` API method to take optional header rows and columns arguments. #TINY-6012
- Changed stylesheet loading, so that UI skin stylesheets can load in a ShadowRoot if required. #TINY-6089
- Changed the DOM location of menus so that they display correctly when the editor is in a ShadowRoot. #TINY-6093
- Changed the table plugin to correctly detect all valid header row structures. #TINY-6007

### Fixed
- Fixed tables with no defined width being converted to a `fixed` width table when modifying the table. #TINY-6051
- Fixed the `autosave` `isEmpty` API incorrectly detecting non-empty content as empty. #TINY-5953
- Fixed table `Paste row after` and `Paste row before` menu items not disabled when nothing was available to paste. #TINY-6006
- Fixed a selection performance issue with large tables on Microsoft Internet Explorer and Edge. #TINY-6057
- Fixed filters for screening commands from the undo stack to be case-insensitive. #TINY-5946
- Fixed `fullscreen` plugin now removes all classes when the editor is closed. #TINY-4048
- Fixed handling of mixed-case icon identifiers (names) for UI elements. #TINY-3854
- Fixed leading and trailing spaces lost when using `editor.selection.getContent({ format: 'text' })`. #TINY-5986
- Fixed an issue where changing the URL with the quicklink toolbar caused unexpected undo behavior. #TINY-5952
- Fixed an issue where removing formatting within a table cell would cause Internet Explorer 11 to scroll to the end of the table. #TINY-6049
- Fixed an issue where the `allow_html_data_urls` setting was not correctly applied. #TINY-5951
- Fixed the `autolink` feature so that it no longer treats a string with multiple "@" characters as an email address. #TINY-4773
- Fixed an issue where removing the editor would leave unexpected attributes on the target element. #TINY-4001
- Fixed the `link` plugin now suggest `mailto:` when the text contains an '@' and no slashes (`/`). #TINY-5941
- Fixed the `valid_children` check of custom elements now allows a wider range of characters in names. #TINY-5971

## 5.3.2 - 2020-06-10

### Fixed
- Fixed a regression introduced in 5.3.0, where `images_dataimg_filter` was no-longer called. #TINY-6086

## 5.3.1 - 2020-05-27

### Fixed
- Fixed the image upload error alert also incorrectly closing the image dialog. #TINY-6020
- Fixed editor content scrolling incorrectly on focus in Firefox by reverting default content CSS html and body heights added in 5.3.0. #TINY-6019

## 5.3.0 - 2020-05-21

### Added
- Added html and body height styles to the default oxide content CSS. #TINY-5978
- Added `uploadUri` and `blobInfo` to the data returned by `editor.uploadImages()`. #TINY-4579
- Added a new function to the `BlobCache` API to lookup a blob based on the base64 data and mime type. #TINY-5988
- Added the ability to search and replace within a selection. #TINY-4549
- Added the ability to set the list start position for ordered lists and added new `lists` context menu item. #TINY-3915
- Added `icon` as an optional config option to the toggle menu item API. #TINY-3345
- Added `auto` mode for `toolbar_location` which positions the toolbar and menu bar at the bottom if there is no space at the top. #TINY-3161

### Changed
- Changed the default `toolbar_location` to `auto`. #TINY-3161
- Changed toggle menu items and choice menu items to have a dedicated icon with the checkmark displayed on the far right side of the menu item. #TINY-3345
- Changed the `link`, `image`, and `paste` plugins to use Promises to reduce the bundle size. #TINY-4710
- Changed the default icons to be lazy loaded during initialization. #TINY-4729
- Changed the parsing of content so base64 encoded urls are converted to blob urls. #TINY-4727
- Changed context toolbars so they concatenate when more than one is suitable for the current selection. #TINY-4495
- Changed inline style element formats (strong, b, em, i, u, strike) to convert to a span on format removal if a `style` or `class` attribute is present. #TINY-4741

### Fixed
- Fixed the `selection.setContent()` API not running parser filters. #TINY-4002
- Fixed formats incorrectly applied or removed when table cells were selected. #TINY-4709
- Fixed the `quickimage` button not restricting the file types to images. #TINY-4715
- Fixed search and replace ignoring text in nested contenteditable elements. #TINY-5967
- Fixed resize handlers displaying in the wrong location sometimes for remote images. #TINY-4732
- Fixed table picker breaking in Firefox on low zoom levels. #TINY-4728
- Fixed issue with loading or pasting contents with large base64 encoded images on Safari. #TINY-4715
- Fixed supplementary special characters being truncated when inserted into the editor. Patch contributed by mlitwin. #TINY-4791
- Fixed toolbar buttons not set to disabled when the editor is in readonly mode. #TINY-4592
- Fixed the editor selection incorrectly changing when removing caret format containers. #TINY-3438
- Fixed bug where title, width, and height would be set to empty string values when updating an image and removing those attributes using the image dialog. #TINY-4786
- Fixed `ObjectResized` event firing when an object wasn't resized. #TINY-4161
- Fixed `ObjectResized` and `ObjectResizeStart` events incorrectly fired when adding or removing table rows and columns. #TINY-4829
- Fixed the placeholder not hiding when pasting content into the editor. #TINY-4828
- Fixed an issue where the editor would fail to load if local storage was disabled. #TINY-5935
- Fixed an issue where an uploaded image would reuse a cached image with a different mime type. #TINY-5988
- Fixed bug where toolbars and dialogs would not show if the body element was replaced (e.g. with Turbolinks). Patch contributed by spohlenz. #GH-5653
- Fixed an issue where multiple formats would be removed when removing a single format at the end of lines or on empty lines. #TINY-1170
- Fixed zero-width spaces incorrectly included in the `wordcount` plugin character count. #TINY-5991
- Fixed a regression introduced in 5.2.0 whereby the desktop `toolbar_mode` setting would incorrectly override the mobile default setting. #TINY-5998
- Fixed an issue where deleting all content in a single cell table would delete the entire table. #TINY-1044

## 5.2.2 - 2020-04-23

### Fixed
- Fixed an issue where anchors could not be inserted on empty lines. #TINY-2788
- Fixed text decorations (underline, strikethrough) not consistently inheriting the text color. #TINY-4757
- Fixed `format` menu alignment buttons inconsistently applying to images. #TINY-4057
- Fixed the floating toolbar drawer height collapsing when the editor is rendered in modal dialogs or floating containers. #TINY-4837
- Fixed `media` embed content not processing safely in some cases. #TINY-4857

## 5.2.1 - 2020-03-25

### Fixed
- Fixed the "is decorative" checkbox in the image dialog clearing after certain dialog events. #FOAM-11
- Fixed possible uncaught exception when a `style` attribute is removed using a content filter on `setContent`. #TINY-4742
- Fixed the table selection not functioning correctly in Microsoft Edge 44 or higher. #TINY-3862
- Fixed the table resize handles not functioning correctly in Microsoft Edge 44 or higher. #TINY-4160
- Fixed the floating toolbar drawer disconnecting from the toolbar when adding content in inline mode. #TINY-4725 #TINY-4765
- Fixed `readonly` mode not returning the appropriate boolean value. #TINY-3948
- Fixed the `forced_root_block_attrs` setting not applying attributes to new blocks consistently. #TINY-4564
- Fixed the editor incorrectly stealing focus during initialization in Microsoft Internet Explorer. #TINY-4697
- Fixed dialogs stealing focus when opening an alert or confirm dialog using an `onAction` callback. #TINY-4014
- Fixed inline dialogs incorrectly closing when clicking on an opened alert or confirm dialog. #TINY-4012
- Fixed the context toolbar overlapping the menu bar and toolbar. #TINY-4586
- Fixed notification and inline dialog positioning issues when using `toolbar_location: 'bottom'`. #TINY-4586
- Fixed the `colorinput` popup appearing offscreen on mobile devices. #TINY-4711
- Fixed special characters not being found when searching by "whole words only". #TINY-4522
- Fixed an issue where dragging images could cause them to be duplicated. #TINY-4195
- Fixed context toolbars activating without the editor having focus. #TINY-4754
- Fixed an issue where removing the background color of text did not always work. #TINY-4770
- Fixed an issue where new rows and columns in a table did not retain the style of the previous row or column. #TINY-4788

## 5.2.0 - 2020-02-13

### Added
- Added the ability to apply formats to spaces. #TINY-4200
- Added new `toolbar_location` setting to allow for positioning the menu and toolbar at the bottom of the editor. #TINY-4210
- Added new `toolbar_groups` setting to allow a custom floating toolbar group to be added to the toolbar when using `floating` toolbar mode. #TINY-4229
- Added new `link_default_protocol` setting to `link` and `autolink` plugin to allow a protocol to be used by default. #TINY-3328
- Added new `placeholder` setting to allow a placeholder to be shown when the editor is empty. #TINY-3917
- Added new `tinymce.dom.TextSeeker` API to allow searching text across different DOM nodes. #TINY-4200
- Added a drop shadow below the toolbar while in sticky mode and introduced Oxide variables to customize it when creating a custom skin. #TINY-4343
- Added `quickbars_image_toolbar` setting to allow for the image quickbar to be turned off. #TINY-4398
- Added iframe and img `loading` attribute to the default schema. Patch contributed by ataylor32. #GH-5112
- Added new `getNodeFilters`/`getAttributeFilters` functions to the `editor.serializer` instance. #TINY-4344
- Added new `a11y_advanced_options` setting to allow additional accessibility options to be added. #FOAM-11
- Added new accessibility options and behaviours to the image dialog using `a11y_advanced_options`. #FOAM-11
- Added the ability to use the window `PrismJS` instance for the `codesample` plugin instead of the bundled version to allow for styling custom languages. #TINY-4504
- Added error message events that fire when a resource loading error occurs. #TINY-4509

### Changed
- Changed the default schema to disallow `onchange` for select elements. #TINY-4614
- Changed default `toolbar_mode` value from false to `wrap`. The value false has been deprecated. #TINY-4617
- Changed `toolbar_drawer` setting to `toolbar_mode`. `toolbar_drawer` has been deprecated. #TINY-4416
- Changed iframe mode to set selection on content init if selection doesn't exist. #TINY-4139
- Changed table related icons to align them with the visual style of the other icons. #TINY-4341
- Changed and improved the visual appearance of the color input field. #TINY-2917
- Changed fake caret container to use `forced_root_block` when possible. #TINY-4190
- Changed the `requireLangPack` API to wait until the plugin has been loaded before loading the language pack. #TINY-3716
- Changed the formatter so `style_formats` are registered before the initial content is loaded into the editor. #TINY-4238
- Changed media plugin to use https protocol for media urls by default. #TINY-4577
- Changed the parser to treat CDATA nodes as bogus HTML comments to match the HTML parsing spec. A new `preserve_cdata` setting has been added to preserve CDATA nodes if required. #TINY-4625

### Fixed
- Fixed incorrect parsing of malformed/bogus HTML comments. #TINY-4625
- Fixed `quickbars` selection toolbar appearing on non-editable elements. #TINY-4359
- Fixed bug with alignment toolbar buttons sometimes not changing state correctly. #TINY-4139
- Fixed the `codesample` toolbar button not toggling when selecting code samples other than HTML. #TINY-4504
- Fixed content incorrectly scrolling to the top or bottom when pressing enter if when the content was already in view. #TINY-4162
- Fixed `scrollIntoView` potentially hiding elements behind the toolbar. #TINY-4162
- Fixed editor not respecting the `resize_img_proportional` setting due to legacy code. #TINY-4236
- Fixed flickering floating toolbar drawer in inline mode. #TINY-4210
- Fixed an issue where the template plugin dialog would be indefinitely blocked on a failed template load. #TINY-2766
- Fixed the `mscontrolselect` event not being unbound on IE/Edge. #TINY-4196
- Fixed Confirm dialog footer buttons so only the "Yes" button is highlighted. #TINY-4310
- Fixed `file_picker_callback` functionality for Image, Link and Media plugins. #TINY-4163
- Fixed issue where floating toolbar drawer sometimes would break if the editor is resized while the drawer is open. #TINY-4439
- Fixed incorrect `external_plugins` loading error message. #TINY-4503
- Fixed resize handler was not hidden for ARIA purposes. Patch contributed by Parent5446. #GH-5195
- Fixed an issue where content could be lost if a misspelled word was selected and spellchecking was disabled. #TINY-3899
- Fixed validation errors in the CSS where certain properties had the wrong default value. #TINY-4491
- Fixed an issue where forced root block attributes were not applied when removing a list. #TINY-4272
- Fixed an issue where the element path isn't being cleared when there are no parents. #TINY-4412
- Fixed an issue where width and height in svg icons containing `rect` elements were overridden by the CSS reset. #TINY-4408
- Fixed an issue where uploading images with `images_reuse_filename` enabled and that included a query parameter would generate an invalid URL. #TINY-4638
- Fixed the `closeButton` property not working when opening notifications. #TINY-4674
- Fixed keyboard flicker when opening a context menu on mobile. #TINY-4540
- Fixed issue where plus icon svg contained strokes. #TINY-4681

## 5.1.6 - 2020-01-28

### Fixed
- Fixed `readonly` mode not blocking all clicked links. #TINY-4572
- Fixed legacy font sizes being calculated inconsistently for the `FontSize` query command value. #TINY-4555
- Fixed changing a tables row from `Header` to `Body` incorrectly moving the row to the bottom of the table. #TINY-4593
- Fixed the context menu not showing in certain cases with hybrid devices. #TINY-4569
- Fixed the context menu opening in the wrong location when the target is the editor body. #TINY-4568
- Fixed the `image` plugin not respecting the `automatic_uploads` setting when uploading local images. #TINY-4287
- Fixed security issue related to parsing HTML comments and CDATA. #TINY-4544

## 5.1.5 - 2019-12-19

### Fixed
- Fixed the UI not working with hybrid devices that accept both touch and mouse events. #TNY-4521
- Fixed the `charmap` dialog initially focusing the first tab of the dialog instead of the search input field. #TINY-4342
- Fixed an exception being raised when inserting content if the caret was directly before or after a `contenteditable="false"` element. #TINY-4528
- Fixed a bug with pasting image URLs when paste as text is enabled. #TINY-4523

## 5.1.4 - 2019-12-11

### Fixed
- Fixed dialog contents disappearing when clicking a checkbox for right-to-left languages. #TINY-4518
- Fixed the `legacyoutput` plugin registering legacy formats after editor initialization, causing legacy content to be stripped on the initial load. #TINY-4447
- Fixed search and replace not cycling through results when searching using special characters. #TINY-4506
- Fixed the `visualchars` plugin converting HTML-like text to DOM elements in certain cases. #TINY-4507
- Fixed an issue with the `paste` plugin not sanitizing content in some cases. #TINY-4510
- Fixed HTML comments incorrectly being parsed in certain cases. #TINY-4511

## 5.1.3 - 2019-12-04

### Fixed
- Fixed sticky toolbar not undocking when fullscreen mode is activated. #TINY-4390
- Fixed the "Current Window" target not applying when updating links using the link dialog. #TINY-4063
- Fixed disabled menu items not highlighting when focused. #TINY-4339
- Fixed touch events passing through dialog collection items to the content underneath on Android devices. #TINY-4431
- Fixed keyboard navigation of the Help dialog's Keyboard Navigation tab. #TINY-4391
- Fixed search and replace dialog disappearing when finding offscreen matches on iOS devices. #TINY-4350
- Fixed performance issues where sticky toolbar was jumping while scrolling on slower browsers. #TINY-4475

## 5.1.2 - 2019-11-19

### Fixed
- Fixed desktop touch devices using `mobile` configuration overrides. #TINY-4345
- Fixed unable to disable the new scrolling toolbar feature. #TINY-4345
- Fixed touch events passing through any pop-up items to the content underneath on Android devices. #TINY-4367
- Fixed the table selector handles throwing JavaScript exceptions for non-table selections. #TINY-4338
- Fixed `cut` operations not removing selected content on Android devices when the `paste` plugin is enabled. #TINY-4362
- Fixed inline toolbar not constrained to the window width by default. #TINY-4314
- Fixed context toolbar split button chevrons pointing right when they should be pointing down. #TINY-4257
- Fixed unable to access the dialog footer in tabbed dialogs on small screens. #TINY-4360
- Fixed mobile table selectors were hard to select with touch by increasing the size. #TINY-4366
- Fixed mobile table selectors moving when moving outside the editor. #TINY-4366
- Fixed inline toolbars collapsing when using sliding toolbars. #TINY-4389
- Fixed block textpatterns not treating NBSPs as spaces. #TINY-4378
- Fixed backspace not merging blocks when the last element in the preceding block was a `contenteditable="false"` element. #TINY-4235
- Fixed toolbar buttons that only contain text labels overlapping on mobile devices. #TINY-4395
- Fixed quickbars quickimage picker not working on mobile. #TINY-4377
- Fixed fullscreen not resizing in an iOS WKWebView component. #TINY-4413

## 5.1.1 - 2019-10-28

### Fixed
- Fixed font formats containing spaces being wrapped in `&quot;` entities instead of single quotes. #TINY-4275
- Fixed alert and confirm dialogs losing focus when clicked. #TINY-4248
- Fixed clicking outside a modal dialog focusing on the document body. #TINY-4249
- Fixed the context toolbar not hiding when scrolled out of view. #TINY-4265

## 5.1.0 - 2019-10-17

### Added
- Added touch selector handles for table selections on touch devices. #TINY-4097
- Added border width field to Table Cell dialog. #TINY-4028
- Added touch event listener to media plugin to make embeds playable. #TINY-4093
- Added oxide styling options to notifications and tweaked the default variables. #TINY-4153
- Added additional padding to split button chevrons on touch devices, to make them easier to interact with. #TINY-4223
- Added new platform detection functions to `Env` and deprecated older detection properties. #TINY-4184
- Added `inputMode` config field to specify inputmode attribute of `input` dialog components. #TINY-4062
- Added new `inputMode` property to relevant plugins/dialogs. #TINY-4102
- Added new `toolbar_sticky` setting to allow the iframe menubar/toolbar to stick to the top of the window when scrolling. #TINY-3982

### Changed
- Changed default setting for `toolbar_drawer` to `floating`. #TINY-3634
- Changed mobile phones to use the `silver` theme by default. #TINY-3634
- Changed some editor settings to default to `false` on touch devices:
  - `menubar`(phones only). #TINY-4077
  - `table_grid`. #TINY-4075
  - `resize`. #TINY-4157
  - `object_resizing`. #TINY-4157
- Changed toolbars and context toolbars to sidescroll on mobile. #TINY-3894 #TINY-4107
- Changed context menus to render as horizontal menus on touch devices. #TINY-4107
- Changed the editor to use the `VisualViewport` API of the browser where possible. #TINY-4078
- Changed visualblocks toolbar button icon and renamed `paragraph` icon to `visualchars`. #TINY-4074
- Changed Oxide default for `@toolbar-button-chevron-color` to follow toolbar button icon color. #TINY-4153
- Changed the `urlinput` dialog component to use the `url` type attribute. #TINY-4102

### Fixed
- Fixed Safari desktop visual viewport fires resize on fullscreen breaking the restore function. #TINY-3976
- Fixed scroll issues on mobile devices. #TINY-3976
- Fixed context toolbar unable to refresh position on iOS12. #TINY-4107
- Fixed ctrl+left click not opening links on readonly mode and the preview dialog. #TINY-4138
- Fixed Slider UI component not firing `onChange` event on touch devices. #TINY-4092
- Fixed notifications overlapping instead of stacking. #TINY-3478
- Fixed inline dialogs positioning incorrectly when the page is scrolled. #TINY-4018
- Fixed inline dialogs and menus not repositioning when resizing. #TINY-3227
- Fixed inline toolbar incorrectly stretching to the full width when a width value was provided. #TINY-4066
- Fixed menu chevrons color to follow the menu text color. #TINY-4153
- Fixed table menu selection grid from staying black when using dark skins, now follows border color. #TINY-4153
- Fixed Oxide using the wrong text color variable for menubar button focused state. #TINY-4146
- Fixed the autoresize plugin not keeping the selection in view when resizing. #TINY-4094
- Fixed textpattern plugin throwing exceptions when using `forced_root_block: false`. #TINY-4172
- Fixed missing CSS fill styles for toolbar button icon active state. #TINY-4147
- Fixed an issue where the editor selection could end up inside a short ended element (such as `br`). #TINY-3999
- Fixed browser selection being lost in inline mode when opening split dropdowns. #TINY-4197
- Fixed backspace throwing an exception when using `forced_root_block: false`. #TINY-4099
- Fixed floating toolbar drawer expanding outside the bounds of the editor. #TINY-3941
- Fixed the autocompleter not activating immediately after a `br` or `contenteditable=false` element. #TINY-4194
- Fixed an issue where the autocompleter would incorrectly close on IE 11 in certain edge cases. #TINY-4205

## 5.0.16 - 2019-09-24

### Added
- Added new `referrer_policy` setting to add the `referrerpolicy` attribute when loading scripts or stylesheets. #TINY-3978
- Added a slight background color to dialog tab links when focused to aid keyboard navigation. #TINY-3877

### Fixed
- Fixed media poster value not updating on change. #TINY-4013
- Fixed openlink was not registered as a toolbar button. #TINY-4024
- Fixed failing to initialize if a script tag was used inside a SVG. #TINY-4087
- Fixed double top border showing on toolbar without menubar when toolbar_drawer is enabled. #TINY-4118
- Fixed unable to drag inline dialogs to the bottom of the screen when scrolled. #TINY-4154
- Fixed notifications appearing on top of the toolbar when scrolled in inline mode. #TINY-4159
- Fixed notifications displaying incorrectly on IE 11. #TINY-4169

## 5.0.15 - 2019-09-02

### Added
- Added a dark `content_css` skin to go with the dark UI skin. #TINY-3743

### Changed
- Changed the enabled state on toolbar buttons so they don't get the hover effect. #TINY-3974

### Fixed
- Fixed missing CSS active state on toolbar buttons. #TINY-3966
- Fixed `onChange` callback not firing for the colorinput dialog component. #TINY-3968
- Fixed context toolbars not showing in fullscreen mode. #TINY-4023

## 5.0.14 - 2019-08-19

### Added
- Added an API to reload the autocompleter menu with additional fetch metadata #MENTIONS-17

### Fixed
- Fixed missing toolbar button border styling options. #TINY-3965
- Fixed image upload progress notification closing before the upload is complete. #TINY-3963
- Fixed inline dialogs not closing on escape when no dialog component is in focus. #TINY-3936
- Fixed plugins not being filtered when defaulting to mobile on phones. #TINY-3537
- Fixed toolbar more drawer showing the content behind it when transitioning between opened and closed states. #TINY-3878
- Fixed focus not returning to the dialog after pressing the "Replace all" button in the search and replace dialog. #TINY-3961

### Removed
- Removed Oxide variable `@menubar-select-disabled-border-color` and replaced it with `@menubar-select-disabled-border`. #TINY-3965

## 5.0.13 - 2019-08-06

### Changed
- Changed modal dialogs to prevent dragging by default and added new `draggable_modal` setting to restore dragging. #TINY-3873
- Changed the nonbreaking plugin to insert nbsp characters wrapped in spans to aid in filtering. This can be disabled using the `nonbreaking_wrap` setting. #TINY-3647
- Changed backspace behaviour in lists to outdent nested list items when the cursor is at the start of the list item. #TINY-3651

### Fixed
- Fixed sidebar growing beyond editor bounds in IE 11. #TINY-3937
- Fixed issue with being unable to keyboard navigate disabled toolbar buttons. #TINY-3350
- Fixed issues with backspace and delete in nested contenteditable true and false elements. #TINY-3868
- Fixed issue with losing keyboard navigation in dialogs due to disabled buttons. #TINY-3914
- Fixed `MouseEvent.mozPressure is deprecated` warning in Firefox. #TINY-3919
- Fixed `default_link_target` not being respected when `target_list` is disabled. #TINY-3757
- Fixed mobile plugin filter to only apply to the mobile theme, rather than all mobile platforms. #TINY-3405
- Fixed focus switching to another editor during mode changes. #TINY-3852
- Fixed an exception being thrown when clicking on an uninitialized inline editor. #TINY-3925
- Fixed unable to keyboard navigate to dialog menu buttons. #TINY-3933
- Fixed dialogs being able to be dragged outside the window viewport. #TINY-3787
- Fixed inline dialogs appearing above modal dialogs. #TINY-3932

## 5.0.12 - 2019-07-18

### Added
- Added ability to utilize UI dialog panels inside other panels. #TINY-3305
- Added help dialog tab explaining keyboard navigation of the editor. #TINY-3603

### Changed
- Changed the "Find and Replace" design to an inline dialog. #TINY-3054

### Fixed
- Fixed issue where autolink spacebar event was not being fired on Edge. #TINY-3891
- Fixed table selection missing the background color. #TINY-3892
- Fixed removing shortcuts not working for function keys. #TINY-3871
- Fixed non-descriptive UI component type names. #TINY-3349
- Fixed UI registry components rendering as the wrong type when manually specifying a different type. #TINY-3385
- Fixed an issue where dialog checkbox, input, selectbox, textarea and urlinput components couldn't be disabled. #TINY-3708
- Fixed the context toolbar not using viable screen space in inline/distraction free mode. #TINY-3717
- Fixed the context toolbar overlapping the toolbar in various conditions. #TINY-3205
- Fixed IE11 edge case where items were being inserted into the wrong location. #TINY-3884

## 5.0.11 - 2019-07-04

### Fixed
- Fixed packaging errors caused by a rollup treeshaking bug (https://github.com/rollup/rollup/issues/2970). #TINY-3866
- Fixed the customeditor component not able to get data from the dialog api. #TINY-3866
- Fixed collection component tooltips not being translated. #TINY-3855

## 5.0.10 - 2019-07-02

### Added
- Added support for all HTML color formats in `color_map` setting. #TINY-3837

### Changed
- Changed backspace key handling to outdent content in appropriate circumstances. #TINY-3685
- Changed default palette for forecolor and backcolor to include some lighter colors suitable for highlights. #TINY-2865
- Changed the search and replace plugin to cycle through results. #TINY-3800

### Fixed
- Fixed inconsistent types causing some properties to be unable to be used in dialog components. #TINY-3778
- Fixed an issue in the Oxide skin where dialog content like outlines and shadows were clipped because of overflow hidden. #TINY-3566
- Fixed the search and replace plugin not resetting state when changing the search query. #TINY-3800
- Fixed backspace in lists not creating an undo level. #TINY-3814
- Fixed the editor to cancel loading in quirks mode where the UI is not supported. #TINY-3391
- Fixed applying fonts not working when the name contained spaces and numbers. #TINY-3801
- Fixed so that initial content is retained when initializing on list items. #TINY-3796
- Fixed inefficient font name and font size current value lookup during rendering. #TINY-3813
- Fixed mobile font copied into the wrong folder for the oxide-dark skin. #TINY-3816
- Fixed an issue where resizing the width of tables would produce inaccurate results. #TINY-3827
- Fixed a memory leak in the Silver theme. #TINY-3797
- Fixed alert and confirm dialogs using incorrect markup causing inconsistent padding. #TINY-3835
- Fixed an issue in the Table plugin with `table_responsive_width` not enforcing units when resizing. #TINY-3790
- Fixed leading, trailing and sequential spaces being lost when pasting plain text. #TINY-3726
- Fixed exception being thrown when creating relative URIs. #TINY-3851
- Fixed focus is no longer set to the editor content during mode changes unless the editor already had focus. #TINY-3852

## 5.0.9 - 2019-06-26

### Fixed
- Fixed print plugin not working in Firefox. #TINY-3834

## 5.0.8 - 2019-06-18

### Added
- Added back support for multiple toolbars. #TINY-2195
- Added support for .m4a files to the media plugin. #TINY-3750
- Added new base_url and suffix editor init options. #TINY-3681

### Fixed
- Fixed incorrect padding for select boxes with visible values. #TINY-3780
- Fixed selection incorrectly changing when programmatically setting selection on contenteditable false elements. #TINY-3766
- Fixed sidebar background being transparent. #TINY-3727
- Fixed the build to remove duplicate iife wrappers. #TINY-3689
- Fixed bogus autocompleter span appearing in content when the autocompleter menu is shown. #TINY-3752
- Fixed toolbar font size select not working with legacyoutput plugin. #TINY-2921
- Fixed the legacyoutput plugin incorrectly aligning images. #TINY-3660
- Fixed remove color not working when using the legacyoutput plugin. #TINY-3756
- Fixed the font size menu applying incorrect sizes when using the legacyoutput plugin. #TINY-3773
- Fixed scrollIntoView not working when the parent window was out of view. #TINY-3663
- Fixed the print plugin printing from the wrong window in IE11. #TINY-3762
- Fixed content CSS loaded over CORS not loading in the preview plugin with content_css_cors enabled. #TINY-3769
- Fixed the link plugin missing the default "None" option for link list. #TINY-3738
- Fixed small dot visible with menubar and toolbar disabled in inline mode. #TINY-3623
- Fixed space key properly inserts a nbsp before/after block elements. #TINY-3745
- Fixed native context menu not showing with images in IE11. #TINY-3392
- Fixed inconsistent browser context menu image selection. #TINY-3789

## 5.0.7 - 2019-06-05

### Added
- Added new toolbar button and menu item for inserting tables via dialog. #TINY-3636
- Added new API for adding/removing/changing tabs in the Help dialog. #TINY-3535
- Added highlighting of matched text in autocompleter items. #TINY-3687
- Added the ability for autocompleters to work with matches that include spaces. #TINY-3704
- Added new `imagetools_fetch_image` callback to allow custom implementations for cors loading of images. #TINY-3658
- Added `'http'` and `https` options to `link_assume_external_targets` to prepend `http://` or `https://` prefixes when URL does not contain a protocol prefix. Patch contributed by francoisfreitag. #GH-4335

### Changed
- Changed annotations navigation to work the same as inline boundaries. #TINY-3396
- Changed tabpanel API by adding a `name` field and changing relevant methods to use it. #TINY-3535

### Fixed
- Fixed text color not updating all color buttons when choosing a color. #TINY-3602
- Fixed the autocompleter not working with fragmented text. #TINY-3459
- Fixed the autosave plugin no longer overwrites window.onbeforeunload. #TINY-3688
- Fixed infinite loop in the paste plugin when IE11 takes a long time to process paste events. Patch contributed by lRawd. #GH-4987
- Fixed image handle locations when using `fixed_toolbar_container`. Patch contributed by t00. #GH-4966
- Fixed the autoresize plugin not firing `ResizeEditor` events. #TINY-3587
- Fixed editor in fullscreen mode not extending to the bottom of the screen. #TINY-3701
- Fixed list removal when pressing backspace after the start of the list item. #TINY-3697
- Fixed autocomplete not triggering from compositionend events. #TINY-3711
- Fixed `file_picker_callback` could not set the caption field on the insert image dialog. #TINY-3172
- Fixed the autocompleter menu showing up after a selection had been made. #TINY-3718
- Fixed an exception being thrown when a file or number input has focus during initialization. Patch contributed by t00. #GH-2194

## 5.0.6 - 2019-05-22

### Added
- Added `icons_url` editor settings to enable icon packs to be loaded from a custom url. #TINY-3585
- Added `image_uploadtab` editor setting to control the visibility of the upload tab in the image dialog. #TINY-3606
- Added new api endpoints to the wordcount plugin and improved character count logic. #TINY-3578

### Changed
- Changed plugin, language and icon loading errors to log in the console instead of a notification. #TINY-3585

### Fixed
- Fixed the textpattern plugin not working with fragmented text. #TINY-3089
- Fixed various toolbar drawer accessibility issues and added an animation. #TINY-3554
- Fixed issues with selection and ui components when toggling readonly mode. #TINY-3592
- Fixed so readonly mode works with inline editors. #TINY-3592
- Fixed docked inline toolbar positioning when scrolled. #TINY-3621
- Fixed initial value not being set on bespoke select in quickbars and toolbar drawer. #TINY-3591
- Fixed so that nbsp entities aren't trimmed in white-space: pre-line elements. #TINY-3642
- Fixed `mceInsertLink` command inserting spaces instead of url encoded characters. #GH-4990
- Fixed text content floating on top of dialogs in IE11. #TINY-3640

## 5.0.5 - 2019-05-09

### Added
- Added menu items to match the forecolor/backcolor toolbar buttons. #TINY-2878
- Added default directionality based on the configured language. #TINY-2621
- Added styles, icons and tests for rtl mode. #TINY-2621

### Fixed
- Fixed autoresize not working with floating elements or when media elements finished loading. #TINY-3545
- Fixed incorrect vertical caret positioning in IE 11. #TINY-3188
- Fixed submenu anchoring hiding overflowed content. #TINY-3564

### Removed
- Removed unused and hidden validation icons to avoid displaying phantom tooltips. #TINY-2329

## 5.0.4 - 2019-04-23

### Added
- Added back URL dialog functionality, which is now available via `editor.windowManager.openUrl()`. #TINY-3382
- Added the missing throbber functionality when calling `editor.setProgressState(true)`. #TINY-3453
- Added function to reset the editor content and undo/dirty state via `editor.resetContent()`. #TINY-3435
- Added the ability to set menu buttons as active. #TINY-3274
- Added `editor.mode` API, featuring a custom editor mode API. #TINY-3406
- Added better styling to floating toolbar drawer. #TINY-3479
- Added the new premium plugins to the Help dialog plugins tab. #TINY-3496
- Added the linkchecker context menu items to the default configuration. #TINY-3543

### Fixed
- Fixed image context menu items showing on placeholder images. #TINY-3280
- Fixed dialog labels and text color contrast within notifications/alert banners to satisfy WCAG 4.5:1 contrast ratio for accessibility. #TINY-3351
- Fixed selectbox and colorpicker items not being translated. #TINY-3546
- Fixed toolbar drawer sliding mode to correctly focus the editor when tabbing via keyboard navigation. #TINY-3533
- Fixed positioning of the styleselect menu in iOS while using the mobile theme. #TINY-3505
- Fixed the menubutton `onSetup` callback to be correctly executed when rendering the menu buttons. #TINY-3547
- Fixed `default_link_target` setting to be correctly utilized when creating a link. #TINY-3508
- Fixed colorpicker floating marginally outside its container. #TINY-3026
- Fixed disabled menu items displaying as active when hovered. #TINY-3027

### Removed
- Removed redundant mobile wrapper. #TINY-3480

## 5.0.3 - 2019-03-19

### Changed
- Changed empty nested-menu items within the style formats menu to be disabled or hidden if the value of `style_formats_autohide` is `true`. #TINY-3310
- Changed the entire phrase 'Powered by Tiny' in the status bar to be a link instead of just the word 'Tiny'. #TINY-3366
- Changed `formatselect`, `styleselect` and `align` menus to use the `mceToggleFormat` command internally. #TINY-3428

### Fixed
- Fixed toolbar keyboard navigation to work as expected when `toolbar_drawer` is configured. #TINY-3432
- Fixed text direction buttons to display the correct pressed state in selections that have no explicit `dir` property. #TINY-3138
- Fixed the mobile editor to clean up properly when removed. #TINY-3445
- Fixed quickbar toolbars to add an empty box to the screen when it is set to `false`. #TINY-3439
- Fixed an issue where pressing the **Delete/Backspace** key at the edge of tables was creating incorrect selections. #TINY-3371
- Fixed an issue where dialog collection items (emoticon and special character dialogs) couldn't be selected with touch devices. #TINY-3444
- Fixed a type error introduced in TinyMCE version 5.0.2 when calling `editor.getContent()` with nested bookmarks. #TINY-3400
- Fixed an issue that prevented default icons from being overridden. #TINY-3449
- Fixed an issue where **Home/End** keys wouldn't move the caret correctly before or after `contenteditable=false` inline elements. #TINY-2995
- Fixed styles to be preserved in IE 11 when editing via the `fullpage` plugin. #TINY-3464
- Fixed the `link` plugin context toolbar missing the open link button. #TINY-3461
- Fixed inconsistent dialog component spacing. #TINY-3436

## 5.0.2 - 2019-03-05

### Added
- Added presentation and document presets to `htmlpanel` dialog component. #TINY-2694
- Added missing fixed_toolbar_container setting has been reimplemented in the Silver theme. #TINY-2712
- Added a new toolbar setting `toolbar_drawer` that moves toolbar groups which overflow the editor width into either a `sliding` or `floating` toolbar section. #TINY-2874

### Changed
- Updated the build process to include package lock files in the dev distribution archive. #TINY-2870

### Fixed
- Fixed inline dialogs did not have aria attributes. #TINY-2694
- Fixed default icons are now available in the UI registry, allowing use outside of toolbar buttons. #TINY-3307
- Fixed a memory leak related to select toolbar items. #TINY-2874
- Fixed a memory leak due to format changed listeners that were never unbound. #TINY-3191
- Fixed an issue where content may have been lost when using permanent bookmarks. #TINY-3400
- Fixed the quicklink toolbar button not rendering in the quickbars plugin. #TINY-3125
- Fixed an issue where menus were generating invalid HTML in some cases. #TINY-3323
- Fixed an issue that could cause the mobile theme to show a blank white screen when the editor was inside an `overflow:hidden` element. #TINY-3407
- Fixed mobile theme using a transparent background and not taking up the full width on iOS. #TINY-3414
- Fixed the template plugin dialog missing the description field. #TINY-3337
- Fixed input dialog components using an invalid default type attribute. #TINY-3424
- Fixed an issue where backspace/delete keys after/before pagebreak elements wouldn't move the caret. #TINY-3097
- Fixed an issue in the table plugin where menu items and toolbar buttons weren't showing correctly based on the selection. #TINY-3423
- Fixed inconsistent button focus styles in Firefox. #TINY-3377
- Fixed the resize icon floating left when all status bar elements were disabled. #TINY-3340
- Fixed the resize handle to not show in fullscreen mode. #TINY-3404

## 5.0.1 - 2019-02-21

### Added
- Added H1-H6 toggle button registration to the silver theme. #TINY-3070
- Added code sample toolbar button will now toggle on when the cursor is in a code section. #TINY-3040
- Added new settings to the emoticons plugin to allow additional emoticons to be added. #TINY-3088

### Fixed
- Fixed an issue where adding links to images would replace the image with text. #TINY-3356
- Fixed an issue where the inline editor could use fractional pixels for positioning. #TINY-3202
- Fixed an issue where uploading non-image files in the Image Plugin upload tab threw an error. #TINY-3244
- Fixed an issue in the media plugin that was causing the source url and height/width to be lost in certain circumstances. #TINY-2858
- Fixed an issue with the Context Toolbar not being removed when clicking outside of the editor. #TINY-2804
- Fixed an issue where clicking 'Remove link' wouldn't remove the link in certain circumstances. #TINY-3199
- Fixed an issue where the media plugin would fail when parsing dialog data. #TINY-3218
- Fixed an issue where retrieving the selected content as text didn't create newlines. #TINY-3197
- Fixed incorrect keyboard shortcuts in the Help dialog for Windows. #TINY-3292
- Fixed an issue where JSON serialization could produce invalid JSON. #TINY-3281
- Fixed production CSS including references to source maps. #TINY-3920
- Fixed development CSS was not included in the development zip. #TINY-3920
- Fixed the autocompleter matches predicate not matching on the start of words by default. #TINY-3306
- Fixed an issue where the page could be scrolled with modal dialogs open. #TINY-2252
- Fixed an issue where autocomplete menus would show an icon margin when no items had icons. #TINY-3329
- Fixed an issue in the quickbars plugin where images incorrectly showed the text selection toolbar. #TINY-3338
- Fixed an issue that caused the inline editor to fail to render when the target element already had focus. #TINY-3353

### Removed
- Removed paste as text notification banner and paste_plaintext_inform setting. #POW-102

## 5.0.0 - 2019-02-04

Full documentation for the version 5 features and changes is available at https://www.tiny.cloud/docs/tinymce/5/release-notes/release-notes50/

### Added
- Added links and registered names with * to denote premium plugins in Plugins tab of Help dialog. #TINY-3223

### Changed
- Changed Tiny 5 mobile skin to look more uniform with desktop. #TINY-2650
- Blacklisted table, th and td as inline editor target. #TINY-717

### Fixed
- Fixed an issue where tab panel heights weren't sizing properly on smaller screens and weren't updating on resize. #TINY-3242
- Fixed image tools not having any padding between the label and slider. #TINY-3220
- Fixed context toolbar toggle buttons not showing the correct state. #TINY-3022
- Fixed missing separators in the spellchecker context menu between the suggestions and actions. #TINY-3217
- Fixed notification icon positioning in alert banners. #TINY-2196
- Fixed a typo in the word count plugin name. #TINY-3062
- Fixed charmap and emoticons dialogs not having a primary button. #TINY-3233
- Fixed an issue where resizing wouldn't work correctly depending on the box-sizing model. #TINY-3278

## 5.0.0-rc-2 - 2019-01-22

### Added
- Added screen reader accessibility for sidebar and statusbar. #TINY-2699

### Changed
- Changed formatting menus so they are registered and made the align toolbar button use an icon instead of text. #TINY-2880
- Changed checkboxes to use a boolean for its state, instead of a string. #TINY-2848
- Updated the textpattern plugin to properly support nested patterns and to allow running a command with a value for a pattern with a start and an end. #TINY-2991
- Updated Emoticons and Charmap dialogs to be screen reader accessible. #TINY-2693

### Fixed
- Fixed the link dialog such that it will now retain class attributes when updating links. #TINY-2825
- Fixed "Find and replace" not showing in the "Edit" menu by default. #TINY-3061
- Fixed dropdown buttons missing the 'type' attribute, which could cause forms to be incorrectly submitted. #TINY-2826
- Fixed emoticon and charmap search not returning expected results in certain cases. #TINY-3084
- Fixed blank rel_list values throwing an exception in the link plugin. #TINY-3149

### Removed
- Removed unnecessary 'flex' and unused 'colspan' properties from the new dialog APIs. #TINY-2973

## 5.0.0-rc-1 - 2019-01-08

### Added
- Added editor settings functionality to specify title attributes for toolbar groups. #TINY-2690
- Added icons instead of button text to improve Search and Replace dialog footer appearance. #TINY-2654
- Added `tox-dialog__table` instead of `mce-table-striped` class to enhance Help dialog appearance. #TINY-2360
- Added title attribute to iframes so, screen readers can announce iframe labels. #TINY-2692
- Added a wordcount menu item, that defaults to appearing in the tools menu. #TINY-2877

### Changed
- Updated the font select dropdown logic to try to detect the system font stack and show "System Font" as the font name. #TINY-2710
- Updated the autocompleter to only show when it has matched items. #TINY-2350
- Updated SizeInput labels to "Height" and "Width" instead of Dimensions. #TINY-2833
- Updated the build process to minify and generate ASCII only output for the emoticons database. #TINY-2744

### Fixed
- Fixed readonly mode not fully disabling editing content. #TINY-2287
- Fixed accessibility issues with the font select, font size, style select and format select toolbar dropdowns. #TINY-2713
- Fixed accessibility issues with split dropdowns. #TINY-2697
- Fixed the legacyoutput plugin to be compatible with TinyMCE 5.0. #TINY-2301
- Fixed icons not showing correctly in the autocompleter popup. #TINY-3029
- Fixed an issue where preview wouldn't show anything in Edge under certain circumstances. #TINY-3035
- Fixed the height being incorrectly calculated for the autoresize plugin. #TINY-2807

## 5.0.0-beta-1 - 2018-11-30

### Added
- Added a new `addNestedMenuItem()` UI registry function and changed all nested menu items to use the new registry functions. #TINY-2230
- Added title attribute to color swatch colors. #TINY-2669
- Added anchorbar component to anchor inline toolbar dialogs to instead of the toolbar. #TINY-2040
- Added support for toolbar<n> and toolbar array config options to be squashed into a single toolbar and not create multiple toolbars. #TINY-2195
- Added error handling for when forced_root_block config option is set to true. #TINY-2261
- Added functionality for the removed_menuitems config option. #TINY-2184
- Added the ability to use a string to reference menu items in menu buttons and submenu items. #TINY-2253

### Changed
- Changed the name of the "inlite" plugin to "quickbars". #TINY-2831
- Changed the background color icon to highlight background icon. #TINY-2258
- Changed Help dialog to be accessible to screen readers. #TINY-2687
- Changed the color swatch to save selected custom colors to local storage for use across sessions. #TINY-2722
- Changed `WindowManager` API - methods `getParams`, `setParams` and `getWindows`, and the legacy `windows` property, have been removed. `alert` and `confirm` dialogs are no longer tracked in the window list. #TINY-2603

### Fixed
- Fixed an inline mode issue where the save plugin upon saving can cause content loss. #TINY-2659
- Fixed an issue in IE 11 where calling selection.getContent() would return an empty string when the editor didn't have focus. #TINY-2325

### Removed
- Removed compat3x plugin. #TINY-2815

## 5.0.0-preview-4 - 2018-11-12

### Added
- Added width and height placeholder text to image and media dialog dimensions input. #AP-296
- Added the ability to keyboard navigate through menus, toolbars, sidebar and the status bar sequentially. #AP-381
- Added translation capability back to the editor's UI. #AP-282
- Added `label` component type for dialogs to group components under a label.

### Changed
- Changed the editor resize handle so that it should be disabled when the autoresize plugin is turned on. #AP-424
- Changed UI text for microcopy improvements. #TINY-2281

### Fixed
- Fixed distraction free plugin. #AP-470
- Fixed contents of the input field being selected on focus instead of just recieving an outline highlight. #AP-464
- Fixed styling issues with dialogs and menus in IE 11. #AP-456
- Fixed custom style format control not honoring custom formats. #AP-393
- Fixed context menu not appearing when clicking an image with a caption. #AP-382
- Fixed directionality of UI when using an RTL language. #AP-423
- Fixed page responsiveness with multiple inline editors. #AP-430
- Fixed empty toolbar groups appearing through invalid configuration of the `toolbar` property. #AP-450
- Fixed text not being retained when updating links through the link dialog. #AP-293
- Fixed edit image context menu, context toolbar and toolbar items being incorrectly enabled when selecting invalid images. #AP-323
- Fixed emoji type ahead being shown when typing URLs. #AP-366
- Fixed toolbar configuration properties incorrectly expecting string arrays instead of strings. #AP-342
- Fixed the block formatting toolbar item not showing a "Formatting" title when there is no selection. #AP-321
- Fixed clicking disabled toolbar buttons hiding the toolbar in inline mode. #AP-380
- Fixed `EditorResize` event not being fired upon editor resize. #AP-327
- Fixed tables losing styles when updating through the dialog. #AP-368
- Fixed context toolbar positioning to be more consistent near the edges of the editor. #AP-318
- Fixed table of contents plugin now works with v5 toolbar APIs correctly. #AP-347
- Fixed the `link_context_toolbar` configuration not disabling the context toolbar. #AP-458
- Fixed the link context toolbar showing incorrect relative links. #AP-435
- Fixed the alignment of the icon in alert banner dialog components. #TINY-2220
- Fixed the visual blocks and visual char menu options not displaying their toggled state. #TINY-2238
- Fixed the editor not displaying as fullscreen when toggled. #TINY-2237

### Removed
- Removed the tox-custom-editor class that was added to the wrapping element of codemirror. #TINY-2211

## 5.0.0-preview-3 - 2018-10-18

### Changed
- Changed editor layout to use modern CSS properties over manually calculating dimensions. #AP-324
- Changed `autoresize_min_height` and `autoresize_max_height` configurations to `min_height` and `max_height`. #AP-324
- Changed `Whole word` label in Search and Replace dialog to `Find whole words only`. #AP-387

### Fixed
- Fixed bugs with editor width jumping when resizing and the iframe not resizing to smaller than 150px in height. #AP-324
- Fixed mobile theme bug that prevented the editor from loading. #AP-404
- Fixed long toolbar groups extending outside of the editor instead of wrapping.
- Fixed dialog titles so they are now proper case. #AP-384
- Fixed color picker default to be #000000 instead of #ff00ff. #AP-216
- Fixed "match case" option on the Find and Replace dialog is no longer selected by default. #AP-298
- Fixed vertical alignment of toolbar icons. #DES-134
- Fixed toolbar icons not appearing on IE11. #DES-133

## 5.0.0-preview-2 - 2018-10-10

### Added
- Added swatch is now shown for colorinput fields, instead of the colorpicker directly. #AP-328
- Added fontformats and fontsizes menu items. #AP-390

### Changed
- Changed configuration of color options has been simplified to `color_map`, `color_cols`, and `custom_colors`. #AP-328
- Changed `height` configuration to apply to the editor frame (including menubar, toolbar, status bar) instead of the content area. #AP-324

### Fixed
- Fixed styleselect not updating the displayed item as the cursor moved. #AP-388
- Fixed preview iframe not expanding to the dialog size. #AP-252
- Fixed 'meta' shortcuts not translated into platform-specific text. #AP-270
- Fixed tabbed dialogs (Charmap and Emoticons) shrinking when no search results returned.
- Fixed a bug where alert banner icons were not retrieved from icon pack. #AP-330
- Fixed component styles to flex so they fill large dialogs. #AP-252
- Fixed editor flashing unstyled during load (still in progress). #AP-349

### Removed
- Removed `colorpicker` plugin, it is now in the theme. #AP-328
- Removed `textcolor` plugin, it is now in the theme. #AP-328

## 5.0.0-preview-1 - 2018-10-01

Developer preview 1.

Initial list of features and changes is available at https://www.tiny.cloud/docs/tinymce/5/release-notes/release-notes50/.

## 4.9.11 - 2020-07-13

### Fixed
- Fixed the `selection.setContent()` API not running parser filters. #TINY-4002
- Fixed content in an iframe element parsing as DOM elements instead of text content. #TINY-5943
- Fixed up and down keyboard navigation not working for inline `contenteditable="false"` elements. #TINY-6226

## 4.9.10 - 2020-04-23

### Fixed
- Fixed an issue where the editor selection could end up inside a short ended element (eg br). #TINY-3999
- Fixed a security issue related to CDATA sanitization during parsing. #TINY-4669
- Fixed `media` embed content not processing safely in some cases. #TINY-4857

## 4.9.9 - 2020-03-25

### Fixed
- Fixed the table selection not functioning correctly in Microsoft Edge 44 or higher. #TINY-3862
- Fixed the table resize handles not functioning correctly in Microsoft Edge 44 or higher. #TINY-4160
- Fixed the `forced_root_block_attrs` setting not applying attributes to new blocks consistently. #TINY-4564
- Fixed the editor failing to initialize if a script tag was used inside an SVG. #TINY-4087

## 4.9.8 - 2020-01-28

### Fixed
- Fixed the `mobile` theme failing to load due to a bundling issue. #TINY-4613
- Fixed security issue related to parsing HTML comments and CDATA. #TINY-4544

## 4.9.7 - 2019-12-19

### Fixed
- Fixed the `visualchars` plugin converting HTML-like text to DOM elements in certain cases. #TINY-4507
- Fixed an issue with the `paste` plugin not sanitizing content in some cases. #TINY-4510
- Fixed HTML comments incorrectly being parsed in certain cases. #TINY-4511

## 4.9.6 - 2019-09-02

### Fixed
- Fixed image browse button sometimes displaying the browse window twice. #TINY-3959

## 4.9.5 - 2019-07-02

### Changed
- Changed annotations navigation to work the same as inline boundaries. #TINY-3396

### Fixed
- Fixed the print plugin printing from the wrong window in IE11. #TINY-3762
- Fixed an exception being thrown when a file or number input has focus during initialization. Patch contributed by t00. #GH-2194
- Fixed positioning of the styleselect menu in iOS while using the mobile theme. #TINY-3505
- Fixed native context menu not showing with images in IE11. #TINY-3392
- Fixed selection incorrectly changing when programmatically setting selection on contenteditable false elements. #TINY-3766
- Fixed image browse button not working on touch devices. #TINY-3751
- Fixed so that nbsp entities aren't trimmed in white-space: pre-line elements. #TINY-3642
- Fixed space key properly inserts a nbsp before/after block elements. #TINY-3745
- Fixed infinite loop in the paste plugin when IE11 takes a long time to process paste events. Patch contributed by lRawd. #GH-4987

## 4.9.4 - 2019-03-20

### Fixed
- Fixed an issue where **Home/End** keys wouldn't move the caret correctly before or after `contenteditable=false` inline elements. #TINY-2995
- Fixed an issue where content may have been lost when using permanent bookmarks. #TINY-3400
- Fixed the mobile editor to clean up properly when removed. #TINY-3445
- Fixed an issue where retrieving the selected content as text didn't create newlines. #TINY-3197
- Fixed an issue where typing space between images would cause issues with nbsp not being inserted. #TINY-3346

## 4.9.3 - 2019-01-31

### Added
- Added a visualchars_default_state setting to the Visualchars Plugin. Patch contributed by mat3e.

### Fixed
- Fixed a bug where scrolling on a page with more than one editor would cause a ResizeWindow event to fire. #TINY-3247
- Fixed a bug where if a plugin threw an error during initialisation the whole editor would fail to load. #TINY-3243
- Fixed a bug where getContent would include bogus elements when valid_elements setting was set up in a specific way. #TINY-3213
- Fixed a bug where only a few function key names could be used when creating keyboard shortcuts. #TINY-3146
- Fixed a bug where it wasn't possible to enter spaces into an editor after pressing shift+enter. #TINY-3099
- Fixed a bug where no caret would be rendered after backspacing to a contenteditable false element. #TINY-2998
- Fixed a bug where deletion to/from indented lists would leave list fragments in the editor. #TINY-2981

## 4.9.2 - 2018-12-17

### Fixed
- Fixed a bug with pressing the space key on IE 11 would result in nbsp characters being inserted between words at the end of a block. #TINY-2996
- Fixed a bug where character composition using quote and space on US International keyboards would produce a space instead of a quote. #TINY-2999
- Fixed a bug where remove format wouldn't remove the inner most inline element in some situations. #TINY-2982
- Fixed a bug where outdenting an list item would affect attributes on other list items within the same list. #TINY-2971
- Fixed a bug where the DomParser filters wouldn't be applied for elements created when parsing invalid html. #TINY-2978
- Fixed a bug where setProgressState wouldn't automatically close floating ui elements like menus. #TINY-2896
- Fixed a bug where it wasn't possible to navigate out of a figcaption element using the arrow keys. #TINY-2894
- Fixed a bug where enter key before an image inside a link would remove the image. #TINY-2780

## 4.9.1 - 2018-12-04

### Added
- Added functionality to insert html to the replacement feature of the Textpattern Plugin. #TINY-2839

### Fixed
- Fixed a bug where `editor.selection.getContent({format: 'text'})` didn't work as expected in IE11 on an unfocused editor. #TINY-2862
- Fixed a bug in the Textpattern Plugin where the editor would get an incorrect selection after inserting a text pattern on Safari. #TINY-2838
- Fixed a bug where the space bar didn't work correctly in editors with the forced_root_block setting set to false. #TINY-2816

## 4.9.0 - 2018-11-27

### Added
- Added a replace feature to the Textpattern Plugin. #TINY-1908
- Added functionality to the Lists Plugin that improves the indentation logic. #TINY-1790

### Fixed
- Fixed a bug where it wasn't possible to delete/backspace when the caret was between a contentEditable=false element and a BR. #TINY-2372
- Fixed a bug where copying table cells without a text selection would fail to copy anything. #TINY-1789
- Implemented missing `autosave_restore_when_empty` functionality in the Autosave Plugin. Patch contributed by gzzo. #GH-4447
- Reduced insertion of unnecessary nonbreaking spaces in the editor. #TINY-1879

## 4.8.5 - 2018-10-30

### Added
- Added a content_css_cors setting to the editor that adds the crossorigin="anonymous" attribute to link tags added by the StyleSheetLoader. #TINY-1909

### Fixed
- Fixed a bug where trying to remove formatting with a collapsed selection range would throw an exception. #GH-4636
- Fixed a bug in the image plugin that caused updating figures to split contenteditable elements. #GH-4563
- Fixed a bug that was causing incorrect viewport calculations for fixed position UI elements. #TINY-1897
- Fixed a bug where inline formatting would cause the delete key to do nothing. #TINY-1900

## 4.8.4 - 2018-10-23

### Added
- Added support for the HTML5 `main` element. #TINY-1877

### Changed
- Changed the keyboard shortcut to move focus to contextual toolbars to Ctrl+F9. #TINY-1812

### Fixed
- Fixed a bug where content css could not be loaded from another domain. #TINY-1891
- Fixed a bug on FireFox where the cursor would get stuck between two contenteditable false inline elements located inside of the same block element divided by a BR. #TINY-1878
- Fixed a bug with the insertContent method where nonbreaking spaces would be inserted incorrectly. #TINY-1868
- Fixed a bug where the toolbar of the inline editor would not be visible in some scenarios. #TINY-1862
- Fixed a bug where removing the editor while more than one notification was open would throw an error. #TINY-1845
- Fixed a bug where the menubutton would be rendered on top of the menu if the viewport didn't have enough height. #TINY-1678
- Fixed a bug with the annotations api where annotating collapsed selections caused problems. #TBS-2449
- Fixed a bug where wbr elements were being transformed into whitespace when using the Paste Plugin's paste as text setting. #GH-4638
- Fixed a bug where the Search and Replace didn't replace spaces correctly. #GH-4632
- Fixed a bug with sublist items not persisting selection. #GH-4628
- Fixed a bug with mceInsertRawHTML command not working as expected. #GH-4625

## 4.8.3 - 2018-09-13

### Fixed
- Fixed a bug where the Wordcount Plugin didn't correctly count words within tables on IE11. #TINY-1770
- Fixed a bug where it wasn't possible to move the caret out of a table on IE11 and Firefox. #TINY-1682
- Fixed a bug where merging empty blocks didn't work as expected, sometimes causing content to be deleted. #TINY-1781
- Fixed a bug where the Textcolor Plugin didn't show the correct current color. #TINY-1810
- Fixed a bug where clear formatting with a collapsed selection would sometimes clear formatting from more content than expected. #TINY-1813 #TINY-1821
- Fixed a bug with the Table Plugin where it wasn't possible to keyboard navigate to the caption. #TINY-1818

## 4.8.2 - 2018-08-09

### Changed
- Moved annotator from "experimental" to "annotator" object on editor. #TBS-2398
- Improved the multiclick normalization across browsers. #TINY-1788

### Fixed
- Fixed a bug where running getSelectedBlocks with a collapsed selection between block elements would produce incorrect results. #TINY-1787
- Fixed a bug where the ScriptLoaders loadScript method would not work as expected in FireFox when loaded on the same page as a ShadowDOM polyfill. #TINY-1786
- Removed reference to ShadowDOM event.path as Blink based browsers now support event.composedPath. #TINY-1785
- Fixed a bug where a reference to localStorage would throw an "access denied" error in IE11 with strict security settings. #TINY-1782
- Fixed a bug where pasting using the toolbar button on an inline editor in IE11 would cause a looping behaviour. #TINY-1768

## 4.8.1 - 2018-07-26

### Fixed
- Fixed a bug where the content of inline editors was being cleaned on every call of `editor.save()`. #TINY-1783
- Fixed a bug where the arrow of the Inlite Theme toolbar was being rendered incorrectly in RTL mode. #TINY-1776
- Fixed a bug with the Paste Plugin where pasting after inline contenteditable false elements moved the caret to the end of the line. #TINY-1758

## 4.8.0 - 2018-06-27

### Added
- Added new "experimental" object in editor, with initial Annotator API. #TBS-2374

### Fixed
- Fixed a bug where deleting paragraphs inside of table cells would delete the whole table cell. #TINY-1759
- Fixed a bug in the Table Plugin where removing row height set on the row properties dialog did not update the table. #TINY-1730
- Fixed a bug with the font select toolbar item didn't update correctly. #TINY-1683
- Fixed a bug where all bogus elements would not be deleted when removing an inline editor. #TINY-1669

## 4.7.13 - 2018-05-16

### Added
- Added missing code menu item from the default menu config. #TINY-1648
- Added new align button for combining the separate align buttons into a menu button. #TINY-1652

### Fixed
- Fixed a bug where Edge 17 wouldn't be able to select images or tables. #TINY-1679
- Fixed issue where whitespace wasn't preserved when the editor was initialized on pre elements. #TINY-1649
- Fixed a bug with the fontselect dropdowns throwing an error if the editor was hidden in Firefox. #TINY-1664
- Fixed a bug where it wasn't possible to merge table cells on IE 11. #TINY-1671
- Fixed a bug where textcolor wasn't applying properly on IE 11 in some situations. #TINY-1663
- Fixed a bug where the justifyfull command state wasn't working correctly. #TINY-1677
- Fixed a bug where the styles wasn't updated correctly when resizing some tables. #TINY-1668

## 4.7.12 - 2018-05-03

### Added
- Added an option to filter out image svg data urls.
- Added support for html5 details and summary elements.

### Changed
- Changed so the mce-abs-layout-item css rule targets html instead of body. Patch contributed by nazar-pc.

### Fixed
- Fixed a bug where the "read" step on the mobile theme was still present on android mobile browsers.
- Fixed a bug where all images in the editor document would reload on any editor change.
- Fixed a bug with the Table Plugin where ObjectResized event wasn't being triggered on column resize.
- Fixed so the selection is set to the first suitable caret position after editor.setContent called.
- Fixed so links with xlink:href attributes are filtered correctly to prevent XSS.
- Fixed a bug on IE11 where pasting content into an inline editor initialized on a heading element would create new editable elements.
- Fixed a bug where readonly mode would not work as expected when the editor contained contentEditable=true elements.
- Fixed a bug where the Link Plugin would throw an error when used together with the webcomponents polyfill. Patch contributed by 4esnog.
- Fixed a bug where the "Powered by TinyMCE" branding link would break on XHTML pages. Patch contributed by tistre.
- Fixed a bug where the same id would be used in the blobcache for all pasted images. Patch contributed by thorn0.

## 4.7.11 - 2018-04-11

### Added
- Added a new imagetools_credentials_hosts option to the Imagetools Plugin.

### Fixed
- Fixed a bug where toggling a list containing empty LIs would throw an error. Patch contributed by bradleyke.
- Fixed a bug where applying block styles to a text with the caret at the end of the paragraph would select all text in the paragraph.
- Fixed a bug where toggling on the Spellchecker Plugin would trigger isDirty on the editor.
- Fixed a bug where it was possible to enter content into selection bookmark spans.
- Fixed a bug where if a non paragraph block was configured in forced_root_block the editor.getContent method would return incorrect values with an empty editor.
- Fixed a bug where dropdown menu panels stayed open and fixed in position when dragging dialog windows.
- Fixed a bug where it wasn't possible to extend table cells with the space button in Safari.
- Fixed a bug where the setupeditor event would thrown an error when using the Compat3x Plugin.
- Fixed a bug where an error was thrown in FontInfo when called on a detached element.

## 4.7.10 - 2018-04-03

### Added
- Added normalization of triple clicks across browsers in the editor.
- Added a `hasFocus` method to the editor that checks if the editor has focus.
- Added correct icon to the Nonbreaking Plugin menu item.

### Fixed
- Fixed so the `getContent`/`setContent` methods work even if the editor is not initialized.
- Fixed a bug with the Media Plugin where query strings were being stripped from youtube links.
- Fixed a bug where image styles were changed/removed when opening and closing the Image Plugin dialog.
- Fixed a bug in the Table Plugin where some table cell styles were not correctly added to the content html.
- Fixed a bug in the Spellchecker Plugin where it wasn't possible to change the spellchecker language.
- Fixed so the the unlink action in the Link Plugin has a menu item and can be added to the contextmenu.
- Fixed a bug where it wasn't possible to keyboard navigate to the start of an inline element on a new line within the same block element.
- Fixed a bug with the Text Color Plugin where if used with an inline editor located at the bottom of the screen the colorpicker could appear off screen.
- Fixed a bug with the UndoManager where undo levels were being added for nbzwsp characters.
- Fixed a bug with the Table Plugin where the caret would sometimes be lost when keyboard navigating up through a table.
- Fixed a bug where FontInfo.getFontFamily would throw an error when called on a removed editor.
- Fixed a bug in Firefox where undo levels were not being added correctly for some specific operations.
- Fixed a bug where initializing an inline editor inside of a table would make the whole table resizeable.
- Fixed a bug where the fake cursor that appears next to tables on Firefox was positioned incorrectly when switching to fullscreen.
- Fixed a bug where zwsp's weren't trimmed from the output from `editor.getContent({ format: 'text' })`.
- Fixed a bug where the fontsizeselect/fontselect toolbar items showed the body info rather than the first possible caret position info on init.
- Fixed a bug where it wasn't possible to select all content if the editor only contained an inline boundary element.
- Fixed a bug where `content_css` urls with query strings wasn't working.
- Fixed a bug in the Table Plugin where some table row styles were removed when changing other styles in the row properties dialog.

### Removed
- Removed the "read" step from the mobile theme.

## 4.7.9 - 2018-02-27

### Fixed
- Fixed a bug where the editor target element didn't get the correct style when removing the editor.

## 4.7.8 - 2018-02-26

### Fixed
- Fixed an issue with the Help Plugin where the menuitem name wasn't lowercase.
- Fixed an issue on MacOS where text and bold text did not have the same line-height in the autocomplete dropdown in the Link Plugin dialog.
- Fixed a bug where the "paste as text" option in the Paste Plugin didn't work.
- Fixed a bug where dialog list boxes didn't get positioned correctly in documents with scroll.
- Fixed a bug where the Inlite Theme didn't use the Table Plugin api to insert correct tables.
- Fixed a bug where the Inlite Theme panel didn't hide on blur in a correct way.
- Fixed a bug where placing the cursor before a table in Firefox would scroll to the bottom of the table.
- Fixed a bug where selecting partial text in table cells with rowspans and deleting would produce faulty tables.
- Fixed a bug where the Preview Plugin didn't work on Safari due to sandbox security.
- Fixed a bug where table cell selection using the keyboard threw an error.
- Fixed so the font size and font family doesn't toggle the text but only sets the selected format on the selected text.
- Fixed so the built-in spellchecking on Chrome and Safari creates an undo level when replacing words.

## 4.7.7 - 2018-02-19

### Added
- Added a border style selector to the advanced tab of the Image Plugin.
- Added better controls for default table inserted by the Table Plugin.
- Added new `table_responsive_width` option to the Table Plugin that controls whether to use pixel or percentage widths.

### Fixed
- Fixed a bug where the Link Plugin text didn't update when a URL was pasted using the context menu.
- Fixed a bug with the Spellchecker Plugin where using "Add to dictionary" in the context menu threw an error.
- Fixed a bug in the Media Plugin where the preview node for iframes got default width and height attributes that interfered with width/height styles.
- Fixed a bug where backslashes were being added to some font family names in Firefox in the fontselect toolbar item.
- Fixed a bug where errors would be thrown when trying to remove an editor that had not yet been fully initialized.
- Fixed a bug where the Imagetools Plugin didn't update the images atomically.
- Fixed a bug where the Fullscreen Plugin was throwing errors when being used on an inline editor.
- Fixed a bug where drop down menus weren't positioned correctly in inline editors on scroll.
- Fixed a bug with a semicolon missing at the end of the bundled javascript files.
- Fixed a bug in the Table Plugin with cursor navigation inside of tables where the cursor would sometimes jump into an incorrect table cells.
- Fixed a bug where indenting a table that is a list item using the "Increase indent" button would create a nested table.
- Fixed a bug where text nodes containing only whitespace were being wrapped by paragraph elements.
- Fixed a bug where whitespace was being inserted after br tags inside of paragraph tags.
- Fixed a bug where converting an indented paragraph to a list item would cause the list item to have extra padding.
- Fixed a bug where Copy/Paste in an editor with a lot of content would cause the editor to scroll to the top of the content in IE11.
- Fixed a bug with a memory leak in the DragHelper. Path contributed by ben-mckernan.
- Fixed a bug where the advanced tab in the Media Plugin was being shown even if it didn't contain anything. Patch contributed by gabrieeel.
- Fixed an outdated eventname in the EventUtils. Patch contributed by nazar-pc.
- Fixed an issue where the Json.parse function would throw an error when being used on a page with strict CSP settings.
- Fixed so you can place the curser before and after table elements within the editor in Firefox and Edge/IE.

## 4.7.6 - 2018-01-29

### Fixed
- Fixed a bug in the jquery integration where it threw an error saying that "global is not defined".
- Fixed a bug where deleting a table cell whose previous sibling was set to contenteditable false would create a corrupted table.
- Fixed a bug where highlighting text in an unfocused editor did not work correctly in IE11/Edge.
- Fixed a bug where the table resize handles were not being repositioned when activating the Fullscreen Plugin.
- Fixed a bug where the Imagetools Plugin dialog didn't honor editor RTL settings.
- Fixed a bug where block elements weren't being merged correctly if you deleted from after a contenteditable false element to the beginning of another block element.
- Fixed a bug where TinyMCE didn't work with module loaders like webpack.

## 4.7.5 - 2018-01-22

### Fixed
- Fixed bug with the Codesample Plugin where it wasn't possible to edit codesamples when the editor was in inline mode.
- Fixed bug where focusing on the status bar broke the keyboard navigation functionality.
- Fixed bug where an error would be thrown on Edge by the Table Plugin when pasting using the PowerPaste Plugin.
- Fixed bug in the Table Plugin where selecting row border style from the dropdown menu in advanced row properties would throw an error.
- Fixed bug with icons being rendered incorrectly on Chrome on Mac OS.
- Fixed bug in the Textcolor Plugin where the font color and background color buttons wouldn't trigger an ExecCommand event.
- Fixed bug in the Link Plugin where the url field wasn't forced LTR.
- Fixed bug where the Nonbreaking Plugin incorrectly inserted spaces into tables.
- Fixed bug with the inline theme where the toolbar wasn't repositioned on window resize.

## 4.7.4 - 2017-12-05

### Fixed
- Fixed bug in the Nonbreaking Plugin where the nonbreaking_force_tab setting was being ignored.
- Fixed bug in the Table Plugin where changing row height incorrectly converted column widths to pixels.
- Fixed bug in the Table Plugin on Edge and IE11 where resizing the last column after resizing the table would cause invalid column heights.
- Fixed bug in the Table Plugin where keyboard navigation was not normalized between browsers.
- Fixed bug in the Table Plugin where the colorpicker button would show even without defining the colorpicker_callback.
- Fixed bug in the Table Plugin where it wasn't possible to set the cell background color.
- Fixed bug where Firefox would throw an error when intialising an editor on an element that is hidden or not yet added to the DOM.
- Fixed bug where Firefox would throw an error when intialising an editor inside of a hidden iframe.

## 4.7.3 - 2017-11-23

### Added
- Added functionality to open the Codesample Plugin dialog when double clicking on a codesample. Patch contributed by dakuzen.

### Fixed
- Fixed bug where undo/redo didn't work correctly with some formats and caret positions.
- Fixed bug where the color picker didn't show up in Table Plugin dialogs.
- Fixed bug where it wasn't possible to change the width of a table through the Table Plugin dialog.
- Fixed bug where the Charmap Plugin couldn't insert some special characters.
- Fixed bug where editing a newly inserted link would not actually edit the link but insert a new link next to it.
- Fixed bug where deleting all content in a table cell made it impossible to place the caret into it.
- Fixed bug where the vertical alignment field in the Table Plugin cell properties dialog didn't do anything.
- Fixed bug where an image with a caption showed two sets of resize handles in IE11.
- Fixed bug where pressing the enter button inside of an h1 with contenteditable set to true would sometimes produce a p tag.
- Fixed bug with backspace not working as expected before a noneditable element.
- Fixed bug where operating on tables with invalid rowspans would cause an error to be thrown.
- Fixed so a real base64 representation of the image is available on the blobInfo that the images_upload_handler gets called with.
- Fixed so the image upload tab is available when the images_upload_handler is defined (and not only when the images_upload_url is defined).

## 4.7.2 - 2017-11-07

### Added
- Added newly rewritten Table Plugin.
- Added support for attributes with colon in valid_elements and addValidElements.
- Added support for dailymotion short url in the Media Plugin. Patch contributed by maat8.
- Added support for converting to half pt when converting font size from px to pt. Patch contributed by danny6514.
- Added support for location hash to the Autosave plugin to make it work better with SPAs using hash routing.
- Added support for merging table cells when pasting a table into another table.

### Changed
- Changed so the language packs are only loaded once. Patch contributed by 0xor1.
- Simplified the css for inline boundaries selection by switching to an attribute selector.

### Fixed
- Fixed bug where an error would be thrown on editor initialization if the window.getSelection() returned null.
- Fixed bug where holding down control or alt keys made the keyboard navigation inside an inline boundary not work as expected.
- Fixed bug where applying formats in IE11 produced extra, empty paragraphs in the editor.
- Fixed bug where the Word Count Plugin didn't count some mathematical operators correctly.
- Fixed bug where removing an inline editor removed the element that the editor had been initialized on.
- Fixed bug where setting the selection to the end of an editable container caused some formatting problems.
- Fixed bug where an error would be thrown sometimes when an editor was removed because of the selection bookmark was being stored asynchronously.
- Fixed a bug where an editor initialized on an empty list did not contain any valid cursor positions.
- Fixed a bug with the Context Menu Plugin and webkit browsers on Mac where right-clicking inside a table would produce an incorrect selection.
- Fixed bug where the Image Plugin constrain proportions setting wasn't working as expected.
- Fixed bug where deleting the last character in a span with decorations produced an incorrect element when typing.
- Fixed bug where focusing on inline editors made the toolbar flicker when moving between elements quickly.
- Fixed bug where the selection would be stored incorrectly in inline editors when the mouseup event was fired outside the editor body.
- Fixed bug where toggling bold at the end of an inline boundary would toggle off the whole word.
- Fixed bug where setting the skin to false would not stop the loading of some skin css files.
- Fixed bug in mobile theme where pinch-to-zoom would break after exiting the editor.
- Fixed bug where sublists of a fully selected list would not be switched correctly when changing list style.
- Fixed bug where inserting media by source would break the UndoManager.
- Fixed bug where inserting some content into the editor with a specific selection would replace some content incorrectly.
- Fixed bug where selecting all content with ctrl+a in IE11 caused problems with untoggling some formatting.
- Fixed bug where the Search and Replace Plugin left some marker spans in the editor when undoing and redoing after replacing some content.
- Fixed bug where the editor would not get a scrollbar when using the Fullscreen and Autoresize plugins together.
- Fixed bug where the font selector would stop working correctly after selecting fonts three times.
- Fixed so pressing the enter key inside of an inline boundary inserts a br after the inline boundary element.
- Fixed a bug where it wasn't possible to use tab navigation inside of a table that was inside of a list.
- Fixed bug where end_container_on_empty_block would incorrectly remove elements.
- Fixed bug where content_styles weren't added to the Preview Plugin iframe.
- Fixed so the beforeSetContent/beforeGetContent events are preventable.
- Fixed bug where changing height value in Table Plugin advanced tab didn't do anything.
- Fixed bug where it wasn't possible to remove formatting from content in beginning of table cell.

## 4.7.1 - 2017-10-09

### Fixed
- Fixed bug where theme set to false on an inline editor produced an extra div element after the target element.
- Fixed bug where the editor drag icon was misaligned with the branding set to false.
- Fixed bug where doubled menu items were not being removed as expected with the removed_menuitems setting.
- Fixed bug where the Table of contents plugin threw an error when initialized.
- Fixed bug where it wasn't possible to add inline formats to text selected right to left.
- Fixed bug where the paste from plain text mode did not work as expected.
- Fixed so the style previews do not set color and background color when selected.
- Fixed bug where the Autolink plugin didn't work as expected with some formats applied on an empty editor.
- Fixed bug where the Textpattern plugin were throwing errors on some patterns.
- Fixed bug where the Save plugin saved all editors instead of only the active editor. Patch contributed by dannoe.

## 4.7.0 - 2017-10-03

### Added
- Added new mobile ui that is specifically designed for mobile devices.

### Changed
- Updated the default skin to be more modern and white since white is preferred by most implementations.
- Restructured the default menus to be more similar to common office suites like Google Docs.

### Fixed
- Fixed so theme can be set to false on both inline and iframe editor modes.
- Fixed bug where inline editor would add/remove the visualblocks css multiple times.
- Fixed bug where selection wouldn't be properly restored when editor lost focus and commands where invoked.
- Fixed bug where toc plugin would generate id:s for headers even though a toc wasn't inserted into the content.
- Fixed bug where is wasn't possible to drag/drop contents within the editor if paste_data_images where set to true.
- Fixed bug where getParam and close in WindowManager would get the first opened window instead of the last opened window.
- Fixed bug where delete would delete between cells inside a table in Firefox.

## 4.6.7 - 2017-09-18

### Added
- Added some missing translations to Image, Link and Help plugins.

### Fixed
- Fixed bug where paste wasn't working in IOS.
- Fixed bug where the Word Count Plugin didn't count some mathematical operators correctly.
- Fixed bug where inserting a list in a table caused the cell to expand in height.
- Fixed bug where pressing enter in a list located inside of a table deleted list items instead of inserting new list item.
- Fixed bug where copy and pasting table cells produced inconsistent results.
- Fixed bug where initializing an editor with an ID of 'length' would throw an exception.
- Fixed bug where it was possible to split a non merged table cell.
- Fixed bug where copy and pasting a list with a very specific selection into another list would produce a nested list.
- Fixed bug where copy and pasting ordered lists sometimes produced unordered lists.
- Fixed bug where padded elements inside other elements would be treated as empty.
- Fixed so you can resize images inside a figure element.
- Fixed bug where an inline TinyMCE editor initialized on a table did not set selection on load in Chrome.
- Fixed the positioning of the inlite toolbar when the target element wasn't big enough to fit the toolbar.

## 4.6.6 - 2017-08-30

### Fixed
- Fixed so that notifications wrap long text content instead of bleeding outside the notification element.
- Fixed so the content_style css is added after the skin and custom stylesheets.
- Fixed bug where it wasn't possible to remove a table with the Cut button.
- Fixed bug where the center format wasn't getting the same font size as the other formats in the format preview.
- Fixed bug where the wordcount plugin wasn't counting hyphenated words correctly.
- Fixed bug where all content pasted into the editor was added to the end of the editor.
- Fixed bug where enter keydown on list item selection only deleted content and didn't create a new line.
- Fixed bug where destroying the editor while the content css was still loading caused error notifications on Firefox.
- Fixed bug where undoing cut operation in IE11 left some unwanted html in the editor content.
- Fixed bug where enter keydown would throw an error in IE11.
- Fixed bug where duplicate instances of an editor were added to the editors array when using the createEditor API.
- Fixed bug where the formatter applied formats on the wrong content when spellchecker was activated.
- Fixed bug where switching formats would reset font size on child nodes.
- Fixed bug where the table caption element weren't always the first descendant to the table tag.
- Fixed bug where pasting some content into the editor on chrome some newlines were removed.
- Fixed bug where it wasn't possible to remove a list if a list item was a table element.
- Fixed bug where copy/pasting partial selections of tables wouldn't produce a proper table.
- Fixed bug where the searchreplace plugin could not find consecutive spaces.
- Fixed bug where background color wasn't applied correctly on some partially selected contents.

## 4.6.5 - 2017-08-02

### Added
- Added new inline_boundaries_selector that allows you to specify the elements that should have boundaries.
- Added new local upload feature this allows the user to upload images directly from the image dialog.
- Added a new api for providing meta data for plugins. It will show up in the help dialog if it's provided.

### Fixed
- Fixed so that the notifications created by the notification manager are more screen reader accessible.
- Fixed bug where changing the list format on multiple selected lists didn't change all of the lists.
- Fixed bug where the nonbreaking plugin would insert multiple undo levels when pressing the tab key.
- Fixed bug where delete/backspace wouldn't render a caret when all editor contents where deleted.
- Fixed bug where delete/backspace wouldn't render a caret if the deleted element was a single contentEditable false element.
- Fixed bug where the wordcount plugin wouldn't count words correctly if word where typed after applying a style format.
- Fixed bug where the wordcount plugin would count mathematical formulas as multiple words for example 1+1=2.
- Fixed bug where formatting of triple clicked blocks on Chrome/Safari would result in styles being added outside the visual selection.
- Fixed bug where paste would add the contents to the end of the editor area when inline mode was used.
- Fixed bug where toggling off bold formatting on text entered in a new paragraph would add an extra line break.
- Fixed bug where autolink plugin would only produce a link on every other consecutive link on Firefox.
- Fixed bug where it wasn't possible to select all contents if the content only had one pre element.
- Fixed bug where sizzle would produce lagging behavior on some sites due to repaints caused by feature detection.
- Fixed bug where toggling off inline formats wouldn't include the space on selected contents with leading or trailing spaces.
- Fixed bug where the cut operation in UI wouldn't work in Chrome.
- Fixed bug where some legacy editor initialization logic would throw exceptions about editor settings not being defined.
- Fixed bug where it wasn't possible to apply text color to links if they where part of a non collapsed selection.
- Fixed bug where an exception would be thrown if the user selected a video element and then moved the focus outside the editor.
- Fixed bug where list operations didn't work if there where block elements inside the list items.
- Fixed bug where applying block formats to lists wrapped in block elements would apply to all elements in that wrapped block.

## 4.6.4 - 2017-06-13

### Fixed
- Fixed bug where the editor would move the caret when clicking on the scrollbar next to a content editable false block.
- Fixed bug where the text color select dropdowns wasn't placed correctly when they didn't fit the width of the screen.
- Fixed bug where the default editor line height wasn't working for mixed font size contents.
- Fixed bug where the content css files for inline editors were loaded multiple times for multiple editor instances.
- Fixed bug where the initial value of the font size/font family dropdowns wasn't displayed.
- Fixed bug where the I18n api was not supporting arrays as the translation replacement values.
- Fixed bug where chrome would display "The given range isn't in document." errors for invalid ranges passed to setRng.
- Fixed bug where the compat3x plugin wasn't working since the global tinymce references wasn't resolved correctly.
- Fixed bug where the preview plugin wasn't encoding the base url passed into the iframe contents producing a xss bug.
- Fixed bug where the dom parser/serializer wasn't handling some special elements like noframes, title and xmp.
- Fixed bug where the dom parser/serializer wasn't handling cdata sections with comments inside.
- Fixed bug where the editor would scroll to the top of the editable area if a dialog was closed in inline mode.
- Fixed bug where the link dialog would not display the right rel value if rel_list was configured.
- Fixed bug where the context menu would select images on some platforms but not others.
- Fixed bug where the filenames of images were not retained on dragged and drop into the editor from the desktop.
- Fixed bug where the paste plugin would misrepresent newlines when pasting plain text and having forced_root_block configured.
- Fixed so that the error messages for the imagetools plugin is more human readable.
- Fixed so the internal validate setting for the parser/serializer can't be set from editor initialization settings.

## 4.6.3 - 2017-05-30

### Fixed
- Fixed bug where the arrow keys didn't work correctly when navigating on nested inline boundary elements.
- Fixed bug where delete/backspace didn't work correctly on nested inline boundary elements.
- Fixed bug where image editing didn't work on subsequent edits of the same image.
- Fixed bug where charmap descriptions wouldn't properly wrap if they exceeded the width of the box.
- Fixed bug where the default image upload handler only accepted 200 as a valid http status code.
- Fixed so rel on target=_blank links gets forced with only noopener instead of both noopener and noreferrer.

## 4.6.2 - 2017-05-23

### Fixed
- Fixed bug where the SaxParser would run out of memory on very large documents.
- Fixed bug with formatting like font size wasn't applied to del elements.
- Fixed bug where various api calls would be throwing exceptions if they where invoked on a removed editor instance.
- Fixed bug where the branding position would be incorrect if the editor was inside a hidden tab and then later showed.
- Fixed bug where the color levels feature in the imagetools dialog wasn't working properly.
- Fixed bug where imagetools dialog wouldn't pre-load images from CORS domains, before trying to prepare them for editing.
- Fixed bug where the tab key would move the caret to the next table cell if being pressed inside a list inside a table.
- Fixed bug where the cut/copy operations would loose parent context like the current format etc.
- Fixed bug with format preview not working on invalid elements excluded by valid_elements.
- Fixed bug where blocks would be merged in incorrect order on backspace/delete.
- Fixed bug where zero length text nodes would cause issues with the undo logic if there where iframes present.
- Fixed bug where the font size/family select lists would throw errors if the first node was a comment.
- Fixed bug with csp having to allow local script evaluation since it was used to detect global scope.
- Fixed bug where CSP required a relaxed option for javascript: URLs in unsupported legacy browsers.
- Fixed bug where a fake caret would be rendered for td with the contenteditable=false.
- Fixed bug where typing would be blocked on IE 11 when within a nested contenteditable=true/false structure.

## 4.6.1 - 2017-05-10

### Added
- Added configuration option to list plugin to disable tab indentation.

### Fixed
- Fixed bug where format change on very specific content could cause the selection to change.
- Fixed bug where TinyMCE could not be lazyloaded through jquery integration.
- Fixed bug where entities in style attributes weren't decoded correctly on paste in webkit.
- Fixed bug where fontsize_formats option had been renamed incorrectly.
- Fixed bug with broken backspace/delete behaviour between contenteditable=false blocks.
- Fixed bug where it wasn't possible to backspace to the previous line with the inline boundaries functionality turned on.
- Fixed bug where is wasn't possible to move caret left and right around a linked image with the inline boundaries functionality turned on.
- Fixed bug where pressing enter after/before hr element threw exception. Patch contributed bradleyke.
- Fixed so the CSS in the visualblocks plugin doesn't overwrite background color. Patch contributed by Christian Rank.
- Fixed bug where multibyte characters weren't encoded correctly. Patch contributed by James Tarkenton.
- Fixed bug where shift-click to select within contenteditable=true fields wasn't working.

## 4.6.0 - 2017-05-04

### Added
- Added an inline boundary caret position feature that makes it easier to type at the beginning/end of links/code elements.
- Added a help plugin that adds a button and a dialog showing the editor shortcuts and loaded plugins.
- Added an inline_boundaries option that allows you to disable the inline boundary feature if it's not desired.
- Added a new ScrollIntoView event that allows you to override the default scroll to element behavior.
- Added role and aria- attributes as valid elements in the default valid elements config.
- Added new internal flag for PastePreProcess/PastePostProcess this is useful to know if the paste was coming from an external source.
- Added new ignore function to UndoManager this works similar to transact except that it doesn't add an undo level by default.

### Fixed
- Fixed so that urls gets retained for images when being edited. This url is then passed on to the upload handler.
- Fixed so that the editors would be initialized on readyState interactive instead of complete.
- Fixed so that the init event of the editor gets fired once all contentCSS files have been properly loaded.
- Fixed so that width/height of the editor gets taken from the textarea element if it's explicitly specified in styles.
- Fixed so that keep_styles set to false no longer clones class/style from the previous paragraph on enter.
- Fixed so that the default line-height is 1.2em to avoid zwnbsp characters from producing text rendering glitches on Windows.
- Fixed so that loading errors of content css gets presented by a notification message.
- Fixed so figure image elements can be linked when selected this wraps the figure image in a anchor element.
- Fixed bug where it wasn't possible to copy/paste rows with colspans by using the table copy/paste feature.
- Fixed bug where the protect setting wasn't properly applied to header/footer parts when using the fullpage plugin.
- Fixed bug where custom formats that specified upper case element names where not applied correctly.
- Fixed bug where some screen readers weren't reading buttons due to an aria specific fix for IE 8.
- Fixed bug where cut wasn't working correctly on iOS due to it's clipboard API not working correctly.
- Fixed bug where Edge would paste div elements instead of paragraphs when pasting plain text.
- Fixed bug where the textpattern plugin wasn't dealing with trailing punctuations correctly.
- Fixed bug where image editing would some times change the image format from jpg to png.
- Fixed bug where some UI elements could be inserted into the toolbar even if they where not registered.
- Fixed bug where it was possible to click the TD instead of the character in the character map and that caused an exception.
- Fixed bug where the font size/font family dropdowns would sometimes show an incorrect value due to css not being loaded in time.
- Fixed bug with the media plugin inserting undefined instead of retaining size when media_dimensions was set to false.
- Fixed bug with deleting images when forced_root_blocks where set to false.
- Fixed bug where input focus wasn't properly handled on nested content editable elements.
- Fixed bug where Chrome/Firefox would throw an exception when selecting images due to recent change of setBaseAndExtent support.
- Fixed bug where malformed blobs would throw exceptions now they are simply ignored.
- Fixed bug where backspace/delete wouldn't work properly in some cases where all contents was selected in WebKit.
- Fixed bug with Angular producing errors since it was expecting events objects to be patched with their custom properties.
- Fixed bug where the formatter would apply formatting to spellchecker errors now all bogus elements are excluded.
- Fixed bug with backspace/delete inside table caption elements wouldn't behave properly on IE 11.
- Fixed bug where typing after a contenteditable false inline element could move the caret to the end of that element.
- Fixed bug where backspace before/after contenteditable false blocks wouldn't properly remove the right element.
- Fixed bug where backspace before/after contenteditable false inline elements wouldn't properly empty the current block element.
- Fixed bug where vertical caret navigation with a custom line-height would sometimes match incorrect positions.
- Fixed bug with paste on Edge where character encoding wasn't handled properly due to a browser bug.
- Fixed bug with paste on Edge where extra fragment data was inserted into the contents when pasting.
- Fixed bug with pasting contents when having a whole block element selected on WebKit could cause WebKit spans to appear.
- Fixed bug where the visualchars plugin wasn't working correctly showing invisible nbsp characters.
- Fixed bug where browsers would hang if you tried to load some malformed html contents.
- Fixed bug where the init call promise wouldn't resolve if the specified selector didn't find any matching elements.
- Fixed bug where the Schema isValidChild function was case sensitive.

### Removed
- Dropped support for IE 8-10 due to market share and lack of support from Microsoft. See tinymce docs for details.

## 4.5.3 - 2017-02-01

### Added
- Added keyboard navigation for menu buttons when the menu is in focus.
- Added api to the list plugin for setting custom classes/attributes on lists.
- Added validation for the anchor plugin input field according to W3C id naming specifications.

### Fixed
- Fixed bug where media placeholders were removed after resize with the forced_root_block setting set to false.
- Fixed bug where deleting selections with similar sibling nodes sometimes deleted the whole document.
- Fixed bug with inlite theme where several toolbars would appear scrolling when more than one instance of the editor was in use.
- Fixed bug where the editor would throw error with the fontselect plugin on hidden editor instances in Firefox.
- Fixed bug where the background color would not stretch to the font size.
- Fixed bug where font size would be removed when changing background color.
- Fixed bug where the undomanager trimmed away whitespace between nodes on undo/redo.
- Fixed bug where media_dimensions=false in media plugin caused the editor to throw an error.
- Fixed bug where IE was producing font/u elements within links on paste.
- Fixed bug where some button tooltips were broken when compat3x was in use.
- Fixed bug where backspace/delete/typeover would remove the caption element.
- Fixed bug where powerspell failed to function when compat3x was enabled.
- Fixed bug where it wasn't possible to apply sub/sup on text with large font size.
- Fixed bug where pre tags with spaces weren't treated as content.
- Fixed bug where Meta+A would select the entire document instead of all contents in nested ce=true elements.

## 4.5.2 - 2017-01-04

### Fixed
- Added missing keyboard shortcut description for the underline menu item in the format menu.
- Fixed bug where external blob urls wasn't properly handled by editor upload logic. Patch contributed by David Oviedo.
- Fixed bug where urls wasn't treated as a single word by the wordcount plugin.
- Fixed bug where nbsp characters wasn't treated as word delimiters by the wordcount plugin.
- Fixed bug where editor instance wasn't properly passed to the format preview logic. Patch contributed by NullQuery.
- Fixed bug where the fake caret wasn't hidden when you moved selection to a cE=false element.
- Fixed bug where it wasn't possible to edit existing code sample blocks.
- Fixed bug where it wasn't possible to delete editor contents if the selection included an empty block.
- Fixed bug where the formatter wasn't expanding words on some international characters. Patch contributed by Martin Larochelle.
- Fixed bug where the open link feature wasn't working correctly on IE 11.
- Fixed bug where enter before/after a cE=false block wouldn't properly padd the paragraph with an br element.
- Fixed so font size and font family select boxes always displays a value by using the runtime style as a fallback.
- Fixed so missing plugins will be logged to console as warnings rather than halting the initialization of the editor.
- Fixed so splitbuttons become normal buttons in advlist plugin if styles are empty. Patch contributed by René Schleusner.
- Fixed so you can multi insert rows/cols by selecting table cells and using insert rows/columns.

## 4.5.1 - 2016-12-07

### Fixed
- Fixed bug where the lists plugin wouldn't initialize without the advlist plugins if served from cdn.
- Fixed bug where selectors with "*" would cause the style format preview to throw an error.
- Fixed bug with toggling lists off on lists with empty list items would throw an error.
- Fixed bug where editing images would produce non existing blob uris.
- Fixed bug where the offscreen toc selection would be treated as the real toc element.
- Fixed bug where the aria level attribute for element path would have an incorrect start index.
- Fixed bug where the offscreen selection of cE=false that where very wide would be shown onscreen. Patch contributed by Steven Bufton.
- Fixed so the default_link_target gets applied to links created by the autolink plugin.
- Fixed so that the name attribute gets removed by the anchor plugin if editing anchors.

## 4.5.0 - 2016-11-23

### Added
- Added new toc plugin allows you to insert table of contents based on editor headings.
- Added new auto complete menu to all url fields. Adds history, link to anchors etc.
- Added new sidebar api that allows you to add custom sidebar panels and buttons to toggle these.
- Added new insert menu button that allows you to have multiple insert functions under the same menu button.
- Added new open link feature to ctrl+click, alt+enter and context menu.
- Added new media_embed_handler option to allow the media plugin to be populated with custom embeds.
- Added new support for editing transparent images using the image tools dialog.
- Added new images_reuse_filename option to allow filenames of images to be retained for upload.
- Added new security feature where links with target="_blank" will by default get rel="noopener noreferrer".
- Added new allow_unsafe_link_target to allow you to opt-out of the target="_blank" security feature.
- Added new style_formats_autohide option to automatically hide styles based on context.
- Added new codesample_content_css option to specify where the code sample prism css is loaded from.
- Added new support for Japanese/Chinese word count following the unicode standards on this.
- Added new fragmented undo levels this dramatically reduces flicker on contents with iframes.
- Added new live previews for complex elements like table or lists.

### Fixed
- Fixed bug where it wasn't possible to properly tab between controls in a dialog with a disabled form item control.
- Fixed bug where firefox would generate a rectangle on elements produced after/before a cE=false elements.
- Fixed bug with advlist plugin not switching list element format properly in some edge cases.
- Fixed bug where col/rowspans wasn't correctly computed by the table plugin in some cases.
- Fixed bug where the table plugin would thrown an error if object_resizing was disabled.
- Fixed bug where some invalid markup would cause issues when running in XHTML mode. Patch contributed by Charles Bourasseau.
- Fixed bug where the fullscreen class wouldn't be removed properly when closing dialogs.
- Fixed bug where the PastePlainTextToggle event wasn't fired by the paste plugin when the state changed.
- Fixed bug where table the row type wasn't properly updated in table row dialog. Patch contributed by Matthias Balmer.
- Fixed bug where select all and cut wouldn't place caret focus back to the editor in WebKit. Patch contributed by Daniel Jalkut.
- Fixed bug where applying cell/row properties to multiple cells/rows would reset other unchanged properties.
- Fixed bug where some elements in the schema would have redundant/incorrect children.
- Fixed bug where selector and target options would cause issues if used together.
- Fixed bug where drag/drop of images from desktop on chrome would thrown an error.
- Fixed bug where cut on WebKit/Blink wouldn't add an undo level.
- Fixed bug where IE 11 would scroll to the cE=false elements when they where selected.
- Fixed bug where keys like F5 wouldn't work when a cE=false element was selected.
- Fixed bug where the undo manager wouldn't stop the typing state when commands where executed.
- Fixed bug where unlink on wrapped links wouldn't work properly.
- Fixed bug with drag/drop of images on WebKit where the image would be deleted form the source editor.
- Fixed bug where the visual characters mode would be disabled when contents was extracted from the editor.
- Fixed bug where some browsers would toggle of formats applied to the caret when clicking in the editor toolbar.
- Fixed bug where the custom theme function wasn't working correctly.
- Fixed bug where image option for custom buttons required you to have icon specified as well.
- Fixed bug where the context menu and contextual toolbars would be visible at the same time and sometimes overlapping.
- Fixed bug where the noneditable plugin would double wrap elements when using the noneditable_regexp option.
- Fixed bug where tables would get padding instead of margin when you used the indent button.
- Fixed bug where the charmap plugin wouldn't properly insert non breaking spaces.
- Fixed bug where the color previews in color input boxes wasn't properly updated.
- Fixed bug where the list items of previous lists wasn't merged in the right order.
- Fixed bug where it wasn't possible to drag/drop inline-block cE=false elements on IE 11.
- Fixed bug where some table cell merges would produce incorrect rowspan/colspan.
- Fixed so the font size of the editor defaults to 14px instead of 11px this can be overridden by custom css.
- Fixed so wordcount is debounced to reduce cpu hogging on larger texts.
- Fixed so tinymce global gets properly exported as a module when used with some module bundlers.
- Fixed so it's possible to specify what css properties you want to preview on specific formats.
- Fixed so anchors are contentEditable=false while within the editor.
- Fixed so selected contents gets wrapped in a inline code element by the codesample plugin.
- Fixed so conditional comments gets properly stripped independent of case. Patch contributed by Georgii Dolzhykov.
- Fixed so some escaped css sequences gets properly handled. Patch contributed by Georgii Dolzhykov.
- Fixed so notifications with the same message doesn't get displayed at the same time.
- Fixed so F10 can be used as an alternative key to focus to the toolbar.
- Fixed various api documentation issues and typos.

### Removed
- Removed layer plugin since it wasn't really ported from 3.x and there doesn't seem to be much use for it.
- Removed moxieplayer.swf from the media plugin since it wasn't used by the media plugin.
- Removed format state from the advlist plugin to be more consistent with common word processors.

## 4.4.3 - 2016-09-01

### Fixed
- Fixed bug where copy would produce an exception on Chrome.
- Fixed bug where deleting lists on IE 11 would merge in correct text nodes.
- Fixed bug where deleting partial lists with indentation wouldn't cause proper normalization.

## 4.4.2 - 2016-08-25

### Added
- Added new importcss_exclusive option to disable unique selectors per group.
- Added new group specific selector_converter option to importcss plugin.
- Added new codesample_languages option to apply custom languages to codesample plugin.
- Added new codesample_dialog_width/codesample_dialog_height options.

### Fixed
- Fixed bug where fullscreen button had an incorrect keyboard shortcut.
- Fixed bug where backspace/delete wouldn't work correctly from a block to a cE=false element.
- Fixed bug where smartpaste wasn't detecting links with special characters in them like tilde.
- Fixed bug where the editor wouldn't get proper focus if you clicked on a cE=false element.
- Fixed bug where it wasn't possible to copy/paste table rows that had merged cells.
- Fixed bug where merging cells could some times produce invalid col/rowspan attibute values.
- Fixed bug where getBody would sometimes thrown an exception now it just returns null if the iframe is clobbered.
- Fixed bug where drag/drop of cE=false element wasn't properly constrained to viewport.
- Fixed bug where contextmenu on Mac would collapse any selection to a caret.
- Fixed bug where rtl mode wasn't rendered properly when loading a language pack with the rtl flag.
- Fixed bug where Kamer word bounderies would be stripped from contents.
- Fixed bug where lists would sometimes render two dots or numbers on the same line.
- Fixed bug where the skin_url wasn't used by the inlite theme.
- Fixed so data attributes are ignored when comparing formats in the formatter.
- Fixed so it's possible to disable inline toolbars in the inlite theme.
- Fixed so template dialog gets resized if it doesn't fit the window viewport.

## 4.4.1 - 2016-07-26

### Added
- Added smart_paste option to paste plugin to allow disabling the paste behavior if needed.

### Fixed
- Fixed bug where png urls wasn't properly detected by the smart paste logic.
- Fixed bug where the element path wasn't working properly when multiple editor instances where used.
- Fixed bug with creating lists out of multiple paragraphs would just create one list item instead of multiple.
- Fixed bug where scroll position wasn't properly handled by the inlite theme to place the toolbar properly.
- Fixed bug where multiple instances of the editor using the inlite theme didn't render the toolbar properly.
- Fixed bug where the shortcut label for fullscreen mode didn't match the actual shortcut key.
- Fixed bug where it wasn't possible to select cE=false blocks using touch devices on for example iOS.
- Fixed bug where it was possible to select the child image within a cE=false on IE 11.
- Fixed so inserts of html containing lists doesn't merge with any existing lists unless it's a paste operation.

## 4.4.0 - 2016-06-30

### Added
- Added new inlite theme this is a more lightweight inline UI.
- Added smarter paste logic that auto detects urls in the clipboard and inserts images/links based on that.
- Added a better image resize algorithm for better image quality in the imagetools plugin.

### Fixed
- Fixed bug where it wasn't possible to drag/dropping cE=false elements on FF.
- Fixed bug where backspace/delete before/after a cE=false block would produce a new paragraph.
- Fixed bug where list style type css property wasn't preserved when indenting lists.
- Fixed bug where merging of lists where done even if the list style type was different.
- Fixed bug where the image_dataimg_filter function wasn't used when pasting images.
- Fixed bug where nested editable within a non editable element would cause scroll on focus in Chrome.
- Fixed so invalid targets for inline mode is blocked on initialization. We only support elements that can have children.

## 4.3.13 - 2016-06-08

### Added
- Added characters with a diacritical mark to charmap plugin. Patch contributed by Dominik Schilling.
- Added better error handling if the image proxy service would produce errors.

### Fixed
- Fixed issue with pasting list items into list items would produce nested list rather than a merged list.
- Fixed bug where table selection could get stuck in selection mode for inline editors.
- Fixed bug where it was possible to place the caret inside the resize grid elements.
- Fixed bug where it wasn't possible to place in elements horizontally adjacent cE=false blocks.
- Fixed bug where multiple notifications wouldn't be properly placed on screen.
- Fixed bug where multiple editor instance of the same id could be produces in some specific integrations.

## 4.3.12 - 2016-05-10

### Fixed
- Fixed bug where focus calls couldn't be made inside the editors PostRender event handler.
- Fixed bug where some translations wouldn't work as expected due to a bug in editor.translate.
- Fixed bug where the node change event could fire with a node out side the root of the editor.
- Fixed bug where Chrome wouldn't properly present the keyboard paste clipboard details when paste was clicked.
- Fixed bug where merged cells in tables couldn't be selected from right to left.
- Fixed bug where insert row wouldn't properly update a merged cells rowspan property.
- Fixed bug where the color input boxes preview field wasn't properly set on initialization.
- Fixed bug where IME composition inside table cells wouldn't work as expected on IE 11.
- Fixed so all shadow dom support is under and experimental flag due to flaky browser support.

## 4.3.11 - 2016-04-25

### Fixed
- Fixed bug where it wasn't possible to insert empty blocks though the API unless they where padded.
- Fixed bug where you couldn't type the Euro character on Windows.
- Fixed bug where backspace/delete from a cE=false element to a text block didn't work properly.
- Fixed bug where the text color default grid would render incorrectly.
- Fixed bug where the codesample plugin wouldn't load the css in the editor for multiple editors.
- Fixed so the codesample plugin textarea gets focused by default.

## 4.3.10 - 2016-04-12

### Fixed
- Fixed bug where the key "y" on WebKit couldn't be entered due to conflict with keycode for F10 on keypress.

## 4.3.9 - 2016-04-12

### Added
- Added support for focusing the contextual toolbars using keyboard.
- Added keyboard support for slider UI controls. You can no increase/decrease using arrow keys.
- Added url pattern matching for Dailymotion to media plugin. Patch contributed by Bertrand Darbon.
- Added body_class to template plugin preview. Patch contributed by Milen Petrinski.
- Added options to better override textcolor pickers with custom colors. Patch contributed by Xavier Boubert.
- Added visual arrows to inline contextual toolbars so that they point to the element being active.

### Changed
- Changed the Meta+Shift+F shortcut to Ctrl+Shift+F since Czech, Slovak, Polish languages used the first one for input.

### Fixed
- Fixed so toolbars for tables or other larger elements get better positioned below the scrollable viewport.
- Fixed bug where it was possible to click links inside cE=false blocks.
- Fixed bug where event targets wasn't properly handled in Safari Technical Preview.
- Fixed bug where drag/drop text in FF 45 would make the editor caret invisible.
- Fixed bug where the remove state wasn't properly set on editor instances when detected as clobbered.
- Fixed bug where offscreen selection of some cE=false elements would render onscreen. Patch contributed by Steven Bufton
- Fixed bug where enter would clone styles out side the root on editors inside a span. Patch contributed by ChristophKaser.
- Fixed bug where drag/drop of images into the editor didn't work correctly in FF.
- Fixed so the first item in panels for the imagetools dialog gets proper keyboard focus.

## 4.3.8 - 2016-03-15

### Fixed
- Fixed bug where inserting HR at the end of a block element would produce an extra empty block.
- Fixed bug where links would be clickable when readonly mode was enabled.
- Fixed bug where the formatter would normalize to the wrong node on very specific content.
- Fixed bug where some nested list items couldn't be indented properly.
- Fixed bug where links where clickable in the preview dialog.
- Fixed so the alt attribute doesn't get padded with an empty value by default.
- Fixed so nested alignment works more correctly. You will now alter the alignment to the closest block parent.

## 4.3.7 - 2016-03-02

### Fixed
- Fixed bug where incorrect icons would be rendered for imagetools edit and color levels.
- Fixed bug where navigation using arrow keys inside a SelectBox didn't move up/down.
- Fixed bug where the visualblocks plugin would render borders round internal UI elements.

## 4.3.6 - 2016-03-01

### Added
- Added new paste_remember_plaintext_info option to allow a global disable of the plain text mode notification.
- Added new PastePlainTextToggle event that fires when plain text mode toggles on/off.

### Fixed
- Fixed bug where it wasn't possible to select media elements since the drag logic would snap it to mouse cursor.
- Fixed bug where it was hard to place the caret inside nested cE=true elements when the outer cE=false element was focused.
- Fixed bug where editors wouldn't properly initialize if both selector and mode where used.
- Fixed bug where IME input inside table cells would switch the IME off.
- Fixed bug where selection inside the first table cell would cause the whole table cell to get selected.
- Fixed bug where error handling of images being uploaded wouldn't properly handle faulty statuses.
- Fixed bug where inserting contents before a HR would cause an exception to be thrown.
- Fixed bug where copy/paste of Excel data would be inserted as an image.
- Fixed caret position issues with copy/paste of inline block cE=false elements.
- Fixed issues with various menu item focus bugs in Chrome. Where the focused menu bar item wasn't properly blurred.
- Fixed so the notifications have a solid background since it would be hard to read if there where text under it.
- Fixed so notifications gets animated similar to the ones used by dialogs.
- Fixed so larger images that gets pasted is handled better.
- Fixed so the window close button is more uniform on various platform and also increased it's hit area.

## 4.3.5 - 2016-02-11

Npm version bump due to package not being fully updated.

## 4.3.4 - 2016-02-11

### Added
- Added new OpenWindow/CloseWindow events that gets fired when windows open/close.
- Added new NewCell/NewRow events that gets fired when table cells/rows are created.
- Added new Promise return value to tinymce.init makes it easier to handle initialization.

### Fixed
- Fixed various bugs with drag/drop of contentEditable:false elements.
- Fixed bug where deleting of very specific nested list items would result in an odd list.
- Fixed bug where lists would get merged with adjacent lists outside the editable inline root.
- Fixed bug where MS Edge would crash when closing a dialog then clicking a menu item.
- Fixed bug where table cell selection would add undo levels.
- Fixed bug where table cell selection wasn't removed when inline editor where removed.
- Fixed bug where table cell selection wouldn't work properly on nested tables.
- Fixed bug where table merge menu would be available when merging between thead and tbody.
- Fixed bug where table row/column resize wouldn't get properly removed when the editor was removed.
- Fixed bug where Chrome would scroll to the editor if there where a empty hash value in document url.
- Fixed bug where the cache suffix wouldn't work correctly with the importcss plugin.
- Fixed bug where selection wouldn't work properly on MS Edge on Windows Phone 10.
- Fixed so adjacent pre blocks gets joined into one pre block since that seems like the user intent.
- Fixed so events gets properly dispatched in shadow dom. Patch provided by Nazar Mokrynskyi.

### Removed
- Removed the jQuery version the jQuery plugin is now moved into the main package.
- Removed jscs from build process since eslint can now handle code style checking.

## 4.3.3 - 2016-01-14

### Added
- Added new table_resize_bars configuration setting.  This setting allows you to disable the table resize bars.
- Added new beforeInitialize event to tinymce.util.XHR lets you modify XHR properties before open. Patch contributed by Brent Clintel.
- Added new autolink_pattern setting to autolink plugin. Enables you to override the default autolink formats. Patch contributed by Ben Tiedt.
- Added new charmap option that lets you override the default charmap of the charmap plugin.
- Added new charmap_append option that lets you add new characters to the default charmap of the charmap plugin.
- Added new insertCustomChar event that gets fired when a character is inserted by the charmap plugin.

### Fixed
- Fixed bug where table cells started with a superfluous &nbsp; in IE10+.
- Fixed bug where table plugin would retain all BR tags when cells were merged.
- Fixed bug where media plugin would strip underscores from youtube urls.
- Fixed bug where IME input would fail on IE 11 if you typed within a table.
- Fixed bug where double click selection of a word would remove the space before the word on insert contents.
- Fixed bug where table plugin would produce exceptions when hovering tables with invalid structure.
- Fixed bug where fullscreen wouldn't scroll back to it's original position when untoggled.
- Fixed so the template plugins templates setting can be a function that gets a callback that can provide templates.

## 4.3.2 - 2015-12-14

### Fixed
- Fixed bug where the resize bars for table cells were not affected by the object_resizing property.
- Fixed bug where the contextual table toolbar would appear incorrectly if TinyMCE was initialized inline inside a table.
- Fixed bug where resizing table cells did not fire a node change event or add an undo level.
- Fixed bug where double click selection of text on IE 11 wouldn't work properly.
- Fixed bug where codesample plugin would incorrectly produce br elements inside code elements.
- Fixed bug where media plugin would strip dashes from youtube urls.
- Fixed bug where it was possible to move the caret into the table resize bars.
- Fixed bug where drag/drop into a cE=false element was possible on IE.

## 4.3.1 - 2015-11-30

### Fixed
- Fixed so it's possible to disable the table inline toolbar by setting it to false or an empty string.
- Fixed bug where it wasn't possible to resize some tables using the drag handles.
- Fixed bug where unique id:s would clash for multiple editor instances and cE=false selections.
- Fixed bug where the same plugin could be initialized multiple times.
- Fixed bug where the table inline toolbars would be displayed at the same time as the image toolbars.
- Fixed bug where the table selection rect wouldn't be removed when selecting another control element.

## 4.3.0 - 2015-11-23

### Added
- Added new table column/row resize support. Makes it a lot more easy to resize the columns/rows in a table.
- Added new table inline toolbar. Makes it easier to for example add new rows or columns to a table.
- Added new notification API. Lets you display floating notifications to the end user.
- Added new codesample plugin that lets you insert syntax highlighted pre elements into the editor.
- Added new image_caption to images. Lets you create images with captions using a HTML5 figure/figcaption elements.
- Added new live previews of embeded videos. Lets you play the video right inside the editor.
- Added new setDirty method and "dirty" event to the editor. Makes it easier to track the dirty state change.
- Added new setMode method to Editor instances that lets you dynamically switch between design/readonly.
- Added new core support for contentEditable=false elements within the editor overrides the browsers broken behavior.

### Changed
- Rewrote the noneditable plugin to use the new contentEditable false core logic.

### Fixed
- Fixed so the dirty state doesn't set to false automatically when the undo index is set to 0.
- Fixed the Selection.placeCaretAt so it works better on IE when the coordinate is between paragraphs.
- Fixed bug where data-mce-bogus="all" element contents where counted by the word count plugin.
- Fixed bug where contentEditable=false elements would be indented by the indent buttons.
- Fixed bug where images within contentEditable=false would be selected in WebKit on mouse click.
- Fixed bug in DOMUntils split method where the replacement parameter wouldn't work on specific cases.
- Fixed bug where the importcss plugin would import classes from the skin content css file.
- Fixed so all button variants have a wrapping span for it's text to make it easier to skin.
- Fixed so it's easier to exit pre block using the arrow keys.
- Fixed bug where listboxes with fix widths didn't render correctly.

## 4.2.8 - 2015-11-13

### Fixed
- Fixed bug where it was possible to delete tables as the inline root element if all columns where selected.
- Fixed bug where the UI buttons active state wasn't properly updated due to recent refactoring of that logic.

## 4.2.7 - 2015-10-27

### Fixed
- Fixed bug where backspace/delete would remove all formats on the last paragraph character in WebKit/Blink.
- Fixed bug where backspace within a inline format element with a bogus caret container would move the caret.
- Fixed bug where backspace/delete on selected table cells wouldn't add an undo level.
- Fixed bug where script tags embedded within the editor could sometimes get a mce- prefix prepended to them
- Fixed bug where validate: false option could produce an error to be thrown from the Serialization step.
- Fixed bug where inline editing of a table as the root element could let the user delete that table.
- Fixed bug where inline editing of a table as the root element wouldn't properly handle enter key.
- Fixed bug where inline editing of a table as the root element would normalize the selection incorrectly.
- Fixed bug where inline editing of a list as the root element could let the user delete that list.
- Fixed bug where inline editing of a list as the root element could let the user split that list.
- Fixed bug where resize handles would be rendered on editable root elements such as table.

## 4.2.6 - 2015-09-28

### Added
- Added capability to set request headers when using XHRs.
- Added capability to upload local images automatically default delay is set to 30 seconds after editing images.
- Added commands ids mceEditImage, mceAchor and mceMedia to be avaiable from execCommand.
- Added Edge browser to saucelabs grunt task. Patch contributed by John-David Dalton.

### Fixed
- Fixed bug where blob uris not produced by tinymce would produce HTML invalid markup.
- Fixed bug where selection of contents of a nearly empty editor in Edge would sometimes fail.
- Fixed bug where color styles woudln't be retained on copy/paste in Blink/Webkit.
- Fixed bug where the table plugin would throw an error when inserting rows after a child table.
- Fixed bug where the template plugin wouldn't handle functions as variable replacements.
- Fixed bug where undo/redo sometimes wouldn't work properly when applying formatting collapsed ranges.
- Fixed bug where shift+delete wouldn't do a cut operation on Blink/WebKit.
- Fixed bug where cut action wouldn't properly store the before selection bookmark for the undo level.
- Fixed bug where backspace in side an empty list element on IE would loose editor focus.
- Fixed bug where the save plugin wouldn't enable the buttons when a change occurred.
- Fixed bug where Edge wouldn't initialize the editor if a document.domain was specified.
- Fixed bug where enter key before nested images would sometimes not properly expand the previous block.
- Fixed bug where the inline toolbars wouldn't get properly hidden when blurring the editor instance.
- Fixed bug where Edge would paste Chinese characters on some Windows 10 installations.
- Fixed bug where IME would loose focus on IE 11 due to the double trailing br bug fix.
- Fixed bug where the proxy url in imagetools was incorrect. Patch contributed by Wong Ho Wang.

## 4.2.5 - 2015-08-31

### Added
- Added fullscreen capability to embedded youtube and vimeo videos.

### Fixed
- Fixed bug where the uploadImages call didn't work on IE 10.
- Fixed bug where image place holders would be uploaded by uploadImages call.
- Fixed bug where images marked with bogus would be uploaded by the uploadImages call.
- Fixed bug where multiple calls to uploadImages would result in decreased performance.
- Fixed bug where pagebreaks were editable to imagetools patch contributed by Rasmus Wallin.
- Fixed bug where the element path could cause too much recursion exception.
- Fixed bug for domains containing ".min". Patch contributed by Loïc Février.
- Fixed so validation of external links to accept a number after www. Patch contributed by Victor Carvalho.
- Fixed so the charmap is exposed though execCommand. Patch contributed by Matthew Will.
- Fixed so that the image uploads are concurrent for improved performance.
- Fixed various grammar problems in inline documentation. Patches provided by nikolas.

## 4.2.4 - 2015-08-17

### Added
- Added picture as a valid element to the HTML 5 schema. Patch contributed by Adam Taylor.

### Fixed
- Fixed bug where contents would be duplicated on drag/drop within the same editor.
- Fixed bug where floating/alignment of images on Edge wouldn't work properly.
- Fixed bug where it wasn't possible to drag images on IE 11.
- Fixed bug where image selection on Edge would sometimes fail.
- Fixed bug where contextual toolbars icons wasn't rendered properly when using the toolbar_items_size.
- Fixed bug where searchreplace dialog doesn't get prefilled with the selected text.
- Fixed bug where fragmented matches wouldn't get properly replaced by the searchreplace plugin.
- Fixed bug where enter key wouldn't place the caret if was after a trailing space within an inline element.
- Fixed bug where the autolink plugin could produce multiple links for the same text on Gecko.
- Fixed bug where EditorUpload could sometimes throw an exception if the blob wasn't found.
- Fixed xss issues with media plugin not properly filtering out some script attributes.

## 4.2.3 - 2015-07-30

### Fixed
- Fixed bug where image selection wasn't possible on Edge due to incompatible setBaseAndExtend API.
- Fixed bug where image blobs urls where not properly destroyed by the imagetools plugin.
- Fixed bug where keyboard shortcuts wasn't working correctly on IE 8.
- Fixed skin issue where the borders of panels where not visible on IE 8.

## 4.2.2 - 2015-07-22

### Fixed
- Fixed bug where float panels were not being hidden on inline editor blur when fixed_toolbar_container config option was in use.
- Fixed bug where combobox states wasn't properly updated if contents where updated without keyboard.
- Fixed bug where pasting into textbox or combobox would move the caret to the end of text.
- Fixed bug where removal of bogus span elements before block elements would remove whitespace between nodes.
- Fixed bug where repositioning of inline toolbars where async and producing errors if the editor was removed from DOM to early. Patch by iseulde.
- Fixed bug where element path wasn't working correctly. Patch contributed by iseulde.
- Fixed bug where menus wasn't rendered correctly when custom images where added to a menu. Patch contributed by Naim Hammadi.

## 4.2.1 - 2015-06-29

### Fixed
- Fixed bug where back/forward buttons in the browser would render blob images as broken images.
- Fixed bug where Firefox would throw regexp to big error when replacing huge base64 chunks.
- Fixed bug rendering issues with resize and context toolbars not being placed properly until next animation frame.
- Fixed bug where the rendering of the image while cropping would some times not be centered correctly.
- Fixed bug where listbox items with submenus would me selected as active.
- Fixed bug where context menu where throwing an error when rendering.
- Fixed bug where resize both option wasn't working due to resent addClass API change. Patch contributed by Jogai.
- Fixed bug where a hideAll call for container rendered inline toolbars would throw an error.
- Fixed bug where onclick event handler on combobox could cause issues if element.id was a function by some polluting libraries.
- Fixed bug where listboxes wouldn't get proper selected sub menu item when using link_list or image_list.
- Fixed so the UI controls are as wide as 4.1.x to avoid wrapping controls in toolbars.
- Fixed so the imagetools dialog is adaptive for smaller screen sizes.

## 4.2.0 - 2015-06-25

### Added
- Added new flat default skin to make the UI more modern.
- Added new imagetools plugin, lets you crop/resize and apply filters to images.
- Added new contextual toolbars support to the API lets you add floating toolbars for specific CSS selectors.
- Added new promise feature fill as tinymce.util.Promise.
- Added new built in image upload feature lets you upload any base64 encoded image within the editor as files.

### Fixed
- Fixed bug where resize handles would appear in the right position in the wrong editor when switching between resizable content in different inline editors.
- Fixed bug where tables would not be inserted in inline mode due to previous float panel fix.
- Fixed bug where floating panels would remain open when focus was lost on inline editors.
- Fixed bug where cut command on Chrome would thrown a browser security exception.
- Fixed bug where IE 11 sometimes would report an incorrect size for images in the image dialog.
- Fixed bug where it wasn't possible to remove inline formatting at the end of block elements.
- Fixed bug where it wasn't possible to delete table cell contents when cell selection was vertical.
- Fixed bug where table cell wasn't emptied from block elements if delete/backspace where pressed in empty cell.
- Fixed bug where cmd+shift+arrow didn't work correctly on Firefox mac when selecting to start/end of line.
- Fixed bug where removal of bogus elements would sometimes remove whitespace between nodes.
- Fixed bug where the resize handles wasn't updated when the main window was resized.
- Fixed so script elements gets removed by default to prevent possible XSS issues in default config implementations.
- Fixed so the UI doesn't need manual reflows when using non native layout managers.
- Fixed so base64 encoded images doesn't slow down the editor on modern browsers while editing.
- Fixed so all UI elements uses touch events to improve mobile device support.
- Removed the touch click quirks patch for iOS since it did more harm than good.
- Removed the non proportional resize handles since. Unproportional resize can still be done by holding the shift key.

## 4.1.10 - 2015-05-05

### Fixed
- Fixed bug where plugins loaded with compat3x would sometimes throw errors when loading using the jQuery version.
- Fixed bug where extra empty paragraphs would get deleted in WebKit/Blink due to recent Quriks fix.
- Fixed bug where the editor wouldn't work properly on IE 12 due to some required browser sniffing.
- Fixed bug where formatting shortcut keys where interfering with Mac OS X screenshot keys.
- Fixed bug where the caret wouldn't move to the next/previous line boundary on Cmd+Left/Right on Gecko.
- Fixed bug where it wasn't possible to remove formats from very specific nested contents.
- Fixed bug where undo levels wasn't produced when typing letters using the shift or alt+ctrl modifiers.
- Fixed bug where the dirty state wasn't properly updated when typing using the shift or alt+ctrl modifiers.
- Fixed bug where an error would be thrown if an autofocused editor was destroyed quickly after its initialization. Patch provided by thorn0.
- Fixed issue with dirty state not being properly updated on redo operation.
- Fixed issue with entity decoder not handling incorrectly written numeric entities.
- Fixed issue where some PI element values wouldn't be properly encoded.

## 4.1.9 - 2015-03-10

### Fixed
- Fixed bug where indentation wouldn't work properly for non list elements.
- Fixed bug with image plugin not pulling the image dimensions out correctly if a custom document_base_url was used.
- Fixed bug where ctrl+alt+[1-9] would conflict with the AltGr+[1-9] on Windows. New shortcuts is ctrl+shift+[1-9].
- Fixed bug with removing formatting on nodes in inline mode would sometimes include nodes outside the editor body.
- Fixed bug where extra nbsp:s would be inserted when you replaced a word surrounded by spaces using insertContent.
- Fixed bug with pasting from Google Docs would produce extra strong elements and line feeds.

## 4.1.8 - 2015-03-05

### Added
- Added new html5 sizes attribute to img elements used together with srcset.
- Added new elementpath option that makes it possible to disable the element path but keep the statusbar.
- Added new option table_style_by_css for the table plugin to set table styling with css rather than table attributes.
- Added new link_assume_external_targets option to prompt the user to prepend http:// prefix if the supplied link does not contain a protocol prefix.
- Added new image_prepend_url option to allow a custom base path/url to be added to images.
- Added new table_appearance_options option to make it possible to disable some options.
- Added new image_title option to make it possible to alter the title of the image, disabled by default.

### Fixed
- Fixed bug where selection starting from out side of the body wouldn't produce a proper selection range on IE 11.
- Fixed bug where pressing enter twice before a table moves the cursor in the table and causes a javascript error.
- Fixed bug where advanced image styles were not respected.
- Fixed bug where the less common Shift+Delete didn't produce a proper cut operation on WebKit browsers.
- Fixed bug where image/media size constrain logic would produce NaN when handling non number values.
- Fixed bug where internal classes where removed by the removeformat command.
- Fixed bug with creating links table cell contents with a specific selection would throw a exceptions on WebKit/Blink.
- Fixed bug where valid_classes option didn't work as expected according to docs. Patch provided by thorn0.
- Fixed bug where jQuery plugin would patch the internal methods multiple times. Patch provided by Drew Martin.
- Fixed bug where backspace key wouldn't delete the current selection of newly formatted content.
- Fixed bug where type over of inline formatting elements wouldn't properly keep the format on WebKit/Blink.
- Fixed bug where selection needed to be properly normalized on modern IE versions.
- Fixed bug where Command+Backspace didn't properly delete the whole line of text but the previous word.
- Fixed bug where UI active states wheren't properly updated on IE if you placed caret within the current range.
- Fixed bug where delete/backspace on WebKit/Blink would remove span elements created by the user.
- Fixed bug where delete/backspace would produce incorrect results when deleting between two text blocks with br elements.
- Fixed bug where captions where removed when pasting from MS Office.
- Fixed bug where lists plugin wouldn't properly remove fully selected nested lists.
- Fixed bug where the ttf font used for icons would throw an warning message on Gecko on Mac OS X.
- Fixed a bug where applying a color to text did not update the undo/redo history.
- Fixed so shy entities gets displayed when using the visualchars plugin.
- Fixed so removeformat removes ins/del by default since these might be used for strikethough.
- Fixed so multiple language packs can be loaded and added to the global I18n data structure.
- Fixed so transparent color selection gets treated as a normal color selection. Patch contributed by Alexander Hofbauer.
- Fixed so it's possible to disable autoresize_overflow_padding, autoresize_bottom_margin options by setting them to false.
- Fixed so the charmap plugin shows the description of the character in the dialog. Patch contributed by Jelle Hissink.
- Removed address from the default list of block formats since it tends to be missused.
- Fixed so the pre block format is called preformatted to make it more verbose.
- Fixed so it's possible to context scope translation strings this isn't needed most of the time.
- Fixed so the max length of the width/height input fields of the media dialog is 5 instead of 3.
- Fixed so drag/dropped contents gets properly processed by paste plugin since it's basically a paste. Patch contributed by Greg Fairbanks.
- Fixed so shortcut keys for headers is ctrl+alt+[1-9] instead of ctrl+[1-9] since these are for switching tabs in the browsers.
- Fixed so "u" doesn't get converted into a span element by the legacy input filter. Since this is now a valid HTML5 element.
- Fixed font families in order to provide appropriate web-safe fonts.

## 4.1.7 - 2014-11-27

### Added
- Added HTML5 schema support for srcset, source and picture. Patch contributed by mattheu.
- Added new cache_suffix setting to enable cache busting by producing unique urls.
- Added new paste_convert_word_fake_lists option to enable users to disable the fake lists convert logic.

### Fixed
- Fixed so advlist style changes adds undo levels for each change.
- Fixed bug where WebKit would sometimes produce an exception when the autolink plugin where looking for URLs.
- Fixed bug where IE 7 wouldn't be rendered properly due to aggressive css compression.
- Fixed bug where DomQuery wouldn't accept window as constructor element.
- Fixed bug where the color picker in 3.x dialogs wouldn't work properly. Patch contributed by Callidior.
- Fixed bug where the image plugin wouldn't respect the document_base_url.
- Fixed bug where the jQuery plugin would fail to append to elements named array prototype names.

## 4.1.6 - 2014-10-08

### Changed
- Replaced jake with grunt since it is more mainstream and has better plugin support.

### Fixed
- Fixed bug with clicking on the scrollbar of the iframe would cause a JS error to be thrown.
- Fixed bug where null would produce an exception if you passed it to selection.setRng.
- Fixed bug where Ctrl/Cmd+Tab would indent the current list item if you switched tabs in the browser.
- Fixed bug where pasting empty cells from Excel would result in a broken table.
- Fixed bug where it wasn't possible to switch back to default list style type.
- Fixed issue where the select all quirk fix would fire for other modifiers than Ctrl/Cmd combinations.


## 4.1.5 - 2014-09-09

### Fixed
- Fixed bug where sometimes the resize rectangles wouldn't properly render on images on WebKit/Blink.
- Fixed bug in list plugin where delete/backspace would merge empty LI elements in lists incorrectly.
- Fixed bug where empty list elements would result in empty LI elements without it's parent container.
- Fixed bug where backspace in empty caret formatted element could produce an type error exception of Gecko.
- Fixed bug where lists pasted from word with a custom start index above 9 wouldn't be properly handled.
- Fixed bug where tabfocus plugin would tab out of the editor instance even if the default action was prevented.
- Fixed bug where tabfocus wouldn't tab properly to other adjacent editor instances.
- Fixed bug where the DOMUtils setStyles wouldn't properly removed or update the data-mce-style attribute.
- Fixed bug where dialog select boxes would be placed incorrectly if document.body wasn't statically positioned.
- Fixed bug where pasting would sometimes scroll to the top of page if the user was using the autoresize plugin.
- Fixed bug where caret wouldn't be properly rendered by Chrome when clicking on the iframes documentElement.
- Fixed so custom images for menubutton/splitbutton can be provided. Patch contributed by Naim Hammadi.
- Fixed so the default action of windows closing can be prevented by blocking the default action of the close event.
- Fixed so nodeChange and focus of the editor isn't automatically performed when opening sub dialogs.

## 4.1.4 - 2014-08-21

### Added
- Added new media_filter_html option to media plugin that blocks any conditional comments, scripts etc within a video element.
- Added new content_security_policy option allows you to set custom policy for iframe contents. Patch contributed by Francois Chagnon.

### Fixed
- Fixed bug where activate/deactivate events wasn't firing properly when switching between editors.
- Fixed bug where placing the caret on iOS was difficult due to a WebKit bug with touch events.
- Fixed bug where the resize helper wouldn't render properly on older IE versions.
- Fixed bug where resizing images inside tables on older IE versions would sometimes fail depending mouse position.
- Fixed bug where editor.insertContent would produce an exception when inserting select/option elements.
- Fixed bug where extra empty paragraphs would be produced if block elements where inserted inside span elements.
- Fixed bug where the spellchecker menu item wouldn't be properly checked if spell checking was started before it was rendered.
- Fixed bug where the DomQuery filter function wouldn't remove non elements from collection.
- Fixed bug where document with custom document.domain wouldn't properly render the editor.
- Fixed bug where IE 8 would throw exception when trying to enter invalid color values into colorboxes.
- Fixed bug where undo manager could incorrectly add an extra undo level when custom resize handles was removed.
- Fixed bug where it wouldn't be possible to alter cell properties properly on table cells on IE 8.
- Fixed so the color picker button in table dialog isn't shown unless you include the colorpicker plugin or add your own custom color picker.
- Fixed so activate/deactivate events fire when windowManager opens a window since.
- Fixed so the table advtab options isn't separated by an underscore to normalize naming with image_advtab option.
- Fixed so the table cell dialog has proper padding when the advanced tab in disabled.

## 4.1.3 - 2014-07-29

### Added
- Added event binding logic to tinymce.util.XHR making it possible to override headers and settings before any request is made.

### Fixed
- Fixed bug where drag events wasn't fireing properly on older IE versions since the event handlers where bound to document.
- Fixed bug where drag/dropping contents within the editor on IE would force the contents into plain text mode even if it was internal content.
- Fixed bug where IE 7 wouldn't open menus properly due to a resize bug in the browser auto closing them immediately.
- Fixed bug where the DOMUtils getPos logic wouldn't produce a valid coordinate inside the body if the body was positioned non static.
- Fixed bug where the element path and format state wasn't properly updated if you had the wordcount plugin enabled.
- Fixed bug where a comment at the beginning of source would produce an exception in the formatter logic.
- Fixed bug where setAttrib/getAttrib on null would throw exception together with any hooked attributes like style.
- Fixed bug where table sizes wasn't properly retained when copy/pasting on WebKit/Blink.
- Fixed bug where WebKit/Blink would produce colors in RGB format instead of the forced HEX format when deleting contents.
- Fixed bug where the width attribute wasn't updated on tables if you changed the size inside the table dialog.
- Fixed bug where control selection wasn't properly handled when the caret was placed directly after an image.
- Fixed bug where selecting the contents of table cells using the selection.select method wouldn't place the caret properly.
- Fixed bug where the selection state for images wasn't removed when placing the caret right after an image on WebKit/Blink.
- Fixed bug where all events wasn't properly unbound when and editor instance was removed or destroyed by some external innerHTML call.
- Fixed bug where it wasn't possible or very hard to select images on iOS when the onscreen keyboard was visible.
- Fixed so auto_focus can take a boolean argument this will auto focus the last initialized editor might be useful for single inits.
- Fixed so word auto detect lists logic works better for faked lists that doesn't have specific markup.
- Fixed so nodeChange gets fired on mouseup as it used to before 4.1.1 we optimized that event to fire less often.

### Removed
- Removed the finish menu item from spellchecker menu since it's redundant you can stop spellchecking by toggling menu item or button.

## 4.1.2 - 2014-07-15

### Added
- Added offset/grep to DomQuery class works basically the same as it's jQuery equivalent.

### Fixed
- Fixed bug where backspace/delete or setContent with an empty string would remove header data when using the fullpage plugin.
- Fixed bug where tinymce.remove with a selector not matching any editors would remove all editors.
- Fixed bug where resizing of the editor didn't work since the theme was calling setStyles instead of setStyle.
- Fixed bug where IE 7 would fail to append html fragments to iframe document when using DomQuery.
- Fixed bug where the getStyle DOMUtils method would produce an exception if it was called with null as it's element.
- Fixed bug where the paste plugin would remove the element if the none of the paste_webkit_styles rules matched the current style.
- Fixed bug where contextmenu table items wouldn't work properly on IE since it would some times fire an incorrect selection change.
- Fixed bug where the padding/border values wasn't used in the size calculation for the body size when using autoresize. Patch contributed by Matt Whelan.
- Fixed bug where conditional word comments wouldn't be properly removed when pasting plain text.
- Fixed bug where resizing would sometime fail on IE 11 when the mouseup occurred inside the resizable element.
- Fixed so the iframe gets initialized without any inline event handlers for better CSP support. Patch contributed by Matt Whelan.
- Fixed so the tinymce.dom.Sizzle is the latest version of sizzle this resolves the document context bug.

## 4.1.1 - 2014-07-08

### Fixed
- Fixed bug where pasting plain text on some WebKit versions would result in an empty line.
- Fixed bug where resizing images inside tables on IE 11 wouldn't work properly.
- Fixed bug where IE 11 would sometimes throw "Invalid argument" exception when editor contents was set to an empty string.
- Fixed bug where document.activeElement would throw exceptions on IE 9 when that element was hidden or removed from dom.
- Fixed bug where WebKit/Blink sometimes produced br elements with the Apple-interchange-newline class.
- Fixed bug where table cell selection wasn't properly removed when copy/pasting table cells.
- Fixed bug where pasting nested list items from Word wouldn't produce proper semantic nested lists.
- Fixed bug where right clicking using the contextmenu plugin on WebKit/Blink on Mac OS X would select the target current word or line.
- Fixed bug where it wasn't possible to alter table cell properties on IE 8 using the context menu.
- Fixed bug where the resize helper wouldn't be correctly positioned on older IE versions.
- Fixed bug where fullpage plugin would produce an error if you didn't specify a doctype encoding.
- Fixed bug where anchor plugin would get the name/id of the current element even if it wasn't anchor element.
- Fixed bug where visual aids for tables wouldn't be properly disabled when changing the border size.
- Fixed bug where some control selection events wasn't properly fired on older IE versions.
- Fixed bug where table cell selection on older IE versions would prevent resizing of images.
- Fixed bug with paste_data_images paste option not working properly on modern IE versions.
- Fixed bug where custom elements with underscores in the name wasn't properly parsed/serialized.
- Fixed bug where applying inline formats to nested list elements would produce an incorrect formatting result.
- Fixed so it's possible to hide items from elements path by using preventDefault/stopPropagation.
- Fixed so inline mode toolbar gets rendered right aligned if the editable element positioned to the documents right edge.
- Fixed so empty inline elements inside empty block elements doesn't get removed if configured to be kept intact.
- Fixed so DomQuery parentsUntil/prevUntil/nextUntil supports selectors/elements/filters etc.
- Fixed so legacyoutput plugin overrides fontselect and fontsizeselect controls and handles font elements properly.

## 4.1.0 - 2014-06-18

### Added
- Added new file_picker_callback option to replace the old file_browser_callback the latter will still work though.
- Added new custom colors to textcolor plugin will be displayed if a color picker is provided also shows the latest colors.
- Added new color_picker_callback option to enable you to add custom color pickers to the editor.
- Added new advanced tabs to table/cell/row dialogs to enable you to select colors for border/background.
- Added new colorpicker plugin that lets you select colors from a hsv color picker.
- Added new tinymce.util.Color class to handle color parsing and converting.
- Added new colorpicker UI widget element lets you add a hsv color picker to any form/window.
- Added new textpattern plugin that allows you to use markdown like text patterns to format contents.
- Added new resize helper element that shows the current width & height while resizing.
- Added new "once" method to Editor and EventDispatcher enables since callback execution events.
- Added new jQuery like class under tinymce.dom.DomQuery it's exposed on editor instances (editor.$) and globally under (tinymce.$).

### Fixed
- Fixed so the default resize method for images are proportional shift/ctrl can be used to make an unproportional size.
- Fixed bug where the image_dimensions option of the image plugin would cause exceptions when it tried to update the size.
- Fixed bug where table cell dialog class field wasn't properly updated when editing an a table cell with an existing class.
- Fixed bug where Safari on Mac would produce webkit-fake-url for pasted images so these are now removed.
- Fixed bug where the nodeChange event would get fired before the selection was changed when clicking inside the current selection range.
- Fixed bug where valid_classes option would cause exception when it removed internal prefixed classes like mce-item-.
- Fixed bug where backspace would cause navigation in IE 8 on an inline element and after a caret formatting was applied.
- Fixed so placeholder images produced by the media plugin gets selected when inserted/edited.
- Fixed so it's possible to drag in images when the paste_data_images option is enabled. Might be useful for mail clients.
- Fixed so images doesn't get a width/height applied if the image_dimensions option is set to false useful for responsive contents.
- Fixed so it's possible to pass in an optional arguments object for the nodeChanged function to be passed to all nodechange event listeners.
- Fixed bug where media plugin embed code didn't update correctly.<|MERGE_RESOLUTION|>--- conflicted
+++ resolved
@@ -7,7 +7,6 @@
 ## Unreleased
 
 ### Added
-<<<<<<< HEAD
 - New `help_accessibility` option which displays the keyboard shortcut to access the help functionality in the statusbar. #TINY-9379
 
 ### Improved
@@ -36,10 +35,7 @@
 # 6.6.1 - TBD
 
 ### Added
-- New `pad_empty_with_br` option that can be set to `true` to pad empty block elements with `<br>` tag instead of nbsp character. #TINY-9861
-=======
 - Restored filtering option, `pad_empty_with_br`. Set to `true` to pad empty block elements with `<br>` tags instead of the `&nbsp;` character entity. #TINY-9861
->>>>>>> f48fa570
 
 ### Improved
 - When Safari is the host browser, content updates for iframe dialog components with `streamContent: true` set are now throttled to 500ms intervals. #TINY-10097
