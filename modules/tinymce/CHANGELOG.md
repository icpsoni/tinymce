# Changelog
All notable changes to this project will be documented in this file.

The format is based on [Keep a Changelog](https://keepachangelog.com/en/1.0.0/),
and this project adheres to [Semantic Versioning](https://semver.org/spec/v2.0.0.html).

<<<<<<< HEAD
=======
## Unreleased

### Fixed

- Editor would convert urls that are not http/s or relative resulting in broken links. #TINY-10153
- Calling the `setProgressState` API would cause the window to be scrolled when the editor wasn't fully visible. #TINY-10172
- Applying heading formatting to the content of the `summary` element extended its application to the content of the parent `details` element. #TINY-10154
- Setting the content with an attribute that contains a self-closing HTML tag did not preserve the tag. #TINY-10088
- Screen readers now announce the selected color of `forecolor` and `backcolor` buttons. #TINY-9796
- Resize handles would not appear on editable images in a non-editable context. #TINY-10118
- The dialog size was not updated when the `size` argument was changed when redialling a dialog. #TINY-10209
- Toggling a list that contains an LI element having another list as its first child would remove the remaining content within that LI element. #TINY-10213
- Custom block element wasn't considered block element in some cases. #TINY-10139
- An empty element with a `contenteditable="true"` attribute within a table cell would not be treated as content and get removed if backspace or delete was being pressed. #TINY-10010
- Removing an LI element containing a `details` element would incorrectly merge its content. #TINY-10133
- Search and replace plugin would incorrectly find matching text inside non-editable root elements. #TINY-10162
- Search and replace plugin would incorrectly find matching text inside SVG elements. #TINY-10162
- Removed use of `async` for editor rendering which caused visual blinking when reloading the editor in-place. #TINY-10249

### Improved
- Colorpicker now includes the Brightness/Saturation selector and hue slider in the keyboard navigable items. #TINY-9287
- Improved the tooltips of picker buttons for the urlinput components in the "Insert/Edit Image" and "Insert/Edit Link" dialogs. #TINY-10155
- Inline dialog will now respect `size: 'large'` argument in the dialog spec. #TINY-10209
- SVG elements and their children are now retained when configured as valid elements. #TINY-10237

>>>>>>> af4ac2f6
## 6.7.0 - 2023-08-30

### Added
- New `help_accessibility` option displays the keyboard shortcut to open the in-application help in the status bar. #TINY-9379
- Added a new `InsertNewBlockBefore` command which inserts an empty block before the block containing the current selection. #TINY-10022
- Added a new `InsertNewBlockAfter` command which inserts an empty block after the block containing the current selection. #TINY-10022

### Improved
- Adding a newline after a table would, in some specific cases, not work. #TINY-9863
- Menus now have a slight margin at the top and bottom to more clearly separate them from the frame edge. #TINY-9978
- Updated **More** toolbar button tooltip text from *More...* to *Reveal or hide additional toolbar items*. #TINY-9629
- Where multiple case sensitive variants of a translation key are provided, they will now all be preserved in the translation object instead of just the lowercase variant. #TINY-10115
- Improved screen reader announcements of the column and row selection in the grid presented by the **Table** menu and toolbar item. #TINY-10140
- Improved the keyboard focus visibility for links inside dialogs. #TINY-10124

### Changed
- Change `UndoLevelType` from `enum` to union type so that it is easier to use. #TINY-9764
- The pattern replacement removed spaces if they were contained within a tag that only contained a space and the text to replace. #TINY-9744
- If loading content CSS takes more than 500ms, the editor will be set to an *in progress* state until the CSS is ready. #TINY-10008

### Fixed
- Applying an ordered or unordered list to a selected checklist incorrectly turned the list into paragraphs. #TINY-9975
- Returning an empty string in a custom context menu update function resulted in a small white line appearing on right-click and the browser-native context menu would not present. #TINY-9842
- For sufficiently long URLs and sufficiently wide windows, URL autocompletion hid middle portions of the URL from view. #TINY-10017
- Numeric input in toolbar items did not disable when a switching from edit to read-only mode. #TINY-10129
- The Quick Toolbars plugin showed text alignment buttons on pagebreaks. #TINY-10054
- Creating lists in empty blocks sometimes, and incorrectly, converted adjacent block elements into list items. #TINY-10136
- Creating a list from multiple `<div>` elements only created a partial list. #TINY-9872
- Tab navigation incorrectly stopped around `iframe` dialog components. #TINY-9815
- It was possible to delete the sole empty block immediately before a `<details>` element if it was nested within another `<details>` element. #TINY-9965
- Deleting `<li>` elements that only contained `<br>` tags sometimes caused a crash. #TINY-6888
- It was possible to remove the `<summary>` element from a `<details>` element by dragging and dropping. #TINY-9960
- It was possible to break `<summary>` elements if content containing block elements was dragged-and-dropped inside them. #TINY-9960
- Contents were not removed from the drag start source if dragging and dropping internally into a transparent block element. #TINY-9960
- Using the Media plugin unexpectedly changed `<script>` tags in the editor body to `<image>` tags. #TINY-10007
- In some circumstances, pressing the **Enter** key scrolled the entire page. #TINY-9828
- The border styles of a table were incorrectly split into a longhand form after table dialog updates. #TINY-9843
- Links in **Help → Help → Plugins** and **Help → Help → Version** were not navigable by keyboard. #TINY-10071
- Fixed the inability to insert content next to the `<details>` element when it is the first or last content element. Pressing the **Up** or **Down** arrow key now inserts a block element before or after the `<details>` element. #TINY-9827
- An empty element with a `contenteditable="true"` attribute within a noneditable root was deleted when the Backspace key was pressed. #TINY-10011
- The `color_cols` option was not respected when set to the value 5 with a custom `color_map` specified. #TINY-10126
- In Safari on macOS, deleting backwards within a `<summary>` element removed the entire `<details>` element if it had no other content. #TINY-10123

## 6.6.2 - 2023-08-09

### Fixed
- An "Uncaught TypeError: Cannot read properties of null" error would sometimes be thrown when updating the content of a `streamContent: true` iframe dialog component. #TINY-10128

## 6.6.1 - 2023-08-02

### Added
- Restored filtering option, `pad_empty_with_br`. Set to `true` to pad empty block elements with `<br>` tags instead of the `&nbsp;` character entity. #TINY-9861

### Improved
- When Safari is the host browser, content updates for iframe dialog components with `streamContent: true` set are now throttled to 500ms intervals. #TINY-10097

### Changed
- API comments/documentation: a markup typo and run-on sentences both corrected. #TINY-10073

### Fixed
- On Safari and Firefox, scroll positions were not always maintained when updating the content of a `streamContent: true` iframe dialog component. #TINY-10078
- On Safari, iframe dialog components did not consistently autoscroll to the end of the scrollable area when `streamContent: true` was set. #TINY-10109
- Scrolling behavior was inconsistent when updating a `streamContent: true` iframe dialog component with content lacking an HTML document type declaration. #TINY-10110
- A warning message was sometimes printed to the browser console when closing a dialog that contained an iframe component. #TINY-10070
- Lists could not be created within editable areas nested inside non-editable areas. #TINY-10000
- On Safari and Firefox, the border around `iframe` dialog components did not highlight when focused. #TINY-10101
- Right-clicking on an image in a non-editable context opened the Image context menu. #TINY-10016
- The `color_cols` option was not respected when a custom `color_map` was defined. #TINY-10098
- The `color_cols` options were were not rounded to the nearest number when set to a decimal number. #TINY-9737

## 6.6.0 - 2023-07-12

### Added
- Added a new property value — `bottom` — for inline dialog configurations that anchors the dialog to the bottom of the editor. #TINY-9888
- Added a new property — `persistent` — for inline dialog configurations that will stop the dialog closing when clicking away from it. #TINY-9991
- New `ai`, `ai-prompt` and `send` icons. #TINY-9942
- Added a new property — `streamContent` — for the `iframe` dialog component. This causes `setData()` to update content without reloading the frame, and end scroll positions will be maintained as new content streams in. #TINY-10032
- AI Assistant plugin toolbar items added to the default toolbar and AI Assistant plugin menu items added to the default menu bar. #TINY-9939
- Added a new property — `border` — for the `iframe` dialog component that allows a border to be added. #TINY-10049
- Added a new property — `align` — for the label dialog component that controls text alignment. #TINY-10058

### Improved
- When defining a modal or inline dialog, if the buttons property is an empty array, or is not defined at all, the footer will now no longer be rendered. #TINY-9996
- The `iframe` dialog component now has a minimum height of 200px. #TINY-10059
- Improved detection of scrollable containers when the `ui_mode: 'split'` option is set. #TINY-9385

### Changed
- The icon in an `alertbanner` dialog component is no longer clickable if the _URL_ field is not specified. #TINY-10013

### Fixed
- Fixed an issue that caused the inline dialog `size` setting to have no effect. #TINY-10015
- Fixed an issue that prevented the close button from being clicked when the dialog was blocked. #TINY-10056

## 6.5.1 - 2023-06-19

### Fixed
- Fixed a regression where pasting an image url would result in the url being inserted as plain text instead of the image being inserted. #TINY-9997
- It was not possible to press space to insert a space character inside a summary element on Firefox. #TINY-9964

## 6.5.0 - 2023-06-12

### Added
- Support for the `h` hash parameter in Vimeo video URLs in the Media plugin. #TINY-9830
- New `table_merge_content_on_paste` option which disables the merging behaviour when pasting a table inside an existing table. #TINY-9808
- New optional `defaultExpandedIds` and `onToggleExpand` options to the `tree` component config. #TINY-9653
- New optional `defaultSelectedId` option to the `tree` component config. #TINY-9715
- New `accordion` plugin with the `InsertAccordion` command. #TINY-9730
- New `accordion` and `accordion-toggle` icons. #TINY-9789
- New `details_initial_state` and `details_serialized_state` options. #TINY-9732
- New `init_content_sync` option that initializes the editor iframe using `document.write` instead of `srcdoc`. #TINY-9818
- New `newdocument_content` option that sets the content presented in the editor on choosing *File -> New document* or pressing the *New document* toolbar button. #TINY-9839
- New `editable_root` option that can be set to `false` to prevent editing of the editor’s root element. #TINY-9839
- New `editor.setEditableRoot` API that sets the editable state of the editor root element. #TINY-9839
- New `editor.hasEditableRoot` API that returns `true` or `false` depending on the editable state of the editor root element. #TINY-9839
- New `EditableRootStateChange` event that gets dispatched when the state of the editable root is changed. #TINY-9839
- Added Oxide styles for `dl`, `dt`, `dd`, `ol`, and `strong` elements in dialog body content. #TINY-9919

### Improved
- Screen readers can now announce highlighted items listed in the Link dialog’s link combobox. #TINY-9280
- The `icon` field for a dialog’s footer `togglebutton` is no longer mandatory. #TINY-9757
- Toolbar buttons and menu items now present as disabled when they cannot be used because a selected element has a `contenteditable="false"` attribute. #TINY-9669
- Help text displayed at *Help -> Help -> Keyboard Navigation* re-written. #DOC-1936
- Translations added for Help text displayed at *Help > Help > Keyboard Navigation*. #TINY-9633
- For word count purposes these characters are now considered punctuation marks: *$*, *~*, *+*, *|*, *№*, and *`*. They no longer increase a document’s word count. #TINY-8122
- Updated the `codesample` plugin dialog and the `template` plugin dialog to use the `listbox` component to match other dialogs. #TINY-9630
- If the selection contains more than one table cell, Quickbar toolbars are now positioned in the middle of the selection horizontally. #TINY-8297
- Exposed `dataTransfer` property of drag and drop events for elements with a `contenteditable="false"` attribute. #TINY-9601
- Screen readers now announce instructions for resizing the editor using arrow keys, when the resize handle is focused. #TINY-9793
- Dialog `tabpanel` tab labels are now allowed to word wrap for better readability with long labels. #TINY-9947
- Added newlines before and after `details` elements in the output HTML. #TINY-9959
- Added padding for empty `summary` elements so that they can be properly edited. #TINY-9959

### Changed
- The `caption`, `address` and `dt` elements no longer incorrectly allow non-inline child elements when the editor schema is set to _HTML 4_. #TINY-9768
- SVG icons for back and foreground colors now use `class` instead of `id` to identify SVG elements that should change color. #TINY-9844
- Anchor tag elements — `<a>` — no longer incorrectly allow non-inline child elements when the editor schema is set to _HTML 4_. #TINY-9805
- Help dialog was restored to `medium` width for better readability. #TINY-9947

### Fixed
- Right-clicking on a merge tag instance presented different highlighting depending on the host browser. #TINY-9848
- When macOS was the host operating system, pressing *Command+backspace* did not add an undo level. #TINY-8910
- *Ctrl+backspace* and *Ctrl+delete* did not restore the correct insertion point position after a redo operation. #TINY-8910
- In the `tree` component, a selected item in a directory would not stay selected after collapsing the directory. #TINY-9715
- Enabling or Disabling checkboxes would not set the correct classes and attributes. #TINY-4189
- Entering a newline would, in some setups, place the insertion point in the wrong paragraph. #TINY-9822
- Redial would, in some situations, cause select elements not to have an initial value selected when they should have. #TINY-9679
- The Table toolbar was visible even if the table was within a host element with a `contenteditable="false"` attribute set. #TINY-9664
- Quickbar toolbars were incorrectly shown for elements with a `contenteditable="false"` attribute set in a root with a `contenteditable="false"` attribute set. #TINY-9460
- When Chrome was the host browser, adding a newline when the insertion point was placed after a table could, in some specific situations, not generate the expected newline. #TINY-9813
- Show the calculated height and width of Media Embed elements in the `media` plugin dialog. #TINY-8714
- Removing an image that failed to upload from an empty paragraph left the paragraph without a padding `<br>` tag. #TINY-9696
- Allow a Media Embed element to be correctly resized when using the `media` plugin dialog by converting the Media Embed element to a standalone iframe. #TINY-8714
- In some circumstances, an inline alert in the _Search and Replace_ dialog persisted when it was not necessary. #TINY-9704
- Context toolbars displayed the incorrect status for the `advlist` plugin buttons. #TINY-9680
- In Safari running on iOS, Korean characters merged onto the previous line upon typing after inserting a newline by pressing Enter. #TINY-9746
- Initiating the editor with a table as the first element resulted in resize handles being displayed around the table even when the editor did not have focus. #TINY-9748
- If the insertion point was between two images, pressing the Backspace key would, in some situations, delete the image after the insertion point instead of the image before the insertion point. #TINY-9807
- Directionality commands could set the `dir` attribute on elements with a `contenteditable="false"` attribute set when these elements were within a root with a `contenteditable="false"` attribute set. #TINY-9662
- The content of the dialog body could not be scrolled. #TINY-9668
- Some toolbar items, when in a not-enabled state, did not render the `not-allowed` mouse pointer. #TINY-9758
- Formats were incorrectly applied to the closest editable element if the selection was in a `contenteditable="false"` context. #TINY-9678
- Formats were incorrectly removed from the closest editable element if the selection was in a `contenteditable="false"` context. #TINY-9678
- Formatter API, `canApply`, was not returning `false` when the selection was in a `contenteditable="false"` context. #TINY-9678
- When dragging image elements and dropping the image in the editor the `dragend` event would sometimes not fire when Firefox was the host browser. #TINY-9694
- It was possible to remove links in noneditable contents with the `unlink` editor command. #TINY-9739
- Direction was not visually changing when using the Directionality plugin on an element which had the `direction` CSS property set. #TINY-9314
- Whitespace between transparent elements was incorrectly converted into empty paragraphs. #TINY-9761
- Popups were not constrained within the scrollable container when in a shadow root. #TINY-9743
- Pressing arrow keys inside RTL elements would move the insertion point in an incorrect direction when moving over elements with the `contenteditable` attribute set to `false`. #TINY-9565
- Inserting two tables consecutively without focus in the editor resulted in the second table being inserted at the wrong position. #TINY-3909
- Pasting content into the editor did not fire `beforeinput` and `input` events. #TINY-9829
- In some cases, exiting a `blockquote` element could fail when the insertion point was positioned at the end of the `blockquote`. #TINY-9794
- Templates containing an `<html>` tag were not parsed before being rendered for preview. #TINY-9867
- Typing after deleting formatted content could remove a space at the start of the typing. #TINY-9310
- Invalid markup in Notification and Dialog close buttons. #TINY-9849
- In dialogs, an incorrect `aria-describedby` attribute caused the dialog body to be announced when using a screen reader. #TINY-9816
- The sticky toolbar did not render correctly when transitioning from the custom editor view to the main view. #TINY-9814
- Saving the Table Properties dialog after changing properties unrelated to cells would overwrite cell properties set by the Cell Properties dialog. #TINY-9837
- Fixed the constrained bounds calculation for dismissal of the toolbar when using `toolbar_location: 'bottom'`. #TINY-9718
- Pressing the Backspace or Delete key when the insertion point was within a `details` element resulted in broken markup. #TINY-9884
- Making the selection into a list did not work if the selection included a block element with a `contenteditable="false"` attribute. #TINY-9823
- Inserting elements in the middle of the summary caused two summaries to appear within `details` elements. #TINY-9885

## 6.4.2 - 2023-04-26

### Fixed
- The editor displayed a notification error when it failed to retrieve a blob image uri. #TINY-9604
- Tab navigation no longer incorrectly stops at menu buttons within toolbar groups. #TINY-9723
- The `urlinput` dialog component would not open the type-ahead dropdown when the input value was reset to an empty string. #TINY-9717
- Redial would, in some circumstances, cause elements to not have an initial value selected when they should have. #TINY-9679
- When hovering over tree dialog components the mouse pointer rendered incorrectly. #TINY-9692
- The `tox-button` and `tox-button-secondary` buttons now support the `hover`, `active`, `focus`, and `disabled` states. #TINY-9713
- Setting an invalid unit in the `fontsizeinput` changed it to the default value instead of reverting it to the previous, and valid, value. #TINY-9754
- Selection was not correctly scrolled horizontally into view when using the `selection.scrollIntoView` API. #TINY-9747
- The contextual toolbar displayed the status of Advanced List Premium plugin icons incorrectly. #TINY-9680
- The `quickimage` toolbar button failed to insert images selected from the local computer when running on Google Chrome for macOS. #TINY-9769

## 6.4.1 - 2023-03-29

### Fixed
- The `fontsizeinput` increase and decrease size buttons now work on TinyMCE mobile. #TINY-9725
- The TinyMCE editor toolbar is now accessible for all screen widths; it no longer collapses into an inaccessible vertical line when the screen is scrolled horizontally. #TINY-9646
- Reverted the changes made, in TinyMCE 6.4.0, to UI button colors in focus, active, and enabled states. #TINY-9176

## 6.4.0 - 2023-03-15

### Added
- New `tree` component that can be used in dialog body panel. #TINY-9532
- `renderUI` property in the `Theme` type can now return a `Promise<RenderResult>` instead of `RenderResult`. #TINY-9556
- New `isEditable` API to `editor.selection` that returns true or false if the current selection is editable. #TINY-9462
- New `isEditable` API to `editor.dom` that returns true or false if the specified node is editable. #TINY-9462
- New `setText` and `setIcon` methods added to menu button and toolbar button API. #TINY-9268
- New `highlight_on_focus` option which enables highlighting the content area on focus. #TINY-9277
- New `fontsizeinput` toolbar item which allows the user to set the size via input and also increase and decrease it with `+` and `-` buttons. #TINY-9429
- Added `skipFocus` option to the `ToggleToolbarDrawer` command to preserve focus. #TINY-9337
- New `font_size_input_default_unit` option allows entry of numbers without a unit in `fontsizeinput`. They are then parsed as the set unit. If `font_size_input_default_unit` is not set the default is `pt`. #TINY-9585
- New `group` and `togglebutton` in view. #TINY-9523
- New `togglebutton` in dialog footer buttons. #TINY-9523
- Added `toggleFullscreen` to dialog API. #TINY-9528
- New `text-size-increase` and `text-size-decrease` icons. #TINY-9530
- New `xss_sanitization` option to allow disabling of XSS sanitization. #TINY-9600
- Added the top right close button of modal dialogs to the tabbing order. The 'x' button in these dialogs can now be accessed using keyboard navigation. #TINY-9520
- New `ui_mode` option for editor in scrollable containers support. #TINY-9414
- The sidebar element now has the accessibility role `region` when visible and the accessibility role `presentation` when hidden. #TINY-9517
- The `tox-custom-editor` class now has a border highlight when it is selected. #TINY-9673
- An element could be dropped onto the decendants of an element with a `contenteditable="false"` attribute. #TINY-9364
- Checkmark did not show in menu color swatches. #TINY-9395
- Add support for navigating inside the tree component using arrow keys and shift key. #TINY-9614

### Improved
- Direct invalid child text nodes of list elements are now wrapped in list item elements. #TINY-4818
- Templates are now be parsed before preview and insertion to make preview consistent with inserted template content and prevent XSS. #TINY-9244
- Pressing backspace on an empty line now preserves formatting on the previous empty line. #TINY-9454
- Pressing enter inside the `inputfontsize` input field now moves focus back into the editor content. #TINY-9598
- Drag and drop events for elements with a `contenteditable="false"` attribute now includes target element details. #TINY-9599
- Updated focus, active, and enabled colors of UI buttons for improved contrast against the UI color. #TINY-9176

### Changed
- The `link` plugins context menu items no longer appears for links that include elements with a `contenteditable="false"` attribute. #TINY-9491
- The formatting of elements with a `contenteditable="false"` attribute are no longer cloned to new cells when new table rows are created. #TINY-9449
- Changed the color of `@dialog-table-border-color`, and added right padding to the first cell of dialog table. #TINY-9380

### Fixed
- Sometimes the editor would finish initializing before the silver theme would have finished loading. #TINY-9556
- The `searchreplace` modal closed incorrectly when clicking outside of the alert that pops up when no match is found. #TINY-9443
- The text color or background color picker toolbar buttons did not update when the text color or background color was changed using the equivalent commands in the Format menu. #TINY-9439
- The `onSetup` api function would not run when defining custom group toolbar button. #TINY-9496
- The foreground and background menu icons would not properly update to display the last used color. #TINY-9497
- Added new `setIconFill` function to `NestedMenuItemInstanceApi`. #TINY-9497
- Pasting links to text would sometimes not generate the correct undo stack in Safari. #TINY-9489
- Toolbar split buttons in `advlist` plugin now show the correct state when the cursor is in a checklist. #TINY-5167
- Dragging transparent elements into transparent block elements could produce invalid nesting of transparents. #TINY-9231
- The `editor.insertContent` API would insert contents inside elements with a `contenteditable="false"` attribute if the selection was inside the element. #TINY-9462
- Closing a dialog would scroll down the document in Safari. #TINY-9148
- Inline headers would not work in some situations when the editor was moved too far right horizontally. #TINY-8977
- Quick toolbars were incorrectly rendered during the dragging of elements with a `contenteditable="false"` attribute. #TINY-9305
- Selection of images, horizontal rules, tables or elements with a `contenteditable="false"` attribute was possible if they were within an element with a `contenteditable="false"` attribute. #TINY-9473
- Ranged deletion of formatted text using selection or a keyboard shortcut would sometimes cause Blink- and Webkit-based browsers to insert interpreted tags upon typing. This could result in inconsistent tags. #TINY-9302
- Visual characters were rendered inside elements with a `contenteditable="false"` attribute. #TINY-9474
- Lists with an element with a `contenteditable="false"` attribute as their root were incorrectly editable using list API commands, toolbar buttons and menu items. #TINY-9458
- Color picker dialog would not update the preview color if the hex input value was prefixed with the `#` character. #TINY-9457
- Table cell selection was possible even if the element being selected was within an element with a `contenteditable="false"` attribute. #TINY-9459
- Table commands were modifying tables that were within an element with a `contenteditable="false"` attribute. #TINY-9459
- Fake carets were rendered for elements with a `contenteditable="false"` attribute and for tables within an element with a `contenteditable="false"` attribute. #TINY-9459
- Textareas with scrollbars in dialogs would not render rounded corners correctly on some browsers. #TINY-9331
- It was possible to open links inside the editor if the editor root was an element with a `contenteditable="false"` attribute. #TINY-9470
- Inline boundary was rendered for boundary elements that had a `contenteditable="false"` attribute. #TINY-9471
- Clicking on a disabled split button will no longer call the `onAction` callback. #TINY-9504
- The *Edit Link* dialog incorrectly retrieved the URL value when opened immediately after the link insertion. #TINY-7993
- The `ForwardDelete` and `Delete` editor commands were deleting content within elements with a `contenteditable="false"` attribute. #TINY-9477
- The Backspace and Forward Delete keys were deleting content within elements with a `contenteditable="false"` attribute. #TINY-9477
- Inserting newlines inside an editable element that was inside an element with a `contenteditable="false"` attribute root would sometimes try to split the editable element. #TINY-9461
- Creating a list in a table cell when the caret is in front of an anchor element would not properly include the anchor in the list. #TINY-6853
- Dragging and dropping elements with a `contenteditable="false"` attribute on table borders would remove the element on drop. #TINY-9021
- Elements with a `contenteditable="false"` attribute would be removed when dragged and dropped within a root element with a `contenteditable="false"` attribute. #TINY-9558
- Formatting could be applied or removed to list items with a `contenteditable="false"` attribute that were inside an element with a `contenteditable="false"` attribute. #TINY-9563
- Annotation were not removed if the annotation was deleted immediately after being created. #TINY-9399
- Inserting a link for a selection from quickbars did not preserve formatting. #TINY-9593
- Inline dialog position was not correct when the editor was not inline and was contained in a `fixed` or `absolute` positioned element. #TINY-9554
- Sticky toolbars did not fade transition when undocking in classic iframe mode. #TINY-9408
- Inserting elements that were not valid within the closest editing host would incorrectly split the editing host. #TINY-9595
- The `color_cols` option was not respected in the `forecolor` or `backcolor` color swatches. #TINY-9560
- Drag and dropping the last element with a `contenteditable="false"` attribute out of its parent block would not properly pad the parent block element. #TINY-9606
- Applying heading formats from `text_patterns` produced an invisible space before a word. #TINY-9603
- Opening color swatches caused the browser tab to crash when `color_cols` or other column option was set to 0. #TINY-9649
- Opening a menu button in the footer of a dialog after a redial threw an error. #TINY-9686
- After closing a view, the `more...` toolbar button disappeared if the editor had `toolbar_mode: 'sliding'` and the toolbar was opened. #TINY-9419
- Inline dialogs would open partially off screen when the toolbar had a small width. #TINY-9588
- The `autoresize` plugin would cause infinite resizing when `content_css` was set to `document`. #TINY-8872

## 6.3.2 - 2023-02-22

### Fixed
- Removed a workaround for ensuring stylesheets are loaded in an outdated version of webkit. #TINY-9433

## 6.3.1 - 2022-12-06

### Fixed
- HTML in messages for the `WindowManager.alert` and `WindowManager.confirm` APIs were not properly sanitized. #TINY-3548

## 6.3.0 - 2022-11-23

### Added
- New `expand` function added to `tinymce.selection` which expands the selection around the nearest word. #TINY-9001
- New `expand` function added to `tinymce.dom.RangeUtils` to return a new range expanded around the nearest word. #TINY-9001
- New `color_map_background` and `color_map_foreground` options which set the base colors used in the `backcolor` and `forecolor` toolbar buttons and menu items. #TINY-9184
- Added optional `storageKey` property to `colorinput` component and `colorswatch` fancy menu item. #TINY-9184
- New `addView` function added to `editor.ui.registry` which makes it possible to register custom editor views. #TINY-9210
- New `ToggleView` command which makes it possible to hide or show registered custom views. #TINY-9210
- New `color_default_foreground` and `color_default_background` options to set the initial default color for the `forecolor` and `backcolor` toolbar buttons and menu items. #TINY-9183
- New `getTransparentElements` function added to `tinymce.html.Schema` to return a map object of transparent HTML elements. #TINY-9172
- Added `ToggleToolbarDrawer` event to subscribe to toolbar’s opening and closing. #TINY-9271

### Changed
- Transparent elements, like anchors, are now allowed in the root of the editor body if they contain blocks. #TINY-9172
- Colorswatch keyboard navigation now starts on currently selected color if present in the colorswatch. #TINY-9283
- `setContent` is now allowed to accept any custom keys and values as a second options argument. #TINY-9143

### Improved
- Transparent elements, like anchors, can now contain block elements. #TINY-9172
- Colorswatch now displays a checkmark for selected color. #TINY-9283
- Color picker dialog now starts on the appropriate color for the cursor position. #TINY-9213

### Fixed
- Parsing media content would cause a memory leak, which for example occurred when using the `getContent` API. #TINY-9186
- Dragging a noneditable element toward the bottom edge would cause the page to scroll up. #TINY-9025
- Range expanding capabilities would behave inconsistently depending on where the cursor was placed. #TINY-9029
- Compilation errors were thrown when using TypeScript 4.8. #TINY-9161
- Line separator scrolling in floating toolbars. #TINY-8948
- A double bottom border appeared on inline mode editor for the `tinymce-5` skin. #TINY-9108
- The editor header showed up even with no menubar and toolbar configured. #TINY-8819
- Inline text pattern no longer triggers if it matches only the end but not the start. #TINY-8947
- Matches of inline text patterns that are similar are now managed correctly. #TINY-8949
- Using `editor.selection.getContent({ format: 'text' })` or `editor.getContent({ format: 'text' })` would sometimes deselect selected radio buttons. #TINY-9213
- The context toolbar prevented the user from placing the cursor at the edges of the editor. #TINY-8890
- The Quick Insert context toolbar provided by the `quickbars` plugin showed when the cursor was in a fake block caret. #TINY-9190
- The `editor.selection.getRng()` API was not returning a proper range on hidden editors in Firefox. #TINY-9259
- The `editor.selection.getBookmark()` API was not returning a proper bookmark on hidden editors in Firefox. #TINY-9259
- Dragging a noneditable element before or after another noneditable element now works correctly. #TINY-9253
- The restored selection after a redo or undo action was not scrolled into view. #TINY-9222
- A newline could not be inserted when the selection was restored from a bookmark after an inline element with a `contenteditable="false"` attribute. #TINY-9194
- The global `tinymce.dom.styleSheetLoader` was not affected by the `content_css_cors` option. #TINY-6037
- The caret was moved to the previous line when a text pattern executed a `mceInsertContent` command on Enter key when running on Firefox. #TINY-9193

## 6.2.0 - 2022-09-08

### Added
- New `text_patterns_lookup` option to provide additional text patterns dynamically. #TINY-8778
- New promotion element has been added to the default UI. It can be disabled using the new `promotion` option. #TINY-8840
- New `format_noneditable_selector` option to specify the `contenteditable="false"` elements that can be wrapped in a format. #TINY-8905
- Added `allow` as a valid attribute for the `iframe` element in the editor schema. #TINY-8939
- New `search` field in the `MenuButton` that shows a search field at the top of the menu, and refetches items when the search field updates. #TINY-8952

### Improved
- The formatter can now apply a format to a `contenteditable="false"` element by wrapping it. Configurable using the `format_noneditable_selector` option. #TINY-8905
- The autocompleter now supports a multiple character trigger using the new `trigger` configuration. #TINY-8887
- The formatter now applies some inline formats, such as color and font size, to list item elements when the entire item content is selected. #TINY-8961
- The installed and available plugin lists in the Help dialog are now sorted alphabetically. #TINY-9019
- Alignment can now be applied to more types of embedded media elements. #TINY-8687

### Changed
- The `@menubar-row-separator-color` oxide variable no longer affects the divider between the Menubar and Toolbar. It only controls the color of the separator lines drawn in multiline Menubars. #TINY-8632
- The `@toolbar-separator-color` oxide variable now affects the color of the separator between the Menubar and Toolbar only. #TINY-8632
- Available Premium plugins, which are listed by name in the Help dialog, are no longer translated. #TINY-9019

### Fixed
- The Autolink plugin did not work when text nodes in the content were fragmented. #TINY-3723
- Fixed multiple incorrect types on public APIs found while enabling TypeScript strict mode. #TINY-8806
- The number of blank lines returned from `editor.getContent({format: 'text'})` differed between browsers. #TINY-8579
- The editor focused via the `auto_focus` option was not scrolled into the viewport. #TINY-8785
- Adding spaces immediately after a `contenteditable="false"` block did not work properly in some circumstances. #TINY-8814
- Elements with only `data-*` custom attributes were sometimes removed when they should not be removed. #TINY-8755
- Selecting a figure with `class="image"` incorrectly highlighted the link toolbar button. #TINY-8832
- Specifying a single, non-default list style for the `advlist_bullet_styles` and `advlist_number_styles` options was not respected. #TINY-8721
- Fixed multiple issues that occurred when formatting `contenteditable` elements. #TINY-8905
- Spaces could be incorrectly added to `urlinput` dialog components (commonly but not exclusively presented in the *Insert/Edit Link* dialog) in certain cases. #TINY-8775
- The text patterns logic threw an error when there were fragmented text nodes in a paragraph. #TINY-8779
- Dragging a `contentEditable=false` element towards a document’s edge did not cause scrolling. #TINY-8874
- Parsing large documents no longer throws a `Maximum call stack size exceeded` exception. #TINY-6945
- DomParser filter matching was not checked between filters, which could lead to an exception in the parser. #TINY-8888
- `contenteditable="false"` lists can no longer be toggled; and `contenteditable="true"` list elements within these lists can no longer be indented, split into another list element, or appended to the previous list element by deletion. #TINY-8920
- Removed extra bottom padding in the context toolbar of the `tinymce-5` skin. #TINY-8980
- Fixed a regression where pressing **Enter** added or deleted content outside the selection. #TINY-9101
- Fixed a bug where pressing **Enter** deleted selected `contenteditable="false"` `<pre>` elements. #TINY-9101
- The `editor.insertContent()` API did not respect the `no_events` argument. #TINY-9140

### Deprecated
- The autocompleter configuration property, `ch`, has been deprecated. It will be removed in the next major release. Use the `trigger` property instead. #TINY-8887

## 6.1.2 - 2022-07-29

### Fixed
- Reverted the undo level fix in the `autolink` plugin as it caused duplicated content in some edge cases. #TINY-8936

## 6.1.1 - 2022-07-27

### Fixed
- Invalid special elements were not cleaned up correctly during sanitization. #TINY-8780
- An exception was thrown when deleting all content if the start or end of the document had a `contenteditable="false"` element. #TINY-8877
- When a sidebar was opened using the `sidebar_show` option, its associated toolbar button was not highlighted. #TINY-8873
- When converting a URL to a link, the `autolink` plugin did not fire an `ExecCommand` event, nor did it create an undo level. #TINY-8896
- Worked around a Firefox bug which resulted in cookies not being available inside the editor content. #TINY-8916
- `<pre>` content pasted into a `<pre>` block that had inline styles or was `noneditable` now merges correctly with the surrounding content. #TINY-8860
- After a `codesample` was pasted, the insertion point was placed incorrectly. #TINY-8861

## 6.1.0 - 2022-06-29

### Added
- New `sidebar_show` option to show the specified sidebar on initialization. #TINY-8710
- New `newline_behavior` option controls what happens when the Return or Enter key is pressed or the `mceInsertNewLine` command is used. #TINY-8458
- New `iframe_template_callback` option in the Media plugin. Patch provided by Namstel. #TINY-8684
- New `transparent` property for `iframe` dialog component. #TINY-8534
- New `removeAttributeFilter` and `removeNodeFilter` functions added to the DomParser and DOM Serializer APIs. #TINY-7847
- New `dispatchChange` function added to the UndoManager API to fire the change with current editor status as level and current undoManager layer as lastLevel. #TINY-8641

### Improved
- Clearer focus states for buttons while navigating with a keyboard. #TINY-8557
- Support annotating certain block elements directly when using the editor's Annotation API. #TINY-8698
- The `mceLink` command can now take the value `{ dialog: true }` to always open the link dialog. #TINY-8057
- All help dialog links to `https://www.tiny.cloud` now include `rel="noopener"` to avoid potential security issues. #TINY-8834

### Changed
- The `end_container_on_empty_block` option can now take a string of blocks, allowing the exiting of a blockquote element by pressing Enter or Return twice. #TINY-6559
- The default value for `end_container_on_empty_block` option has been changed to `'blockquote'`. #TINY-6559
- Link menu and toolbar buttons now always execute the `mceLink` command. #TINY-8057
- Toggling fullscreen mode when using the Fullscreen plugin now also fires the `ResizeEditor` event. #TINY-8701
- Getting the editor's text content now returns newlines instead of an empty string if more than one empty paragraph exists. #TINY-8578
- Custom elements are now treated as non-empty elements by the schema. #TINY-4784
- The autocompleter's menu HTML element is now positioned instead of the wrapper. #TINY-6476
- Choice menu items will now use the `'menuitemradio'` aria role to better reflect that only a single item can be active. #TINY-8602

### Fixed
- Some Template plugin option values were not escaped properly when doing replacement lookups with Regular Expressions. #TINY-7433
- Copy events were not dispatched in readonly mode. #TINY-6800
- `<pre>` tags were not preserved when copying and pasting. #TINY-7719
- The URL detection used for autolink and smart paste did not work if a path segment contained valid characters such as `!` and `:`. #TINY-8069
- In some cases pressing the Backspace or Delete key would incorrectly step into tables rather than remain outside. #TINY-8592
- Links opened when Alt+Enter or Option+Return was typed even when `preventDefault()` was called on the keydown event. #TINY-8661
- Inconsistent visual behavior between choosing Edit -> Select All and typing Ctrl+A or Cmd+A when a document contained an image. #TINY-4550
- Ctrl+Shift+Home/End or Cmd+Shift+Up-arrow/Down-arrow did not expand the selection to a `contenteditable="false"` element if the element was at the beginning or end of a document. #TINY-7795
- Triple-clicking did not select a paragraph in Google Chrome in some circumstances. #TINY-8215
- Images were not showing as selected when selected along with other content. #TINY-5947
- Selection direction was not stored or restored when getting or setting selection bookmarks. #TINY-8599
- When text within an inline boundary element was selected and the right-arrow key was pressed, the insertion point incorrectly moved to the left. #TINY-8601
- In some versions of Safari, the `editor.selection.isForward()` API could throw an exception due to an invalid selection. #TINY-8686
- The selection is no longer incorrectly moved inside a comment by the `editor.selection.normalize()` API. #TINY-7817
- The `InsertParagraph` or `mceInsertNewLine` commands did not delete the current selection like the native command does. #TINY-8606
- The `InsertLineBreak` command did not replace selected content. #TINY-8458
- If selected content straddled a parent and nested list, cutting the selection did not always set the list style to `'none'` on the parent list. #TINY-8078
- Delete operations could behave incorrectly if the selection contains a `contenteditable="false"` element located at the edge of content. #TINY-8729
- Spaces were not added correctly on some browsers when the insertion point was immediately before or after a `contenteditable="false"` block element. #TINY-8588
- Images that used a Data URI were corrupted when the data wasn't base64 encoded. #TINY-8337
- `uploadImages` no longer triggers two change events if there is a removal of images on upload. #TINY-8641
- Preview and Insert Template dialogs now display the correct content background color when using dark skins. #TINY-8534
- Dialogs no longer exceed window height on smaller screens. #TINY-8146
- UI components, such as dialogs, would in some cases cause the Esc keyup event to incorrectly trigger inside the editor. #TINY-7005
- Fixed incorrect word breaks in menus when the menu presented with a scrollbar. #TINY-8572
- Notifications did not properly reposition when toggling fullscreen mode. #TINY-8701
- Text alignments, such as flush left and centered, could not be applied to `<pre>` elements. #TINY-7715
- Indenting or outdenting list items inside a block element that was inside another list item did not work. #TINY-7209
- Changing the list type of a list within another block element altered the parent element that contained that list. #TINY-8068
- Pasting columns in tables could, in some circumstances, result in an invalid table. #TINY-8040
- Copying columns in tables could sometimes result in an invalid copy. #TINY-8040
- Changing table properties with the `table_style_by_css` option set to `false` would sometimes reset the table width. #TINY-8758
- Custom elements added to otherwise blank lines were removed during serialization. #TINY-4784
- The editor's autocompleter was not triggered at the start of nested list items. #TINY-8759
- Some function types in the TreeWalker API missed that it could return `undefined`. #TINY-8592
- Nuget packages for .NET and .NET Core are now configured to copy TinyMCE into `/wwwroot/lib/` when TinyMCE is installed into a project. #TINY-8611

## 6.0.3 - 2022-05-25

### Fixed
- Could not remove values when multiple cells were selected with the cell properties dialog. #TINY-8625
- Could not remove values when multiple rows were selected with the row properties dialog. #TINY-8625
- Empty lines that were formatted in a ranged selection using the `format_empty_lines` option were not kept in the serialized content. #TINY-8639
- The `s` element was missing from the default schema text inline elements. #TINY-8639
- Some text inline elements specified via the schema were not removed when empty by default. #TINY-8639

## 6.0.2 - 2022-04-27

### Fixed
- Some media elements wouldn't update when changing the source URL. #TINY-8660
- Inline toolbars flickered when switching between editors. #TINY-8594
- Multiple inline toolbars were shown if focused too quickly. #TINY-8503
- Added background and additional spacing for the text labeled buttons in the toolbar to improve visual clarity. #TINY-8617
- Toolbar split buttons with text used an incorrect width on touch devices. #TINY-8647

## 6.0.1 - 2022-03-23

### Fixed
- Fixed the dev ZIP missing the required `bin` scripts to build from the source. #TINY-8542
- Fixed a regression whereby text patterns couldn't be updated at runtime. #TINY-8540
- Fixed an issue where tables with colgroups could be copied incorrectly in some cases. #TINY-8568
- Naked buttons better adapt to various background colors, improved text contrast in notifications. #TINY-8533
- The autocompleter would not fire the `AutocompleterStart` event nor close the menu in some cases. #TINY-8552
- It wasn't possible to select text right after an inline noneditable element. #TINY-8567
- Fixed a double border showing for the `tinymce-5` skin when using `toolbar_location: 'bottom'`. #TINY-8564
- Clipboard content was not generated correctly when cutting and copying `contenteditable="false"` elements. #TINY-8563
- Fixed the box-shadow getting clipped in autocompletor popups. #TINY-8573
- The `buttonType` property did not work for dialog footer buttons. #TINY-8582
- Fix contrast ratio for error messages. #TINY-8586

## 6.0.0 - 2022-03-03

### Added
- New `editor.options` API to replace the old `editor.settings` and `editor.getParam` APIs. #TINY-8206
- New `editor.annotator.removeAll` API to remove all annotations by name. #TINY-8195
- New `Resource.unload` API to make it possible to unload resources. #TINY-8431
- New `FakeClipboard` API on the `tinymce` global. #TINY-8353
- New `dispatch()` function to replace the now deprecated `fire()` function in various APIs. #TINY-8102
- New `AutocompleterStart`, `AutocompleterUpdate` and `AutocompleterEnd` events. #TINY-8279
- New `mceAutocompleterClose`, `mceAutocompleterReload` commands. #TINY-8279
- New `mceInsertTableDialog` command to open the insert table dialog. #TINY-8273
- New `slider` dialog component. #TINY-8304
- New `imagepreview` dialog component, allowing preview and zoom of any image URL. #TINY-8333
- New `buttonType` property on dialog button components, supporting `toolbar` style in addition to `primary` and `secondary`. #TINY-8304
- The `tabindex` attribute is now copied from the target element to the iframe. #TINY-8315

### Improved
- New default theme styling for TinyMCE 6 facelift with old skin available as `tinymce-5` and `tinymce-5-dark`. #TINY-8373
- The default height of editor has been increased from `200px` to `400px` to improve the usability of the editor. #TINY-6860
- The upload results returned from the `editor.uploadImages()` API now includes a `removed` flag, reflecting if the image was removed after a failed upload. #TINY-7735
- The `ScriptLoader`, `StyleSheetLoader`, `AddOnManager`, `PluginManager` and `ThemeManager` APIs will now return a `Promise` when loading resources instead of using callbacks. #TINY-8325
- A `ThemeLoadError` event is now fired if the theme fails to load. #TINY-8325
- The `BeforeSetContent` event will now include the actual serialized content when passing in an `AstNode` to the `editor.setContent` API. #TINY-7996
- Improved support for placing the caret before or after noneditable elements within the editor. #TINY-8169
- Calls to `editor.selection.setRng` now update the caret position bookmark used when focus is returned to the editor. #TINY-8450
- The `emoticon` plugin dialog, toolbar and menu item has been updated to use the more accurate `Emojis` term. #TINY-7631
- The dialog `redial` API will now only rerender the changed components instead of the whole dialog. #TINY-8334
- The dialog API `setData` method now uses a deep merge algorithm to support partial nested objects. #TINY-8333
- The dialog spec `initialData` type is now `Partial<T>` to match the underlying implementation details. #TINY-8334
- Notifications no longer require a timeout to disable the close button. #TINY-6679
- The editor theme is now fetched in parallel with the icons, language pack and plugins. #TINY-8453

### Changed
- TinyMCE is now MIT licensed. #TINY-2316
- Moved the `paste` plugin's functionality to TinyMCE core. #TINY-8310
- The `paste_data_images` option now defaults to `true`. #TINY-8310
- Moved the `noneditable` plugin to TinyMCE core. #TINY-8311
- Renamed the `noneditable_noneditable_class` option to `noneditable_class`. #TINY-8311
- Renamed the `noneditable_editable_class` option to `editable_class`. #TINY-8311
- Moved the `textpattern` plugin to TinyMCE core. #TINY-8312
- Renamed the `textpattern_patterns` option to `text_patterns`. #TINY-8312
- Moved the `hr` plugin's functionality to TinyMCE core. #TINY-8313
- Moved the `print` plugin's functionality to TinyMCE core. #TINY-8314
- Moved non-UI table functionality to core. #TINY-8273
- The `DomParser` API no longer uses a custom parser internally and instead uses the native `DOMParser` API. #TINY-4627
- The `editor.getContent()` API can provide custom content by preventing and overriding `content` in the `BeforeGetContent` event. This makes it consistent with the `editor.selection.getContent()` API. #TINY-8018
- The `editor.setContent()` API can now be prevented using the `BeforeSetContent` event. This makes it consistent with the `editor.selection.setContent()` API. #TINY-8018
- Add-ons such as plugins and themes are no longer constructed using the `new` operator. #TINY-8256
- A number of APIs that were not proper classes, are no longer constructed using the `new` operator. #TINY-8322
- The Editor commands APIs will no longer fallback to executing the browsers native command functionality. #TINY-7829
- The Editor query command APIs will now return `false` or an empty string on removed editors. #TINY-7829
- The `mceAddEditor` and `mceToggleEditor` commands now take an object as their value to specify the id and editor options. #TINY-8138
- The `mceInsertTable` command can no longer open the insert table dialog. Use the `mceInsertTableDialog` command instead. #TINY-8273
- The `plugins` option now returns a `string` array instead of a space separated string. #TINY-8455
- The `media` plugin no longer treats `iframe`, `video`, `audio` or `object` elements as "special" and will validate the contents against the schema. #TINY-8382
- The `images_upload_handler` option is no longer passed a `success` or `failure` callback and instead requires a `Promise` to be returned with the upload result. #TINY-8325
- The `tinymce.settings` global property is no longer set upon initialization. #TINY-7359
- The `change` event is no longer fired on first modification. #TINY-6920
- The `GetContent` event will now always pass a `string` for the `content` property. #TINY-7996
- Changed the default tag for the strikethrough format to the `s` tag when using a html 5 schema. #TINY-8262
- The `strike` tag is automatically converted to the `s` tag when using a html 5 schema. #TINY-8262
- Aligning a table to the left or right will now use margin styling instead of float styling. #TINY-6558
- The `:` control character has been changed to `~` for the schema `valid_elements` and `extended_valid_elements` options. #TINY-6726
- The `primary` property on dialog buttons has been deprecated. Use the new `buttonType` property instead. #TINY-8304
- Changed the default statusbar element path delimiter from `»` to `›`. #TINY-8372
- Replaced the `Powered by Tiny` branding text with the Tiny logo. #TINY-8371
- The default minimum height of editor has been changed to 100px to prevent the UI disappearing while resizing. #TINY-6860
- RGB colors are no longer converted to hex values when parsing or serializing content. #TINY-8163
- Replaced the `isDisabled()` function with an `isEnabled()` function for various APIs. #TINY-8101
- Replaced the `enable()` and `disable()` functions with a `setEnabled(state)` function in various APIs. #TINY-8101
- Replaced the `disabled` property with an `enabled` property in various APIs. #TINY-8101
- Replaced the `disable(name)` and `enable(name)` functions with a `setEnabled(name, state)` function in the Dialog APIs. #TINY-8101
- Renamed the `tinymce.Env.os.isOSX` API to `tinymce.Env.os.isMacOS`. #TINY-8175
- Renamed the `tinymce.Env.browser.isChrome` API to `tinymce.Env.browser.isChromium` to better reflect its functionality. #TINY-8300
- Renamed the `getShortEndedElements` Schema API to `getVoidElements`. #TINY-8344
- Renamed the `font_formats` option to `font_family_formats`. #TINY-8328
- Renamed the `fontselect` toolbar button and `fontformats` menu item to `fontfamily`. #TINY-8328
- Renamed the `fontsize_formats` option to `font_size_formats`. #TINY-8328
- Renamed the `fontsizeselect` toolbar button and `fontsizes` menu item to `fontsize`. #TINY-8328
- Renamed the `formatselect` toolbar button and `blockformats` menu item to `blocks`. #TINY-8328
- Renamed the `styleselect` toolbar button and `formats` menu item to `styles`. #TINY-8328
- Renamed the `lineheight_formats` option to `line_height_formats`. #TINY-8328
- Renamed the `getWhiteSpaceElements()` function to `getWhitespaceElements()` in the `Schema` API. #TINY-8102
- Renamed the `mceInsertClipboardContent` command `content` property to `html` to better reflect what data is passed. #TINY-8310
- Renamed the `default_link_target` option to `link_default_target` for both `link` and `autolink` plugins. #TINY-4603
- Renamed the `rel_list` option to `link_rel_list` for the `link` plugin. #TINY-4603
- Renamed the `target_list` option to `link_target_list` for the `link` plugin. #TINY-4603
- The default value for the `link_default_protocol` option has been changed to `https` instead of `http`. #TINY-7824
- The default value for the `element_format` option has been changed to `html`. #TINY-8263
- The default value for the `schema` option has been changed to `html5`. #TINY-8261
- The default value for the `table_style_by_css` option has been changed to `true`. #TINY-8259
- The default value for the `table_use_colgroups` option has been changed to `true`. #TINY-8259

### Fixed
- The object returned from the `editor.fire()` API was incorrect if the editor had been removed. #TINY-8018
- The `editor.selection.getContent()` API did not respect the `no_events` argument. #TINY-8018
- The `editor.annotator.remove` API did not keep selection when removing the annotation. #TINY-8195
- The `GetContent` event was not fired when getting `tree` or `text` formats using the `editor.selection.getContent()` API. #TINY-8018
- The `beforeinput` and `input` events would sometimes not fire as expected when deleting content. #TINY-8168 #TINY-8329
- The `table` plugin would sometimes not correctly handle headers in the `tfoot` section. #TINY-8104
- The `silver` theme UI was incorrectly rendered before plugins had initialized. #TINY-8288
- The aria labels for the color picker dialog were not translated. #TINY-8381
- Fixed sub-menu items not read by screen readers. Patch contributed by westonkd. #TINY-8417
- Dialog labels and other text-based UI properties did not escape HTML markup. #TINY-7524
- Anchor elements would render incorrectly when using the `allow_html_in_named_anchor` option. #TINY-3799
- The `AstNode` HTML serializer did not serialize `pre` or `textarea` elements correctly when they contained newlines. #TINY-8446
- Fixed sub-menu items not read by screen readers. Patch contributed by westonkd. #TINY-8417
- The Home or End keys would move out of a editable element contained within a noneditable element. #TINY-8201
- Dialogs could not be opened in inline mode before the editor had been rendered. #TINY-8397
- Clicking on menu items could cause an unexpected console warning if the `onAction` function caused the menu to close. #TINY-8513
- Fixed various color and contrast issues for the dark skins. #TINY-8527

### Removed
- Removed support for Microsoft Internet Explorer 11. #TINY-8194 #TINY-8241
- Removed support for Microsoft Word from the opensource paste functionality. #TINY-7493
- Removed support for the `plugins` option allowing a mixture of a string array and of space separated strings. #TINY-8399
- Removed support for the deprecated `false` value for the `forced_root_block` option. #TINY-8260
- Removed the jQuery integration. #TINY-4519
- Removed the `imagetools` plugin, which is now classified as a Premium plugin. #TINY-8209
- Removed the `imagetools` dialog component. #TINY-8333
- Removed the `toc` plugin, which is now classified as a Premium plugin. #TINY-8250
- Removed the `tabfocus` plugin. #TINY-8315
- Removed the `textpattern` plugin's API as part of moving it to core. #TINY-8312
- Removed the `table` plugin's API. #TINY-8273
- Removed the callback for the `EditorUpload` API. #TINY-8325
- Removed the legacy browser detection properties from the `Env` API. #TINY-8162
- Removed the `filterNode` method from the `DomParser` API. #TINY-8249
- Removed the `SaxParser` API. #TINY-8218
- Removed the `tinymce.utils.Promise` API. #TINY-8241
- Removed the `toHex` function for the `DOMUtils` and `Styles` APIs. #TINY-8163
- Removed the `execCommand` handler function from the plugin and theme interfaces. #TINY-7829
- Removed the `editor.settings` property as it has been replaced by the new Options API. #TINY-8236
- Removed the `shortEnded` and `fixed` properties on `tinymce.html.Node` class. #TINY-8205
- Removed the `mceInsertRawHTML` command. #TINY-8214
- Removed the style field from the `image` plugin dialog advanced tab. #TINY-3422
- Removed the `paste_filter_drop` option as native drag and drop handling is no longer supported. #TINY-8511
- Removed the legacy `mobile` theme. #TINY-7832
- Removed the deprecated `$`, `Class`, `DomQuery` and `Sizzle` APIs. #TINY-4520 #TINY-8326
- Removed the deprecated `Color`, `JSON`, `JSONP` and `JSONRequest`. #TINY-8162
- Removed the deprecated `XHR` API. #TINY-8164
- Removed the deprecated `setIconStroke` Split Toolbar Button API. #TINY-8162
- Removed the deprecated `editors` property from `EditorManager`. #TINY-8162
- Removed the deprecated `execCallback` and `setMode` APIs from `Editor`. #TINY-8162
- Removed the deprecated `addComponents` and `dependencies` APIs from `AddOnManager`. #TINY-8162
- Removed the deprecated `clearInterval`, `clearTimeout`, `debounce`, `requestAnimationFrame`, `setInterval`, `setTimeout` and `throttle` APIs from `Delay`. #TINY-8162
- Removed the deprecated `Schema` options. #TINY-7821
- Removed the deprecated `file_browser_callback_types`, `force_hex_style_colors` and `images_dataimg_filter` options. #TINY-7823
- Removed the deprecated `filepicker_validator_handler`, `force_p_newlines`, `gecko_spellcheck`, `tab_focus`, `table_responsive_width` and `toolbar_drawer` options. #TINY-7820
- Removed the deprecated `media_scripts` option in the `media` plugin. #TINY-8421
- Removed the deprecated `editor_deselector`, `editor_selector`, `elements`, `mode` and `types` legacy TinyMCE init options. #TINY-7822
- Removed the deprecated `content_editable_state` and `padd_empty_with_br` options. #TINY-8400
- Removed the deprecated `autoresize_on_init` option from the `autoresize` plugin. #TINY-8400
- Removed the deprecated `fullpage`, `spellchecker`, `bbcode`, `legacyoutput`, `colorpicker`, `contextmenu` and `textcolor` plugins. #TINY-8192
- Removed the undocumented `editor.editorCommands.hasCustomCommand` API. #TINY-7829
- Removed the undocumented `mceResetDesignMode`, `mceRepaint` and `mceBeginUndoLevel` commands. #TINY-7829

### Deprecated
- The dialog button component's `primary` property has been deprecated and will be removed in the next major release. Use the new `buttonType` property instead. #TINY-8304
- The `fire()` function of `tinymce.Editor`, `tinymce.dom.EventUtils`, `tinymce.dom.DOMUtils`, `tinymce.util.Observable` and `tinymce.util.EventDispatcher` has been deprecated and will be removed in the next major release. Use the `dispatch()` function instead. #TINY-8102
- The `content` property on the `SetContent` event has been deprecated and will be removed in the next major release. #TINY-8457
- The return value of the `editor.setContent` API has been deprecated and will be removed in the next major release. #TINY-8457

## 5.10.3 - 2022-02-09

### Fixed
- Alignment would sometimes be removed on parent elements when changing alignment on certain inline nodes, such as images. #TINY-8308
- The `fullscreen` plugin would reset the scroll position when exiting fullscreen mode. #TINY-8418

## 5.10.2 - 2021-11-17

### Fixed
- Internal selectors were appearing in the style list when using the `importcss` plugin. #TINY-8238

## 5.10.1 - 2021-11-03

### Fixed
- The iframe aria help text was not read by some screen readers. #TINY-8171
- Clicking the `forecolor` or `backcolor` toolbar buttons would do nothing until selecting a color. #TINY-7836
- Crop functionality did not work in the `imagetools` plugin when the editor was rendered in a shadow root. #TINY-6387
- Fixed an exception thrown on Safari when closing the `searchreplace` plugin dialog. #TINY-8166
- The `autolink` plugin did not convert URLs to links when starting with a bracket. #TINY-8091
- The `autolink` plugin incorrectly created nested links in some cases. #TINY-8091
- Tables could have an incorrect height set on rows when rendered outside of the editor. #TINY-7699
- In certain circumstances, the table of contents plugin would incorrectly add an extra empty list item. #TINY-4636
- The insert table grid menu displayed an incorrect size when re-opening the grid. #TINY-6532
- The word count plugin was treating the zero width space character (`&#8203;`) as a word. #TINY-7484

## 5.10.0 - 2021-10-11

### Added
- Added a new `URI.isDomSafe(uri)` API to check if a URI is considered safe to be inserted into the DOM. #TINY-7998
- Added the `ESC` key code constant to the `VK` API. #TINY-7917
- Added a new `deprecation_warnings` setting for turning off deprecation console warning messages. #TINY-8049

### Improved
- The `element` argument of the `editor.selection.scrollIntoView()` API is now optional, and if it is not provided the current selection will be scrolled into view. #TINY-7291

### Changed
- The deprecated `scope` attribute is no longer added to `td` cells when converting a row to a header row. #TINY-7731
- The number of `col` elements is normalized to match the number of columns in a table after a table action. #TINY-8011

### Fixed
- Fixed a regression that caused block wrapper formats to apply and remove incorrectly when using a collapsed selection with multiple words. #TINY-8036
- Resizing table columns in some scenarios would resize the column to an incorrect position. #TINY-7731
- Inserting a table where the parent element had padding would cause the table width to be incorrect. #TINY-7991
- The resize backdrop element did not have the `data-mce-bogus="all"` attribute set to prevent it being included in output. #TINY-7854
- Resize handles appeared on top of dialogs and menus when using an inline editor. #TINY-3263
- Fixed the `autoresize` plugin incorrectly scrolling to the top of the editor content in some cases when changing content. #TINY-7291
- Fixed the `editor.selection.scrollIntoView()` type signature, as it incorrectly required an `Element` instead of `HTMLElement`. #TINY-7291
- Table cells that were both row and column headers did not retain the correct state when converting back to a regular row or column. #TINY-7709
- Clicking beside a non-editable element could cause the editor to incorrectly scroll to the top of the content. #TINY-7062
- Clicking in a table cell, with a non-editable element in an adjacent cell, incorrectly caused the non-editable element to be selected. #TINY-7736
- Split toolbar buttons incorrectly had nested `tabindex="-1"` attributes. #TINY-7879
- Fixed notifications rendering in the wrong place initially and when the page was scrolled. #TINY-7894
- Fixed an exception getting thrown when the number of `col` elements didn't match the number of columns in a table. #TINY-7041 #TINY-8011
- The table selection state could become incorrect after selecting a noneditable table cell. #TINY-8053
- As of Mozilla Firefox 91, toggling fullscreen mode with `toolbar_sticky` enabled would cause the toolbar to disappear. #TINY-7873
- Fixed URLs not cleaned correctly in some cases in the `link` and `image` plugins. #TINY-7998
- Fixed the `image` and `media` toolbar buttons incorrectly appearing to be in an inactive state in some cases. #TINY-3463
- Fixed the `editor.selection.selectorChanged` API not firing if the selector matched the current selection when registered in some cases. #TINY-3463
- Inserting content into a `contenteditable="true"` element that was contained within a `contenteditable="false"` element would move the selection to an incorrect location. #TINY-7842
- Dragging and dropping `contenteditable="false"` elements could result in the element being placed in an unexpected location. #TINY-7917
- Pressing the Escape key would not cancel a drag action that started on a `contenteditable="false"` element within the editor. #TINY-7917
- `video` and `audio` elements were unable to be played when the `media` plugin live embeds were enabled in some cases. #TINY-7674
- Pasting images would throw an exception if the clipboard `items` were not files (for example, screenshots taken from gnome-software). Patch contributed by cedric-anne. #TINY-8079

### Deprecated
- Several APIs have been deprecated. See the release notes section for information. #TINY-8023 #TINY-8063
- Several Editor settings have been deprecated. See the release notes section for information. #TINY-8086
- The Table of Contents and Image Tools plugins will be classified as Premium plugins in the next major release. #TINY-8087
- Word support in the `paste` plugin has been deprecated and will be removed in the next major release. #TINY-8087

## 5.9.2 - 2021-09-08

### Fixed
- Fixed an exception getting thrown when disabling events and setting content. #TINY-7956
- Delete operations could behave incorrectly if the selection crossed a table boundary. #TINY-7596

## 5.9.1 - 2021-08-27

### Fixed
- Published TinyMCE types failed to compile in strict mode. #TINY-7915
- The `TableModified` event sometimes didn't fire when performing certain table actions. #TINY-7916

## 5.9.0 - 2021-08-26

### Added
- Added a new `mceFocus` command that focuses the editor. Equivalent to using `editor.focus()`. #TINY-7373
- Added a new `mceTableToggleClass` command which toggles the provided class on the currently selected table. #TINY-7476
- Added a new `mceTableCellToggleClass` command which toggles the provided class on the currently selected table cells. #TINY-7476
- Added a new `tablecellvalign` toolbar button and menu item for vertical table cell alignment. #TINY-7477
- Added a new `tablecellborderwidth` toolbar button and menu item to change table cell border width. #TINY-7478
- Added a new `tablecellborderstyle` toolbar button and menu item to change table cell border style. #TINY-7478
- Added a new `tablecaption` toolbar button and menu item to toggle captions on tables. #TINY-7479
- Added a new `mceTableToggleCaption` command that toggles captions on a selected table. #TINY-7479
- Added a new `tablerowheader` toolbar button and menu item to toggle the header state of row cells. #TINY-7478
- Added a new `tablecolheader` toolbar button and menu item to toggle the header state of column cells. #TINY-7482
- Added a new `tablecellbordercolor` toolbar button and menu item to select table cell border colors, with an accompanying setting `table_border_color_map` to customize the available values. #TINY-7480
- Added a new `tablecellbackgroundcolor` toolbar button and menu item to select table cell background colors, with an accompanying setting `table_background_color_map` to customize the available values. #TINY-7480
- Added a new `language` menu item and toolbar button to add `lang` attributes to content, with an accompanying `content_langs` setting to specify the languages available. #TINY-6149
- A new `lang` format is now available that can be used with `editor.formatter`, or applied with the `Lang` editor command. #TINY-6149
- Added a new `language` icon for the `language` toolbar button. #TINY-7670
- Added a new `table-row-numbering` icon. #TINY-7327
- Added new plugin commands: `mceEmoticons` (Emoticons), `mceWordCount` (Word Count), and `mceTemplate` (Template). #TINY-7619
- Added a new `iframe_aria_text` setting to set the iframe title attribute. #TINY-1264
- Added a new DomParser `Node.children()` API to return all the children of a `Node`. #TINY-7756

### Improved
- Sticky toolbars can now be offset from the top of the page using the new `toolbar_sticky_offset` setting. #TINY-7337
- Fancy menu items now accept an `initData` property to allow custom initialization data. #TINY-7480
- Improved the load time of the `fullpage` plugin by using the existing editor schema rather than creating a new one. #TINY-6504
- Improved the performance when UI components are rendered. #TINY-7572
- The context toolbar no longer unnecessarily repositions to the top of large elements when scrolling. #TINY-7545
- The context toolbar will now move out of the way when it overlaps with the selection, such as in table cells. #TINY-7192
- The context toolbar now uses a short animation when transitioning between different locations. #TINY-7740
- `Env.browser` now uses the User-Agent Client Hints API where it is available. #TINY-7785
- Icons with a `-rtl` suffix in their name will now automatically be used when the UI is rendered in right-to-left mode. #TINY-7782
- The `formatter.match` API now accepts an optional `similar` parameter to check if the format partially matches. #TINY-7712
- The `formatter.formatChanged` API now supports providing format variables when listening for changes. #TINY-7713
- The formatter will now fire `FormatApply` and `FormatRemove` events for the relevant actions. #TINY-7713
- The `autolink` plugin link detection now permits custom protocols. #TINY-7714
- The `autolink` plugin valid link detection has been improved. #TINY-7714

### Changed
- Changed the load order so content CSS is loaded before the editor is populated with content. #TINY-7249
- Changed the `emoticons`, `wordcount`, `code`, `codesample`, and `template` plugins to open dialogs using commands. #TINY-7619
- The context toolbar will no longer show an arrow when it overlaps the content, such as in table cells. #TINY-7665
- The context toolbar will no longer overlap the statusbar for toolbars using `node` or `selection` positions. #TINY-7666

### Fixed
- The `editor.fire` API was incorrectly mutating the original `args` provided. #TINY-3254
- Unbinding an event handler did not take effect immediately while the event was firing. #TINY-7436
- Binding an event handler incorrectly took effect immediately while the event was firing. #TINY-7436
- Unbinding a native event handler inside the `remove` event caused an exception that blocked editor removal. #TINY-7730
- The `SetContent` event contained the incorrect `content` when using the `editor.selection.setContent()` API. #TINY-3254
- The editor content could be edited after calling `setProgressState(true)` in iframe mode. #TINY-7373
- Tabbing out of the editor after calling `setProgressState(true)` behaved inconsistently in iframe mode. #TINY-7373
- Flash of unstyled content while loading the editor because the content CSS was loaded after the editor content was rendered. #TINY-7249
- Partially transparent RGBA values provided in the `color_map` setting were given the wrong hex value. #TINY-7163
- HTML comments with mismatched quotes were parsed incorrectly under certain circumstances. #TINY-7589
- The editor could crash when inserting certain HTML content. #TINY-7756
- Inserting certain HTML content into the editor could result in invalid HTML once parsed. #TINY-7756
- Links in notification text did not show the correct mouse pointer. #TINY-7661
- Using the Tab key to navigate into the editor on Microsoft Internet Explorer 11 would incorrectly focus the toolbar. #TINY-3707
- The editor selection could be placed in an incorrect location when undoing or redoing changes in a document containing `contenteditable="false"` elements. #TINY-7663
- Menus and context menus were not closed when clicking into a different editor. #TINY-7399
- Context menus on Android were not displayed when more than one HTML element was selected. #TINY-7688
- Disabled nested menu items could still be opened. #TINY-7700
- The nested menu item chevron icon was not fading when the menu item was disabled. #TINY-7700
- `imagetools` buttons were incorrectly enabled for remote images without `imagetools_proxy` set. #TINY-7772
- Only table content would be deleted when partially selecting a table and content outside the table. #TINY-6044
- The table cell selection handling was incorrect in some cases when dealing with nested tables. #TINY-6298
- Removing a table row or column could result in the cursor getting placed in an invalid location. #TINY-7695
- Pressing the Tab key to navigate through table cells did not skip noneditable cells. #TINY-7705
- Clicking on a noneditable table cell did not show a visual selection like other noneditable elements. #TINY-7724
- Some table operations would incorrectly cause table row attributes and styles to be lost. #TINY-6666
- The selection was incorrectly lost when using the `mceTableCellType` and `mceTableRowType` commands. #TINY-6666
- The `mceTableRowType` was reversing the order of the rows when converting multiple header rows back to body rows. #TINY-6666
- The table dialog did not always respect the `table_style_with_css` option. #TINY-4926
- Pasting into a table with multiple cells selected could cause the content to be pasted in the wrong location. #TINY-7485
- The `TableModified` event was not fired when pasting cells into a table. #TINY-6939
- The table paste column before and after icons were not flipped in RTL mode. #TINY-7851
- Fixed table corruption when deleting a `contenteditable="false"` cell. #TINY-7891
- The `dir` attribute was being incorrectly applied to list items. #TINY-4589
- Applying selector formats would sometimes not apply the format correctly to elements in a list. #TINY-7393
- For formats that specify an attribute or style that should be removed, the formatter `match` API incorrectly returned `false`. #TINY-6149
- The type signature on the `formatter.matchNode` API had the wrong return type (was `boolean` but should have been `Formatter | undefined`). #TINY-6149
- The `formatter.formatChanged` API would ignore the `similar` parameter if another callback had already been registered for the same format. #TINY-7713
- The `formatter.formatChanged` API would sometimes not run the callback the first time the format was removed. #TINY-7713
- Base64 encoded images with spaces or line breaks in the data URI were not displayed correctly. Patch contributed by RoboBurned.

### Deprecated
- The `bbcode`, `fullpage`, `legacyoutput`, and `spellchecker` plugins have been deprecated and marked for removal in the next major release. #TINY-7260

## 5.8.2 - 2021-06-23

### Fixed
- Fixed an issue when pasting cells from tables containing `colgroup`s into tables without `colgroup`s. #TINY-6675
- Fixed an issue that could cause an invalid toolbar button state when multiple inline editors were on a single page. #TINY-6297

## 5.8.1 - 2021-05-20

### Fixed
- An unexpected exception was thrown when switching to readonly mode and adjusting the editor width. #TINY-6383
- Content could be lost when the `pagebreak_split_block` setting was enabled. #TINY-3388
- The `list-style-type: none;` style on nested list items was incorrectly removed when clearing formatting. #TINY-6264
- URLs were not always detected when pasting over a selection. Patch contributed by jwcooper. #TINY-6997
- Properties on the `OpenNotification` event were incorrectly namespaced. #TINY-7486

## 5.8.0 - 2021-05-06

### Added
- Added the `PAGE_UP` and `PAGE_DOWN` key code constants to the `VK` API. #TINY-4612
- The editor resize handle can now be controlled using the keyboard. #TINY-4823
- Added a new `fixed_toolbar_container_target` setting which renders the toolbar in the specified `HTMLElement`. Patch contributed by pvrobays.

### Improved
- The `inline_boundaries` feature now supports the `home`, `end`, `pageup`, and `pagedown` keys. #TINY-4612
- Updated the `formatter.matchFormat` API to support matching formats with variables in the `classes` property. #TINY-7227
- Added HTML5 `audio` and `video` elements to the default alignment formats. #TINY-6633
- Added support for alpha list numbering to the list properties dialog. #TINY-6891

### Changed
- Updated the `image` dialog to display the class list dropdown as full-width if the caption checkbox is not present. #TINY-6400
- Renamed the "H Align" and "V Align" input labels in the Table Cell Properties dialog to "Horizontal align" and "Vertical align" respectively. #TINY-7285

### Deprecated
- The undocumented `setIconStroke` Split Toolbar Button API has been deprecated and will be removed in a future release. #TINY-3551

### Fixed
- Fixed a bug where it wasn't possible to align nested list items. #TINY-6567
- The RGB fields in the color picker dialog were not staying in sync with the color palette and hue slider. #TINY-6952
- The color preview box in the color picker dialog was not correctly displaying the saturation and value of the chosen color. #TINY-6952
- The color picker dialog will now show an alert if it is submitted with an invalid hex color code. #TINY-2814
- Fixed a bug where the `TableModified` event was not fired when adding a table row with the Tab key. #TINY-7006
- Added missing `images_file_types` setting to the exported TypeScript types. #GH-6607
- Fixed a bug where lists pasted from Word with Roman numeral markers were not displayed correctly. Patch contributed by aautio. #GH-6620
- The `editor.insertContent` API was incorrectly handling nested `span` elements with matching styles. #TINY-6263
- The HTML5 `small` element could not be removed when clearing text formatting. #TINY-6633
- The Oxide button text transform variable was incorrectly using `capitalize` instead of `none`. Patch contributed by dakur. #GH-6341
- Fix dialog button text that was using title-style capitalization. #TINY-6816
- Table plugin could perform operations on tables containing the inline editor. #TINY-6625
- Fixed Tab key navigation inside table cells with a ranged selection. #TINY-6638
- The foreground and background toolbar button color indicator is no longer blurry. #TINY-3551
- Fixed a regression in the `tinymce.create()` API that caused issues when multiple objects were created. #TINY-7358
- Fixed the `LineHeight` command causing the `change` event to be fired inconsistently. #TINY-7048

## 5.7.1 - 2021-03-17

### Fixed
- Fixed the `help` dialog incorrectly linking to the changelog of TinyMCE 4 instead of TinyMCE 5. #TINY-7031
- Fixed a bug where error messages were displayed incorrectly in the image dialog. #TINY-7099
- Fixed an issue where URLs were not correctly filtered in some cases. #TINY-7025
- Fixed a bug where context menu items with names that contained uppercase characters were not displayed. #TINY-7072
- Fixed context menu items lacking support for the `disabled` and `shortcut` properties. #TINY-7073
- Fixed a regression where the width and height were incorrectly set when embedding content using the `media` dialog. #TINY-7074

## 5.7.0 - 2021-02-10

### Added
- Added IPv6 address support to the URI API. Patch contributed by dev7355608. #GH-4409
- Added new `structure` and `style` properties to the `TableModified` event to indicate what kinds of modifications were made. #TINY-6643
- Added `video` and `audio` live embed support for the `media` plugin. #TINY-6229
- Added the ability to resize `video` and `iframe` media elements. #TINY-6229
- Added a new `font_css` setting for adding fonts to both the editor and the parent document. #TINY-6199
- Added a new `ImageUploader` API to simplify uploading image data to the configured `images_upload_url` or `images_upload_handler`. #TINY-4601
- Added an Oxide variable to define the container background color in fullscreen mode. #TINY-6903
- Added Oxide variables for setting the toolbar background colors for inline and sticky toolbars. #TINY-6009
- Added a new `AfterProgressState` event that is fired after `editor.setProgressState` calls complete. #TINY-6686
- Added support for `table_column_resizing` when inserting or deleting columns. #TINY-6711

### Changed
- Changed table and table column copy behavior to retain an appropriate width when pasted. #TINY-6664
- Changed the `lists` plugin to apply list styles to all text blocks within a selection. #TINY-3755
- Changed the `advlist` plugin to log a console error message when the `list` plugin isn't enabled. #TINY-6585
- Changed the z-index of the `setProgressState(true)` throbber so it does not hide notifications. #TINY-6686
- Changed the type signature for `editor.selection.getRng()` incorrectly returning `null`. #TINY-6843
- Changed some `SaxParser` regular expressions to improve performance. #TINY-6823
- Changed `editor.setProgressState(true)` to close any open popups. #TINY-6686

### Fixed
- Fixed `codesample` highlighting performance issues for some languages. #TINY-6996
- Fixed an issue where cell widths were lost when merging table cells. #TINY-6901
- Fixed `col` elements incorrectly transformed to `th` elements when converting columns to header columns. #TINY-6715
- Fixed a number of table operations not working when selecting 2 table cells on Mozilla Firefox. #TINY-3897
- Fixed a memory leak by backporting an upstream Sizzle fix. #TINY-6859
- Fixed table `width` style was removed when copying. #TINY-6664
- Fixed focus lost while typing in the `charmap` or `emoticons` dialogs when the editor is rendered in a shadow root. #TINY-6904
- Fixed corruption of base64 URLs used in style attributes when parsing HTML. #TINY-6828
- Fixed the order of CSS precedence of `content_style` and `content_css` in the `preview` and `template` plugins. `content_style` now has precedence. #TINY-6529
- Fixed an issue where the image dialog tried to calculate image dimensions for an empty image URL. #TINY-6611
- Fixed an issue where `scope` attributes on table cells would not change as expected when merging or unmerging cells. #TINY-6486
- Fixed the plugin documentation links in the `help` plugin. #DOC-703
- Fixed events bound using `DOMUtils` not returning the correct result for `isDefaultPrevented` in some cases. #TINY-6834
- Fixed the "Dropped file type is not supported" notification incorrectly showing when using an inline editor. #TINY-6834
- Fixed an issue with external styles bleeding into TinyMCE. #TINY-6735
- Fixed an issue where parsing malformed comments could cause an infinite loop. #TINY-6864
- Fixed incorrect return types on `editor.selection.moveToBookmark`. #TINY-6504
- Fixed the type signature for `editor.selection.setCursorLocation()` incorrectly allowing a node with no `offset`. #TINY-6843
- Fixed incorrect behavior when editor is destroyed while loading stylesheets. #INT-2282
- Fixed figure elements incorrectly splitting from a valid parent element when editing the image within. #TINY-6592
- Fixed inserting multiple rows or columns in a table cloning from the incorrect source row or column. #TINY-6906
- Fixed an issue where new lines were not scrolled into view when pressing Shift+Enter or Shift+Return. #TINY-6964
- Fixed an issue where list elements would not be removed when outdenting using the Enter or Return key. #TINY-5974
- Fixed an issue where file extensions with uppercase characters were treated as invalid. #TINY-6940
- Fixed dialog block messages were not passed through TinyMCE's translation system. #TINY-6971

## 5.6.2 - 2020-12-08

### Fixed
- Fixed a UI rendering regression when the document body is using `display: flex`. #TINY-6783

## 5.6.1 - 2020-11-25

### Fixed
- Fixed the `mceTableRowType` and `mceTableCellType` commands were not firing the `newCell` event. #TINY-6692
- Fixed the HTML5 `s` element was not recognized when editing or clearing text formatting. #TINY-6681
- Fixed an issue where copying and pasting table columns resulted in invalid HTML when using colgroups. #TINY-6684
- Fixed an issue where the toolbar would render with the wrong width for inline editors in some situations. #TINY-6683

## 5.6.0 - 2020-11-18

### Added
- Added new `BeforeOpenNotification` and `OpenNotification` events which allow internal notifications to be captured and modified before display. #TINY-6528
- Added support for `block` and `unblock` methods on inline dialogs. #TINY-6487
- Added new `TableModified` event which is fired whenever changes are made to a table. #TINY-6629
- Added new `images_file_types` setting to determine which image file formats will be automatically processed into `img` tags on paste when using the `paste` plugin. #TINY-6306
- Added support for `images_file_types` setting in the image file uploader to determine which image file extensions are valid for upload. #TINY-6224
- Added new `format_empty_lines` setting to control if empty lines are formatted in a ranged selection. #TINY-6483
- Added template support to the `autocompleter` for customizing the autocompleter items. #TINY-6505
- Added new user interface `enable`, `disable`, and `isDisabled` methods. #TINY-6397
- Added new `closest` formatter API to get the closest matching selection format from a set of formats. #TINY-6479
- Added new `emojiimages` emoticons database that uses the twemoji CDN by default. #TINY-6021
- Added new `emoticons_database` setting to configure which emoji database to use. #TINY-6021
- Added new `name` field to the `style_formats` setting object to enable specifying a name for the format. #TINY-4239

### Changed
- Changed `readonly` mode to allow hyperlinks to be clickable. #TINY-6248

### Fixed
- Fixed the `change` event not firing after a successful image upload. #TINY-6586
- Fixed the type signature for the `entity_encoding` setting not accepting delimited lists. #TINY-6648
- Fixed layout issues when empty `tr` elements were incorrectly removed from tables. #TINY-4679
- Fixed image file extensions lost when uploading an image with an alternative extension, such as `.jfif`. #TINY-6622
- Fixed a security issue where URLs in attributes weren't correctly sanitized. #TINY-6518
- Fixed `DOMUtils.getParents` incorrectly including the shadow root in the array of elements returned. #TINY-6540
- Fixed an issue where the root document could be scrolled while an editor dialog was open inside a shadow root. #TINY-6363
- Fixed `getContent` with text format returning a new line when the editor is empty. #TINY-6281
- Fixed table column and row resizers not respecting the `data-mce-resize` attribute. #TINY-6600
- Fixed inserting a table via the `mceInsertTable` command incorrectly creating 2 undo levels. #TINY-6656
- Fixed nested tables with `colgroup` elements incorrectly always resizing the inner table. #TINY-6623
- Fixed the `visualchars` plugin causing the editor to steal focus when initialized. #TINY-6282
- Fixed `fullpage` plugin altering text content in `editor.getContent()`. #TINY-6541
- Fixed `fullscreen` plugin not working correctly with multiple editors and shadow DOM. #TINY-6280
- Fixed font size keywords such as `medium` not displaying correctly in font size menus. #TINY-6291
- Fixed an issue where some attributes in table cells were not copied over to new rows or columns. #TINY-6485
- Fixed incorrectly removing formatting on adjacent spaces when removing formatting on a ranged selection. #TINY-6268
- Fixed the `Cut` menu item not working in the latest version of Mozilla Firefox. #TINY-6615
- Fixed some incorrect types in the new TypeScript declaration file. #TINY-6413
- Fixed a regression where a fake offscreen selection element was incorrectly created for the editor root node. #TINY-6555
- Fixed an issue where menus would incorrectly collapse in small containers. #TINY-3321
- Fixed an issue where only one table column at a time could be converted to a header. #TINY-6326
- Fixed some minor memory leaks that prevented garbage collection for editor instances. #TINY-6570
- Fixed resizing a `responsive` table not working when using the column resize handles. #TINY-6601
- Fixed incorrectly calculating table `col` widths when resizing responsive tables. #TINY-6646
- Fixed an issue where spaces were not preserved in pre-blocks when getting text content. #TINY-6448
- Fixed a regression that caused the selection to be difficult to see in tables with backgrounds. #TINY-6495
- Fixed content pasted multiple times in the editor when using Microsoft Internet Explorer 11. Patch contributed by mattford. #GH-4905

## 5.5.1 - 2020-10-01

### Fixed
- Fixed pressing the down key near the end of a document incorrectly raising an exception. #TINY-6471
- Fixed incorrect Typescript types for the `Tools` API. #TINY-6475

## 5.5.0 - 2020-09-29

### Added
- Added a TypeScript declaration file to the bundle output for TinyMCE core. #TINY-3785
- Added new `table_column_resizing` setting to control how table columns are resized when using the resize bars. #TINY-6001
- Added the ability to remove images on a failed upload using the `images_upload_handler` failure callback. #TINY-6011
- Added `hasPlugin` function to the editor API to determine if a plugin exists or not. #TINY-766
- Added new `ToggleToolbarDrawer` command and query state handler to allow the toolbar drawer to be programmatically toggled and the toggle state to be checked. #TINY-6032
- Added the ability to use `colgroup` elements in tables. #TINY-6050
- Added a new setting `table_use_colgroups` for toggling whether colgroups are used in new tables. #TINY-6050
- Added the ability to delete and navigate HTML media elements without the `media` plugin. #TINY-4211
- Added `fullscreen_native` setting to the `fullscreen` plugin to enable use of the entire monitor. #TINY-6284
- Added table related oxide variables to the Style API for more granular control over table cell selection appearance. #TINY-6311
- Added new `toolbar_persist` setting to control the visibility of the inline toolbar. #TINY-4847
- Added new APIs to allow for programmatic control of the inline toolbar visibility. #TINY-4847
- Added the `origin` property to the `ObjectResized` and `ObjectResizeStart` events, to specify which handle the resize was performed on. #TINY-6242
- Added new StyleSheetLoader `unload` and `unloadAll` APIs to allow loaded stylesheets to be removed. #TINY-3926
- Added the `LineHeight` query command and action to the editor. #TINY-4843
- Added the `lineheight` toolbar and menu items, and added `lineheight` to the default format menu. #TINY-4843
- Added a new `contextmenu_avoid_overlap` setting to allow context menus to avoid overlapping matched nodes. #TINY-6036
- Added new listbox dialog UI component for rendering a dropdown that allows nested options. #TINY-2236
- Added back the ability to use nested items in the `image_class_list`, `link_class_list`, `link_list`, `table_class_list`, `table_cell_class_list`, and `table_row_class_list` settings. #TINY-2236

### Changed
- Changed how CSS manipulates table cells when selecting multiple cells to achieve a semi-transparent selection. #TINY-6311
- Changed the `target` property on fired events to use the native event target. The original target for an open shadow root can be obtained using `event.getComposedPath()`. #TINY-6128
- Changed the editor to clean-up loaded CSS stylesheets when all editors using the stylesheet have been removed. #TINY-3926
- Changed `imagetools` context menu icon for accessing the `image` dialog to use the `image` icon. #TINY-4141
- Changed the `editor.insertContent()` and `editor.selection.setContent()` APIs to retain leading and trailing whitespace. #TINY-5966
- Changed the `table` plugin `Column` menu to include the cut, copy and paste column menu items. #TINY-6374
- Changed the default table styles in the content CSS files to better support the styling options available in the `table` dialog. #TINY-6179

### Deprecated
- Deprecated the `Env.experimentalShadowDom` flag. #TINY-6128

### Fixed
- Fixed tables with no borders displaying with the default border styles in the `preview` dialog. #TINY-6179
- Fixed loss of whitespace when inserting content after a non-breaking space. #TINY-5966
- Fixed the `event.getComposedPath()` function throwing an exception for events fired from the editor. #TINY-6128
- Fixed notifications not appearing when the editor is within a ShadowRoot. #TINY-6354
- Fixed focus issues with inline dialogs when the editor is within a ShadowRoot. #TINY-6360
- Fixed the `template` plugin previews missing some content styles. #TINY-6115
- Fixed the `media` plugin not saving the alternative source url in some situations. #TINY-4113
- Fixed an issue where column resizing using the resize bars was inconsistent between fixed and relative table widths. #TINY-6001
- Fixed an issue where dragging and dropping within a table would select table cells. #TINY-5950
- Fixed up and down keyboard navigation not working for inline `contenteditable="false"` elements. #TINY-6226
- Fixed dialog not retrieving `close` icon from icon pack. #TINY-6445
- Fixed the `unlink` toolbar button not working when selecting multiple links. #TINY-4867
- Fixed the `link` dialog not showing the "Text to display" field in some valid cases. #TINY-5205
- Fixed the `DOMUtils.split()` API incorrectly removing some content. #TINY-6294
- Fixed pressing the escape key not focusing the editor when using multiple toolbars. #TINY-6230
- Fixed the `dirty` flag not being correctly set during an `AddUndo` event. #TINY-4707
- Fixed `editor.selection.setCursorLocation` incorrectly placing the cursor outside `pre` elements in some circumstances. #TINY-4058
- Fixed an exception being thrown when pressing the enter key inside pre elements while `br_in_pre` setting is false. #TINY-4058

## 5.4.2 - 2020-08-17

### Fixed
- Fixed the editor not resizing when resizing the browser window in fullscreen mode. #TINY-3511
- Fixed clicking on notifications causing inline editors to hide. #TINY-6058
- Fixed an issue where link URLs could not be deleted or edited in the link dialog in some cases. #TINY-4706
- Fixed a regression where setting the `anchor_top` or `anchor_bottom` options to `false` was not working. #TINY-6256
- Fixed the `anchor` plugin not supporting the `allow_html_in_named_anchor` option. #TINY-6236
- Fixed an exception thrown when removing inline formats that contained additional styles or classes. #TINY-6288
- Fixed an exception thrown when positioning the context toolbar on Internet Explorer 11 in some edge cases. #TINY-6271
- Fixed inline formats not removed when more than one `removeformat` format rule existed. #TINY-6216
- Fixed an issue where spaces were sometimes removed when removing formating on nearby text. #TINY-6251
- Fixed the list toolbar buttons not showing as active when a list is selected. #TINY-6286
- Fixed an issue where the UI would sometimes not be shown or hidden when calling the show or hide API methods on the editor. #TINY-6048
- Fixed the list type style not retained when copying list items. #TINY-6289
- Fixed the Paste plugin converting tabs in plain text to a single space character. A `paste_tab_spaces` option has been included for setting the number of spaces used to replace a tab character. #TINY-6237

## 5.4.1 - 2020-07-08

### Fixed
- Fixed the Search and Replace plugin incorrectly including zero-width caret characters in search results. #TINY-4599
- Fixed dragging and dropping unsupported files navigating the browser away from the editor. #TINY-6027
- Fixed undo levels not created on browser handled drop or paste events. #TINY-6027
- Fixed content in an iframe element parsing as DOM elements instead of text content. #TINY-5943
- Fixed Oxide checklist styles not showing when printing. #TINY-5139
- Fixed bug with `scope` attribute not being added to the cells of header rows. #TINY-6206

## 5.4.0 - 2020-06-30

### Added
- Added keyboard navigation support to menus and toolbars when the editor is in a ShadowRoot. #TINY-6152
- Added the ability for menus to be clicked when the editor is in an open shadow root. #TINY-6091
- Added the `Editor.ui.styleSheetLoader` API for loading stylesheets within the Document or ShadowRoot containing the editor UI. #TINY-6089
- Added the `StyleSheetLoader` module to the public API. #TINY-6100
- Added Oxide variables for styling the `select` element and headings in dialog content. #TINY-6070
- Added icons for `table` column and row cut, copy, and paste toolbar buttons. #TINY-6062
- Added all `table` menu items to the UI registry, so they can be used by name in other menus. #TINY-4866
- Added new `mceTableApplyCellStyle` command to the `table` plugin. #TINY-6004
- Added new `table` cut, copy, and paste column editor commands and menu items. #TINY-6006
- Added font related Oxide variables for secondary buttons, allowing for custom styling. #TINY-6061
- Added new `table_header_type` setting to control how table header rows are structured. #TINY-6007
- Added new `table_sizing_mode` setting to replace the `table_responsive_width` setting, which has now been deprecated. #TINY-6051
- Added new `mceTableSizingMode` command for changing the sizing mode of a table. #TINY-6000
- Added new `mceTableRowType`, `mceTableColType`, and `mceTableCellType` commands and value queries. #TINY-6150

### Changed
- Changed `advlist` toolbar buttons to only show a dropdown list if there is more than one option. #TINY-3194
- Changed `mceInsertTable` command and `insertTable` API method to take optional header rows and columns arguments. #TINY-6012
- Changed stylesheet loading, so that UI skin stylesheets can load in a ShadowRoot if required. #TINY-6089
- Changed the DOM location of menus so that they display correctly when the editor is in a ShadowRoot. #TINY-6093
- Changed the table plugin to correctly detect all valid header row structures. #TINY-6007

### Fixed
- Fixed tables with no defined width being converted to a `fixed` width table when modifying the table. #TINY-6051
- Fixed the `autosave` `isEmpty` API incorrectly detecting non-empty content as empty. #TINY-5953
- Fixed table `Paste row after` and `Paste row before` menu items not disabled when nothing was available to paste. #TINY-6006
- Fixed a selection performance issue with large tables on Microsoft Internet Explorer and Edge. #TINY-6057
- Fixed filters for screening commands from the undo stack to be case-insensitive. #TINY-5946
- Fixed `fullscreen` plugin now removes all classes when the editor is closed. #TINY-4048
- Fixed handling of mixed-case icon identifiers (names) for UI elements. #TINY-3854
- Fixed leading and trailing spaces lost when using `editor.selection.getContent({ format: 'text' })`. #TINY-5986
- Fixed an issue where changing the URL with the quicklink toolbar caused unexpected undo behavior. #TINY-5952
- Fixed an issue where removing formatting within a table cell would cause Internet Explorer 11 to scroll to the end of the table. #TINY-6049
- Fixed an issue where the `allow_html_data_urls` setting was not correctly applied. #TINY-5951
- Fixed the `autolink` feature so that it no longer treats a string with multiple "@" characters as an email address. #TINY-4773
- Fixed an issue where removing the editor would leave unexpected attributes on the target element. #TINY-4001
- Fixed the `link` plugin now suggest `mailto:` when the text contains an '@' and no slashes (`/`). #TINY-5941
- Fixed the `valid_children` check of custom elements now allows a wider range of characters in names. #TINY-5971

## 5.3.2 - 2020-06-10

### Fixed
- Fixed a regression introduced in 5.3.0, where `images_dataimg_filter` was no-longer called. #TINY-6086

## 5.3.1 - 2020-05-27

### Fixed
- Fixed the image upload error alert also incorrectly closing the image dialog. #TINY-6020
- Fixed editor content scrolling incorrectly on focus in Firefox by reverting default content CSS html and body heights added in 5.3.0. #TINY-6019

## 5.3.0 - 2020-05-21

### Added
- Added html and body height styles to the default oxide content CSS. #TINY-5978
- Added `uploadUri` and `blobInfo` to the data returned by `editor.uploadImages()`. #TINY-4579
- Added a new function to the `BlobCache` API to lookup a blob based on the base64 data and mime type. #TINY-5988
- Added the ability to search and replace within a selection. #TINY-4549
- Added the ability to set the list start position for ordered lists and added new `lists` context menu item. #TINY-3915
- Added `icon` as an optional config option to the toggle menu item API. #TINY-3345
- Added `auto` mode for `toolbar_location` which positions the toolbar and menu bar at the bottom if there is no space at the top. #TINY-3161

### Changed
- Changed the default `toolbar_location` to `auto`. #TINY-3161
- Changed toggle menu items and choice menu items to have a dedicated icon with the checkmark displayed on the far right side of the menu item. #TINY-3345
- Changed the `link`, `image`, and `paste` plugins to use Promises to reduce the bundle size. #TINY-4710
- Changed the default icons to be lazy loaded during initialization. #TINY-4729
- Changed the parsing of content so base64 encoded urls are converted to blob urls. #TINY-4727
- Changed context toolbars so they concatenate when more than one is suitable for the current selection. #TINY-4495
- Changed inline style element formats (strong, b, em, i, u, strike) to convert to a span on format removal if a `style` or `class` attribute is present. #TINY-4741

### Fixed
- Fixed the `selection.setContent()` API not running parser filters. #TINY-4002
- Fixed formats incorrectly applied or removed when table cells were selected. #TINY-4709
- Fixed the `quickimage` button not restricting the file types to images. #TINY-4715
- Fixed search and replace ignoring text in nested contenteditable elements. #TINY-5967
- Fixed resize handlers displaying in the wrong location sometimes for remote images. #TINY-4732
- Fixed table picker breaking in Firefox on low zoom levels. #TINY-4728
- Fixed issue with loading or pasting contents with large base64 encoded images on Safari. #TINY-4715
- Fixed supplementary special characters being truncated when inserted into the editor. Patch contributed by mlitwin. #TINY-4791
- Fixed toolbar buttons not set to disabled when the editor is in readonly mode. #TINY-4592
- Fixed the editor selection incorrectly changing when removing caret format containers. #TINY-3438
- Fixed bug where title, width, and height would be set to empty string values when updating an image and removing those attributes using the image dialog. #TINY-4786
- Fixed `ObjectResized` event firing when an object wasn't resized. #TINY-4161
- Fixed `ObjectResized` and `ObjectResizeStart` events incorrectly fired when adding or removing table rows and columns. #TINY-4829
- Fixed the placeholder not hiding when pasting content into the editor. #TINY-4828
- Fixed an issue where the editor would fail to load if local storage was disabled. #TINY-5935
- Fixed an issue where an uploaded image would reuse a cached image with a different mime type. #TINY-5988
- Fixed bug where toolbars and dialogs would not show if the body element was replaced (e.g. with Turbolinks). Patch contributed by spohlenz. #GH-5653
- Fixed an issue where multiple formats would be removed when removing a single format at the end of lines or on empty lines. #TINY-1170
- Fixed zero-width spaces incorrectly included in the `wordcount` plugin character count. #TINY-5991
- Fixed a regression introduced in 5.2.0 whereby the desktop `toolbar_mode` setting would incorrectly override the mobile default setting. #TINY-5998
- Fixed an issue where deleting all content in a single cell table would delete the entire table. #TINY-1044

## 5.2.2 - 2020-04-23

### Fixed
- Fixed an issue where anchors could not be inserted on empty lines. #TINY-2788
- Fixed text decorations (underline, strikethrough) not consistently inheriting the text color. #TINY-4757
- Fixed `format` menu alignment buttons inconsistently applying to images. #TINY-4057
- Fixed the floating toolbar drawer height collapsing when the editor is rendered in modal dialogs or floating containers. #TINY-4837
- Fixed `media` embed content not processing safely in some cases. #TINY-4857

## 5.2.1 - 2020-03-25

### Fixed
- Fixed the "is decorative" checkbox in the image dialog clearing after certain dialog events. #FOAM-11
- Fixed possible uncaught exception when a `style` attribute is removed using a content filter on `setContent`. #TINY-4742
- Fixed the table selection not functioning correctly in Microsoft Edge 44 or higher. #TINY-3862
- Fixed the table resize handles not functioning correctly in Microsoft Edge 44 or higher. #TINY-4160
- Fixed the floating toolbar drawer disconnecting from the toolbar when adding content in inline mode. #TINY-4725 #TINY-4765
- Fixed `readonly` mode not returning the appropriate boolean value. #TINY-3948
- Fixed the `forced_root_block_attrs` setting not applying attributes to new blocks consistently. #TINY-4564
- Fixed the editor incorrectly stealing focus during initialization in Microsoft Internet Explorer. #TINY-4697
- Fixed dialogs stealing focus when opening an alert or confirm dialog using an `onAction` callback. #TINY-4014
- Fixed inline dialogs incorrectly closing when clicking on an opened alert or confirm dialog. #TINY-4012
- Fixed the context toolbar overlapping the menu bar and toolbar. #TINY-4586
- Fixed notification and inline dialog positioning issues when using `toolbar_location: 'bottom'`. #TINY-4586
- Fixed the `colorinput` popup appearing offscreen on mobile devices. #TINY-4711
- Fixed special characters not being found when searching by "whole words only". #TINY-4522
- Fixed an issue where dragging images could cause them to be duplicated. #TINY-4195
- Fixed context toolbars activating without the editor having focus. #TINY-4754
- Fixed an issue where removing the background color of text did not always work. #TINY-4770
- Fixed an issue where new rows and columns in a table did not retain the style of the previous row or column. #TINY-4788

## 5.2.0 - 2020-02-13

### Added
- Added the ability to apply formats to spaces. #TINY-4200
- Added new `toolbar_location` setting to allow for positioning the menu and toolbar at the bottom of the editor. #TINY-4210
- Added new `toolbar_groups` setting to allow a custom floating toolbar group to be added to the toolbar when using `floating` toolbar mode. #TINY-4229
- Added new `link_default_protocol` setting to `link` and `autolink` plugin to allow a protocol to be used by default. #TINY-3328
- Added new `placeholder` setting to allow a placeholder to be shown when the editor is empty. #TINY-3917
- Added new `tinymce.dom.TextSeeker` API to allow searching text across different DOM nodes. #TINY-4200
- Added a drop shadow below the toolbar while in sticky mode and introduced Oxide variables to customize it when creating a custom skin. #TINY-4343
- Added `quickbars_image_toolbar` setting to allow for the image quickbar to be turned off. #TINY-4398
- Added iframe and img `loading` attribute to the default schema. Patch contributed by ataylor32. #GH-5112
- Added new `getNodeFilters`/`getAttributeFilters` functions to the `editor.serializer` instance. #TINY-4344
- Added new `a11y_advanced_options` setting to allow additional accessibility options to be added. #FOAM-11
- Added new accessibility options and behaviours to the image dialog using `a11y_advanced_options`. #FOAM-11
- Added the ability to use the window `PrismJS` instance for the `codesample` plugin instead of the bundled version to allow for styling custom languages. #TINY-4504
- Added error message events that fire when a resource loading error occurs. #TINY-4509

### Changed
- Changed the default schema to disallow `onchange` for select elements. #TINY-4614
- Changed default `toolbar_mode` value from false to `wrap`. The value false has been deprecated. #TINY-4617
- Changed `toolbar_drawer` setting to `toolbar_mode`. `toolbar_drawer` has been deprecated. #TINY-4416
- Changed iframe mode to set selection on content init if selection doesn't exist. #TINY-4139
- Changed table related icons to align them with the visual style of the other icons. #TINY-4341
- Changed and improved the visual appearance of the color input field. #TINY-2917
- Changed fake caret container to use `forced_root_block` when possible. #TINY-4190
- Changed the `requireLangPack` API to wait until the plugin has been loaded before loading the language pack. #TINY-3716
- Changed the formatter so `style_formats` are registered before the initial content is loaded into the editor. #TINY-4238
- Changed media plugin to use https protocol for media urls by default. #TINY-4577
- Changed the parser to treat CDATA nodes as bogus HTML comments to match the HTML parsing spec. A new `preserve_cdata` setting has been added to preserve CDATA nodes if required. #TINY-4625

### Fixed
- Fixed incorrect parsing of malformed/bogus HTML comments. #TINY-4625
- Fixed `quickbars` selection toolbar appearing on non-editable elements. #TINY-4359
- Fixed bug with alignment toolbar buttons sometimes not changing state correctly. #TINY-4139
- Fixed the `codesample` toolbar button not toggling when selecting code samples other than HTML. #TINY-4504
- Fixed content incorrectly scrolling to the top or bottom when pressing enter if when the content was already in view. #TINY-4162
- Fixed `scrollIntoView` potentially hiding elements behind the toolbar. #TINY-4162
- Fixed editor not respecting the `resize_img_proportional` setting due to legacy code. #TINY-4236
- Fixed flickering floating toolbar drawer in inline mode. #TINY-4210
- Fixed an issue where the template plugin dialog would be indefinitely blocked on a failed template load. #TINY-2766
- Fixed the `mscontrolselect` event not being unbound on IE/Edge. #TINY-4196
- Fixed Confirm dialog footer buttons so only the "Yes" button is highlighted. #TINY-4310
- Fixed `file_picker_callback` functionality for Image, Link and Media plugins. #TINY-4163
- Fixed issue where floating toolbar drawer sometimes would break if the editor is resized while the drawer is open. #TINY-4439
- Fixed incorrect `external_plugins` loading error message. #TINY-4503
- Fixed resize handler was not hidden for ARIA purposes. Patch contributed by Parent5446. #GH-5195
- Fixed an issue where content could be lost if a misspelled word was selected and spellchecking was disabled. #TINY-3899
- Fixed validation errors in the CSS where certain properties had the wrong default value. #TINY-4491
- Fixed an issue where forced root block attributes were not applied when removing a list. #TINY-4272
- Fixed an issue where the element path isn't being cleared when there are no parents. #TINY-4412
- Fixed an issue where width and height in svg icons containing `rect` elements were overridden by the CSS reset. #TINY-4408
- Fixed an issue where uploading images with `images_reuse_filename` enabled and that included a query parameter would generate an invalid URL. #TINY-4638
- Fixed the `closeButton` property not working when opening notifications. #TINY-4674
- Fixed keyboard flicker when opening a context menu on mobile. #TINY-4540
- Fixed issue where plus icon svg contained strokes. #TINY-4681

## 5.1.6 - 2020-01-28

### Fixed
- Fixed `readonly` mode not blocking all clicked links. #TINY-4572
- Fixed legacy font sizes being calculated inconsistently for the `FontSize` query command value. #TINY-4555
- Fixed changing a tables row from `Header` to `Body` incorrectly moving the row to the bottom of the table. #TINY-4593
- Fixed the context menu not showing in certain cases with hybrid devices. #TINY-4569
- Fixed the context menu opening in the wrong location when the target is the editor body. #TINY-4568
- Fixed the `image` plugin not respecting the `automatic_uploads` setting when uploading local images. #TINY-4287
- Fixed security issue related to parsing HTML comments and CDATA. #TINY-4544

## 5.1.5 - 2019-12-19

### Fixed
- Fixed the UI not working with hybrid devices that accept both touch and mouse events. #TNY-4521
- Fixed the `charmap` dialog initially focusing the first tab of the dialog instead of the search input field. #TINY-4342
- Fixed an exception being raised when inserting content if the caret was directly before or after a `contenteditable="false"` element. #TINY-4528
- Fixed a bug with pasting image URLs when paste as text is enabled. #TINY-4523

## 5.1.4 - 2019-12-11

### Fixed
- Fixed dialog contents disappearing when clicking a checkbox for right-to-left languages. #TINY-4518
- Fixed the `legacyoutput` plugin registering legacy formats after editor initialization, causing legacy content to be stripped on the initial load. #TINY-4447
- Fixed search and replace not cycling through results when searching using special characters. #TINY-4506
- Fixed the `visualchars` plugin converting HTML-like text to DOM elements in certain cases. #TINY-4507
- Fixed an issue with the `paste` plugin not sanitizing content in some cases. #TINY-4510
- Fixed HTML comments incorrectly being parsed in certain cases. #TINY-4511

## 5.1.3 - 2019-12-04

### Fixed
- Fixed sticky toolbar not undocking when fullscreen mode is activated. #TINY-4390
- Fixed the "Current Window" target not applying when updating links using the link dialog. #TINY-4063
- Fixed disabled menu items not highlighting when focused. #TINY-4339
- Fixed touch events passing through dialog collection items to the content underneath on Android devices. #TINY-4431
- Fixed keyboard navigation of the Help dialog's Keyboard Navigation tab. #TINY-4391
- Fixed search and replace dialog disappearing when finding offscreen matches on iOS devices. #TINY-4350
- Fixed performance issues where sticky toolbar was jumping while scrolling on slower browsers. #TINY-4475

## 5.1.2 - 2019-11-19

### Fixed
- Fixed desktop touch devices using `mobile` configuration overrides. #TINY-4345
- Fixed unable to disable the new scrolling toolbar feature. #TINY-4345
- Fixed touch events passing through any pop-up items to the content underneath on Android devices. #TINY-4367
- Fixed the table selector handles throwing JavaScript exceptions for non-table selections. #TINY-4338
- Fixed `cut` operations not removing selected content on Android devices when the `paste` plugin is enabled. #TINY-4362
- Fixed inline toolbar not constrained to the window width by default. #TINY-4314
- Fixed context toolbar split button chevrons pointing right when they should be pointing down. #TINY-4257
- Fixed unable to access the dialog footer in tabbed dialogs on small screens. #TINY-4360
- Fixed mobile table selectors were hard to select with touch by increasing the size. #TINY-4366
- Fixed mobile table selectors moving when moving outside the editor. #TINY-4366
- Fixed inline toolbars collapsing when using sliding toolbars. #TINY-4389
- Fixed block textpatterns not treating NBSPs as spaces. #TINY-4378
- Fixed backspace not merging blocks when the last element in the preceding block was a `contenteditable="false"` element. #TINY-4235
- Fixed toolbar buttons that only contain text labels overlapping on mobile devices. #TINY-4395
- Fixed quickbars quickimage picker not working on mobile. #TINY-4377
- Fixed fullscreen not resizing in an iOS WKWebView component. #TINY-4413

## 5.1.1 - 2019-10-28

### Fixed
- Fixed font formats containing spaces being wrapped in `&quot;` entities instead of single quotes. #TINY-4275
- Fixed alert and confirm dialogs losing focus when clicked. #TINY-4248
- Fixed clicking outside a modal dialog focusing on the document body. #TINY-4249
- Fixed the context toolbar not hiding when scrolled out of view. #TINY-4265

## 5.1.0 - 2019-10-17

### Added
- Added touch selector handles for table selections on touch devices. #TINY-4097
- Added border width field to Table Cell dialog. #TINY-4028
- Added touch event listener to media plugin to make embeds playable. #TINY-4093
- Added oxide styling options to notifications and tweaked the default variables. #TINY-4153
- Added additional padding to split button chevrons on touch devices, to make them easier to interact with. #TINY-4223
- Added new platform detection functions to `Env` and deprecated older detection properties. #TINY-4184
- Added `inputMode` config field to specify inputmode attribute of `input` dialog components. #TINY-4062
- Added new `inputMode` property to relevant plugins/dialogs. #TINY-4102
- Added new `toolbar_sticky` setting to allow the iframe menubar/toolbar to stick to the top of the window when scrolling. #TINY-3982

### Changed
- Changed default setting for `toolbar_drawer` to `floating`. #TINY-3634
- Changed mobile phones to use the `silver` theme by default. #TINY-3634
- Changed some editor settings to default to `false` on touch devices:
  - `menubar`(phones only). #TINY-4077
  - `table_grid`. #TINY-4075
  - `resize`. #TINY-4157
  - `object_resizing`. #TINY-4157
- Changed toolbars and context toolbars to sidescroll on mobile. #TINY-3894 #TINY-4107
- Changed context menus to render as horizontal menus on touch devices. #TINY-4107
- Changed the editor to use the `VisualViewport` API of the browser where possible. #TINY-4078
- Changed visualblocks toolbar button icon and renamed `paragraph` icon to `visualchars`. #TINY-4074
- Changed Oxide default for `@toolbar-button-chevron-color` to follow toolbar button icon color. #TINY-4153
- Changed the `urlinput` dialog component to use the `url` type attribute. #TINY-4102

### Fixed
- Fixed Safari desktop visual viewport fires resize on fullscreen breaking the restore function. #TINY-3976
- Fixed scroll issues on mobile devices. #TINY-3976
- Fixed context toolbar unable to refresh position on iOS12. #TINY-4107
- Fixed ctrl+left click not opening links on readonly mode and the preview dialog. #TINY-4138
- Fixed Slider UI component not firing `onChange` event on touch devices. #TINY-4092
- Fixed notifications overlapping instead of stacking. #TINY-3478
- Fixed inline dialogs positioning incorrectly when the page is scrolled. #TINY-4018
- Fixed inline dialogs and menus not repositioning when resizing. #TINY-3227
- Fixed inline toolbar incorrectly stretching to the full width when a width value was provided. #TINY-4066
- Fixed menu chevrons color to follow the menu text color. #TINY-4153
- Fixed table menu selection grid from staying black when using dark skins, now follows border color. #TINY-4153
- Fixed Oxide using the wrong text color variable for menubar button focused state. #TINY-4146
- Fixed the autoresize plugin not keeping the selection in view when resizing. #TINY-4094
- Fixed textpattern plugin throwing exceptions when using `forced_root_block: false`. #TINY-4172
- Fixed missing CSS fill styles for toolbar button icon active state. #TINY-4147
- Fixed an issue where the editor selection could end up inside a short ended element (such as `br`). #TINY-3999
- Fixed browser selection being lost in inline mode when opening split dropdowns. #TINY-4197
- Fixed backspace throwing an exception when using `forced_root_block: false`. #TINY-4099
- Fixed floating toolbar drawer expanding outside the bounds of the editor. #TINY-3941
- Fixed the autocompleter not activating immediately after a `br` or `contenteditable=false` element. #TINY-4194
- Fixed an issue where the autocompleter would incorrectly close on IE 11 in certain edge cases. #TINY-4205

## 5.0.16 - 2019-09-24

### Added
- Added new `referrer_policy` setting to add the `referrerpolicy` attribute when loading scripts or stylesheets. #TINY-3978
- Added a slight background color to dialog tab links when focused to aid keyboard navigation. #TINY-3877

### Fixed
- Fixed media poster value not updating on change. #TINY-4013
- Fixed openlink was not registered as a toolbar button. #TINY-4024
- Fixed failing to initialize if a script tag was used inside a SVG. #TINY-4087
- Fixed double top border showing on toolbar without menubar when toolbar_drawer is enabled. #TINY-4118
- Fixed unable to drag inline dialogs to the bottom of the screen when scrolled. #TINY-4154
- Fixed notifications appearing on top of the toolbar when scrolled in inline mode. #TINY-4159
- Fixed notifications displaying incorrectly on IE 11. #TINY-4169

## 5.0.15 - 2019-09-02

### Added
- Added a dark `content_css` skin to go with the dark UI skin. #TINY-3743

### Changed
- Changed the enabled state on toolbar buttons so they don't get the hover effect. #TINY-3974

### Fixed
- Fixed missing CSS active state on toolbar buttons. #TINY-3966
- Fixed `onChange` callback not firing for the colorinput dialog component. #TINY-3968
- Fixed context toolbars not showing in fullscreen mode. #TINY-4023

## 5.0.14 - 2019-08-19

### Added
- Added an API to reload the autocompleter menu with additional fetch metadata #MENTIONS-17

### Fixed
- Fixed missing toolbar button border styling options. #TINY-3965
- Fixed image upload progress notification closing before the upload is complete. #TINY-3963
- Fixed inline dialogs not closing on escape when no dialog component is in focus. #TINY-3936
- Fixed plugins not being filtered when defaulting to mobile on phones. #TINY-3537
- Fixed toolbar more drawer showing the content behind it when transitioning between opened and closed states. #TINY-3878
- Fixed focus not returning to the dialog after pressing the "Replace all" button in the search and replace dialog. #TINY-3961

### Removed
- Removed Oxide variable `@menubar-select-disabled-border-color` and replaced it with `@menubar-select-disabled-border`. #TINY-3965

## 5.0.13 - 2019-08-06

### Changed
- Changed modal dialogs to prevent dragging by default and added new `draggable_modal` setting to restore dragging. #TINY-3873
- Changed the nonbreaking plugin to insert nbsp characters wrapped in spans to aid in filtering. This can be disabled using the `nonbreaking_wrap` setting. #TINY-3647
- Changed backspace behaviour in lists to outdent nested list items when the cursor is at the start of the list item. #TINY-3651

### Fixed
- Fixed sidebar growing beyond editor bounds in IE 11. #TINY-3937
- Fixed issue with being unable to keyboard navigate disabled toolbar buttons. #TINY-3350
- Fixed issues with backspace and delete in nested contenteditable true and false elements. #TINY-3868
- Fixed issue with losing keyboard navigation in dialogs due to disabled buttons. #TINY-3914
- Fixed `MouseEvent.mozPressure is deprecated` warning in Firefox. #TINY-3919
- Fixed `default_link_target` not being respected when `target_list` is disabled. #TINY-3757
- Fixed mobile plugin filter to only apply to the mobile theme, rather than all mobile platforms. #TINY-3405
- Fixed focus switching to another editor during mode changes. #TINY-3852
- Fixed an exception being thrown when clicking on an uninitialized inline editor. #TINY-3925
- Fixed unable to keyboard navigate to dialog menu buttons. #TINY-3933
- Fixed dialogs being able to be dragged outside the window viewport. #TINY-3787
- Fixed inline dialogs appearing above modal dialogs. #TINY-3932

## 5.0.12 - 2019-07-18

### Added
- Added ability to utilize UI dialog panels inside other panels. #TINY-3305
- Added help dialog tab explaining keyboard navigation of the editor. #TINY-3603

### Changed
- Changed the "Find and Replace" design to an inline dialog. #TINY-3054

### Fixed
- Fixed issue where autolink spacebar event was not being fired on Edge. #TINY-3891
- Fixed table selection missing the background color. #TINY-3892
- Fixed removing shortcuts not working for function keys. #TINY-3871
- Fixed non-descriptive UI component type names. #TINY-3349
- Fixed UI registry components rendering as the wrong type when manually specifying a different type. #TINY-3385
- Fixed an issue where dialog checkbox, input, selectbox, textarea and urlinput components couldn't be disabled. #TINY-3708
- Fixed the context toolbar not using viable screen space in inline/distraction free mode. #TINY-3717
- Fixed the context toolbar overlapping the toolbar in various conditions. #TINY-3205
- Fixed IE11 edge case where items were being inserted into the wrong location. #TINY-3884

## 5.0.11 - 2019-07-04

### Fixed
- Fixed packaging errors caused by a rollup treeshaking bug (https://github.com/rollup/rollup/issues/2970). #TINY-3866
- Fixed the customeditor component not able to get data from the dialog api. #TINY-3866
- Fixed collection component tooltips not being translated. #TINY-3855

## 5.0.10 - 2019-07-02

### Added
- Added support for all HTML color formats in `color_map` setting. #TINY-3837

### Changed
- Changed backspace key handling to outdent content in appropriate circumstances. #TINY-3685
- Changed default palette for forecolor and backcolor to include some lighter colors suitable for highlights. #TINY-2865
- Changed the search and replace plugin to cycle through results. #TINY-3800

### Fixed
- Fixed inconsistent types causing some properties to be unable to be used in dialog components. #TINY-3778
- Fixed an issue in the Oxide skin where dialog content like outlines and shadows were clipped because of overflow hidden. #TINY-3566
- Fixed the search and replace plugin not resetting state when changing the search query. #TINY-3800
- Fixed backspace in lists not creating an undo level. #TINY-3814
- Fixed the editor to cancel loading in quirks mode where the UI is not supported. #TINY-3391
- Fixed applying fonts not working when the name contained spaces and numbers. #TINY-3801
- Fixed so that initial content is retained when initializing on list items. #TINY-3796
- Fixed inefficient font name and font size current value lookup during rendering. #TINY-3813
- Fixed mobile font copied into the wrong folder for the oxide-dark skin. #TINY-3816
- Fixed an issue where resizing the width of tables would produce inaccurate results. #TINY-3827
- Fixed a memory leak in the Silver theme. #TINY-3797
- Fixed alert and confirm dialogs using incorrect markup causing inconsistent padding. #TINY-3835
- Fixed an issue in the Table plugin with `table_responsive_width` not enforcing units when resizing. #TINY-3790
- Fixed leading, trailing and sequential spaces being lost when pasting plain text. #TINY-3726
- Fixed exception being thrown when creating relative URIs. #TINY-3851
- Fixed focus is no longer set to the editor content during mode changes unless the editor already had focus. #TINY-3852

## 5.0.9 - 2019-06-26

### Fixed
- Fixed print plugin not working in Firefox. #TINY-3834

## 5.0.8 - 2019-06-18

### Added
- Added back support for multiple toolbars. #TINY-2195
- Added support for .m4a files to the media plugin. #TINY-3750
- Added new base_url and suffix editor init options. #TINY-3681

### Fixed
- Fixed incorrect padding for select boxes with visible values. #TINY-3780
- Fixed selection incorrectly changing when programmatically setting selection on contenteditable false elements. #TINY-3766
- Fixed sidebar background being transparent. #TINY-3727
- Fixed the build to remove duplicate iife wrappers. #TINY-3689
- Fixed bogus autocompleter span appearing in content when the autocompleter menu is shown. #TINY-3752
- Fixed toolbar font size select not working with legacyoutput plugin. #TINY-2921
- Fixed the legacyoutput plugin incorrectly aligning images. #TINY-3660
- Fixed remove color not working when using the legacyoutput plugin. #TINY-3756
- Fixed the font size menu applying incorrect sizes when using the legacyoutput plugin. #TINY-3773
- Fixed scrollIntoView not working when the parent window was out of view. #TINY-3663
- Fixed the print plugin printing from the wrong window in IE11. #TINY-3762
- Fixed content CSS loaded over CORS not loading in the preview plugin with content_css_cors enabled. #TINY-3769
- Fixed the link plugin missing the default "None" option for link list. #TINY-3738
- Fixed small dot visible with menubar and toolbar disabled in inline mode. #TINY-3623
- Fixed space key properly inserts a nbsp before/after block elements. #TINY-3745
- Fixed native context menu not showing with images in IE11. #TINY-3392
- Fixed inconsistent browser context menu image selection. #TINY-3789

## 5.0.7 - 2019-06-05

### Added
- Added new toolbar button and menu item for inserting tables via dialog. #TINY-3636
- Added new API for adding/removing/changing tabs in the Help dialog. #TINY-3535
- Added highlighting of matched text in autocompleter items. #TINY-3687
- Added the ability for autocompleters to work with matches that include spaces. #TINY-3704
- Added new `imagetools_fetch_image` callback to allow custom implementations for cors loading of images. #TINY-3658
- Added `'http'` and `https` options to `link_assume_external_targets` to prepend `http://` or `https://` prefixes when URL does not contain a protocol prefix. Patch contributed by francoisfreitag. #GH-4335

### Changed
- Changed annotations navigation to work the same as inline boundaries. #TINY-3396
- Changed tabpanel API by adding a `name` field and changing relevant methods to use it. #TINY-3535

### Fixed
- Fixed text color not updating all color buttons when choosing a color. #TINY-3602
- Fixed the autocompleter not working with fragmented text. #TINY-3459
- Fixed the autosave plugin no longer overwrites window.onbeforeunload. #TINY-3688
- Fixed infinite loop in the paste plugin when IE11 takes a long time to process paste events. Patch contributed by lRawd. #GH-4987
- Fixed image handle locations when using `fixed_toolbar_container`. Patch contributed by t00. #GH-4966
- Fixed the autoresize plugin not firing `ResizeEditor` events. #TINY-3587
- Fixed editor in fullscreen mode not extending to the bottom of the screen. #TINY-3701
- Fixed list removal when pressing backspace after the start of the list item. #TINY-3697
- Fixed autocomplete not triggering from compositionend events. #TINY-3711
- Fixed `file_picker_callback` could not set the caption field on the insert image dialog. #TINY-3172
- Fixed the autocompleter menu showing up after a selection had been made. #TINY-3718
- Fixed an exception being thrown when a file or number input has focus during initialization. Patch contributed by t00. #GH-2194

## 5.0.6 - 2019-05-22

### Added
- Added `icons_url` editor settings to enable icon packs to be loaded from a custom url. #TINY-3585
- Added `image_uploadtab` editor setting to control the visibility of the upload tab in the image dialog. #TINY-3606
- Added new api endpoints to the wordcount plugin and improved character count logic. #TINY-3578

### Changed
- Changed plugin, language and icon loading errors to log in the console instead of a notification. #TINY-3585

### Fixed
- Fixed the textpattern plugin not working with fragmented text. #TINY-3089
- Fixed various toolbar drawer accessibility issues and added an animation. #TINY-3554
- Fixed issues with selection and ui components when toggling readonly mode. #TINY-3592
- Fixed so readonly mode works with inline editors. #TINY-3592
- Fixed docked inline toolbar positioning when scrolled. #TINY-3621
- Fixed initial value not being set on bespoke select in quickbars and toolbar drawer. #TINY-3591
- Fixed so that nbsp entities aren't trimmed in white-space: pre-line elements. #TINY-3642
- Fixed `mceInsertLink` command inserting spaces instead of url encoded characters. #GH-4990
- Fixed text content floating on top of dialogs in IE11. #TINY-3640

## 5.0.5 - 2019-05-09

### Added
- Added menu items to match the forecolor/backcolor toolbar buttons. #TINY-2878
- Added default directionality based on the configured language. #TINY-2621
- Added styles, icons and tests for rtl mode. #TINY-2621

### Fixed
- Fixed autoresize not working with floating elements or when media elements finished loading. #TINY-3545
- Fixed incorrect vertical caret positioning in IE 11. #TINY-3188
- Fixed submenu anchoring hiding overflowed content. #TINY-3564

### Removed
- Removed unused and hidden validation icons to avoid displaying phantom tooltips. #TINY-2329

## 5.0.4 - 2019-04-23

### Added
- Added back URL dialog functionality, which is now available via `editor.windowManager.openUrl()`. #TINY-3382
- Added the missing throbber functionality when calling `editor.setProgressState(true)`. #TINY-3453
- Added function to reset the editor content and undo/dirty state via `editor.resetContent()`. #TINY-3435
- Added the ability to set menu buttons as active. #TINY-3274
- Added `editor.mode` API, featuring a custom editor mode API. #TINY-3406
- Added better styling to floating toolbar drawer. #TINY-3479
- Added the new premium plugins to the Help dialog plugins tab. #TINY-3496
- Added the linkchecker context menu items to the default configuration. #TINY-3543

### Fixed
- Fixed image context menu items showing on placeholder images. #TINY-3280
- Fixed dialog labels and text color contrast within notifications/alert banners to satisfy WCAG 4.5:1 contrast ratio for accessibility. #TINY-3351
- Fixed selectbox and colorpicker items not being translated. #TINY-3546
- Fixed toolbar drawer sliding mode to correctly focus the editor when tabbing via keyboard navigation. #TINY-3533
- Fixed positioning of the styleselect menu in iOS while using the mobile theme. #TINY-3505
- Fixed the menubutton `onSetup` callback to be correctly executed when rendering the menu buttons. #TINY-3547
- Fixed `default_link_target` setting to be correctly utilized when creating a link. #TINY-3508
- Fixed colorpicker floating marginally outside its container. #TINY-3026
- Fixed disabled menu items displaying as active when hovered. #TINY-3027

### Removed
- Removed redundant mobile wrapper. #TINY-3480

## 5.0.3 - 2019-03-19

### Changed
- Changed empty nested-menu items within the style formats menu to be disabled or hidden if the value of `style_formats_autohide` is `true`. #TINY-3310
- Changed the entire phrase 'Powered by Tiny' in the status bar to be a link instead of just the word 'Tiny'. #TINY-3366
- Changed `formatselect`, `styleselect` and `align` menus to use the `mceToggleFormat` command internally. #TINY-3428

### Fixed
- Fixed toolbar keyboard navigation to work as expected when `toolbar_drawer` is configured. #TINY-3432
- Fixed text direction buttons to display the correct pressed state in selections that have no explicit `dir` property. #TINY-3138
- Fixed the mobile editor to clean up properly when removed. #TINY-3445
- Fixed quickbar toolbars to add an empty box to the screen when it is set to `false`. #TINY-3439
- Fixed an issue where pressing the **Delete/Backspace** key at the edge of tables was creating incorrect selections. #TINY-3371
- Fixed an issue where dialog collection items (emoticon and special character dialogs) couldn't be selected with touch devices. #TINY-3444
- Fixed a type error introduced in TinyMCE version 5.0.2 when calling `editor.getContent()` with nested bookmarks. #TINY-3400
- Fixed an issue that prevented default icons from being overridden. #TINY-3449
- Fixed an issue where **Home/End** keys wouldn't move the caret correctly before or after `contenteditable=false` inline elements. #TINY-2995
- Fixed styles to be preserved in IE 11 when editing via the `fullpage` plugin. #TINY-3464
- Fixed the `link` plugin context toolbar missing the open link button. #TINY-3461
- Fixed inconsistent dialog component spacing. #TINY-3436

## 5.0.2 - 2019-03-05

### Added
- Added presentation and document presets to `htmlpanel` dialog component. #TINY-2694
- Added missing fixed_toolbar_container setting has been reimplemented in the Silver theme. #TINY-2712
- Added a new toolbar setting `toolbar_drawer` that moves toolbar groups which overflow the editor width into either a `sliding` or `floating` toolbar section. #TINY-2874

### Changed
- Updated the build process to include package lock files in the dev distribution archive. #TINY-2870

### Fixed
- Fixed inline dialogs did not have aria attributes. #TINY-2694
- Fixed default icons are now available in the UI registry, allowing use outside of toolbar buttons. #TINY-3307
- Fixed a memory leak related to select toolbar items. #TINY-2874
- Fixed a memory leak due to format changed listeners that were never unbound. #TINY-3191
- Fixed an issue where content may have been lost when using permanent bookmarks. #TINY-3400
- Fixed the quicklink toolbar button not rendering in the quickbars plugin. #TINY-3125
- Fixed an issue where menus were generating invalid HTML in some cases. #TINY-3323
- Fixed an issue that could cause the mobile theme to show a blank white screen when the editor was inside an `overflow:hidden` element. #TINY-3407
- Fixed mobile theme using a transparent background and not taking up the full width on iOS. #TINY-3414
- Fixed the template plugin dialog missing the description field. #TINY-3337
- Fixed input dialog components using an invalid default type attribute. #TINY-3424
- Fixed an issue where backspace/delete keys after/before pagebreak elements wouldn't move the caret. #TINY-3097
- Fixed an issue in the table plugin where menu items and toolbar buttons weren't showing correctly based on the selection. #TINY-3423
- Fixed inconsistent button focus styles in Firefox. #TINY-3377
- Fixed the resize icon floating left when all status bar elements were disabled. #TINY-3340
- Fixed the resize handle to not show in fullscreen mode. #TINY-3404

## 5.0.1 - 2019-02-21

### Added
- Added H1-H6 toggle button registration to the silver theme. #TINY-3070
- Added code sample toolbar button will now toggle on when the cursor is in a code section. #TINY-3040
- Added new settings to the emoticons plugin to allow additional emoticons to be added. #TINY-3088

### Fixed
- Fixed an issue where adding links to images would replace the image with text. #TINY-3356
- Fixed an issue where the inline editor could use fractional pixels for positioning. #TINY-3202
- Fixed an issue where uploading non-image files in the Image Plugin upload tab threw an error. #TINY-3244
- Fixed an issue in the media plugin that was causing the source url and height/width to be lost in certain circumstances. #TINY-2858
- Fixed an issue with the Context Toolbar not being removed when clicking outside of the editor. #TINY-2804
- Fixed an issue where clicking 'Remove link' wouldn't remove the link in certain circumstances. #TINY-3199
- Fixed an issue where the media plugin would fail when parsing dialog data. #TINY-3218
- Fixed an issue where retrieving the selected content as text didn't create newlines. #TINY-3197
- Fixed incorrect keyboard shortcuts in the Help dialog for Windows. #TINY-3292
- Fixed an issue where JSON serialization could produce invalid JSON. #TINY-3281
- Fixed production CSS including references to source maps. #TINY-3920
- Fixed development CSS was not included in the development zip. #TINY-3920
- Fixed the autocompleter matches predicate not matching on the start of words by default. #TINY-3306
- Fixed an issue where the page could be scrolled with modal dialogs open. #TINY-2252
- Fixed an issue where autocomplete menus would show an icon margin when no items had icons. #TINY-3329
- Fixed an issue in the quickbars plugin where images incorrectly showed the text selection toolbar. #TINY-3338
- Fixed an issue that caused the inline editor to fail to render when the target element already had focus. #TINY-3353

### Removed
- Removed paste as text notification banner and paste_plaintext_inform setting. #POW-102

## 5.0.0 - 2019-02-04

Full documentation for the version 5 features and changes is available at https://www.tiny.cloud/docs/tinymce/5/release-notes/release-notes50/

### Added
- Added links and registered names with * to denote premium plugins in Plugins tab of Help dialog. #TINY-3223

### Changed
- Changed Tiny 5 mobile skin to look more uniform with desktop. #TINY-2650
- Blacklisted table, th and td as inline editor target. #TINY-717

### Fixed
- Fixed an issue where tab panel heights weren't sizing properly on smaller screens and weren't updating on resize. #TINY-3242
- Fixed image tools not having any padding between the label and slider. #TINY-3220
- Fixed context toolbar toggle buttons not showing the correct state. #TINY-3022
- Fixed missing separators in the spellchecker context menu between the suggestions and actions. #TINY-3217
- Fixed notification icon positioning in alert banners. #TINY-2196
- Fixed a typo in the word count plugin name. #TINY-3062
- Fixed charmap and emoticons dialogs not having a primary button. #TINY-3233
- Fixed an issue where resizing wouldn't work correctly depending on the box-sizing model. #TINY-3278

## 5.0.0-rc-2 - 2019-01-22

### Added
- Added screen reader accessibility for sidebar and statusbar. #TINY-2699

### Changed
- Changed formatting menus so they are registered and made the align toolbar button use an icon instead of text. #TINY-2880
- Changed checkboxes to use a boolean for its state, instead of a string. #TINY-2848
- Updated the textpattern plugin to properly support nested patterns and to allow running a command with a value for a pattern with a start and an end. #TINY-2991
- Updated Emoticons and Charmap dialogs to be screen reader accessible. #TINY-2693

### Fixed
- Fixed the link dialog such that it will now retain class attributes when updating links. #TINY-2825
- Fixed "Find and replace" not showing in the "Edit" menu by default. #TINY-3061
- Fixed dropdown buttons missing the 'type' attribute, which could cause forms to be incorrectly submitted. #TINY-2826
- Fixed emoticon and charmap search not returning expected results in certain cases. #TINY-3084
- Fixed blank rel_list values throwing an exception in the link plugin. #TINY-3149

### Removed
- Removed unnecessary 'flex' and unused 'colspan' properties from the new dialog APIs. #TINY-2973

## 5.0.0-rc-1 - 2019-01-08

### Added
- Added editor settings functionality to specify title attributes for toolbar groups. #TINY-2690
- Added icons instead of button text to improve Search and Replace dialog footer appearance. #TINY-2654
- Added `tox-dialog__table` instead of `mce-table-striped` class to enhance Help dialog appearance. #TINY-2360
- Added title attribute to iframes so, screen readers can announce iframe labels. #TINY-2692
- Added a wordcount menu item, that defaults to appearing in the tools menu. #TINY-2877

### Changed
- Updated the font select dropdown logic to try to detect the system font stack and show "System Font" as the font name. #TINY-2710
- Updated the autocompleter to only show when it has matched items. #TINY-2350
- Updated SizeInput labels to "Height" and "Width" instead of Dimensions. #TINY-2833
- Updated the build process to minify and generate ASCII only output for the emoticons database. #TINY-2744

### Fixed
- Fixed readonly mode not fully disabling editing content. #TINY-2287
- Fixed accessibility issues with the font select, font size, style select and format select toolbar dropdowns. #TINY-2713
- Fixed accessibility issues with split dropdowns. #TINY-2697
- Fixed the legacyoutput plugin to be compatible with TinyMCE 5.0. #TINY-2301
- Fixed icons not showing correctly in the autocompleter popup. #TINY-3029
- Fixed an issue where preview wouldn't show anything in Edge under certain circumstances. #TINY-3035
- Fixed the height being incorrectly calculated for the autoresize plugin. #TINY-2807

## 5.0.0-beta-1 - 2018-11-30

### Added
- Added a new `addNestedMenuItem()` UI registry function and changed all nested menu items to use the new registry functions. #TINY-2230
- Added title attribute to color swatch colors. #TINY-2669
- Added anchorbar component to anchor inline toolbar dialogs to instead of the toolbar. #TINY-2040
- Added support for toolbar<n> and toolbar array config options to be squashed into a single toolbar and not create multiple toolbars. #TINY-2195
- Added error handling for when forced_root_block config option is set to true. #TINY-2261
- Added functionality for the removed_menuitems config option. #TINY-2184
- Added the ability to use a string to reference menu items in menu buttons and submenu items. #TINY-2253

### Changed
- Changed the name of the "inlite" plugin to "quickbars". #TINY-2831
- Changed the background color icon to highlight background icon. #TINY-2258
- Changed Help dialog to be accessible to screen readers. #TINY-2687
- Changed the color swatch to save selected custom colors to local storage for use across sessions. #TINY-2722
- Changed `WindowManager` API - methods `getParams`, `setParams` and `getWindows`, and the legacy `windows` property, have been removed. `alert` and `confirm` dialogs are no longer tracked in the window list. #TINY-2603

### Fixed
- Fixed an inline mode issue where the save plugin upon saving can cause content loss. #TINY-2659
- Fixed an issue in IE 11 where calling selection.getContent() would return an empty string when the editor didn't have focus. #TINY-2325

### Removed
- Removed compat3x plugin. #TINY-2815

## 5.0.0-preview-4 - 2018-11-12

### Added
- Added width and height placeholder text to image and media dialog dimensions input. #AP-296
- Added the ability to keyboard navigate through menus, toolbars, sidebar and the status bar sequentially. #AP-381
- Added translation capability back to the editor's UI. #AP-282
- Added `label` component type for dialogs to group components under a label.

### Changed
- Changed the editor resize handle so that it should be disabled when the autoresize plugin is turned on. #AP-424
- Changed UI text for microcopy improvements. #TINY-2281

### Fixed
- Fixed distraction free plugin. #AP-470
- Fixed contents of the input field being selected on focus instead of just recieving an outline highlight. #AP-464
- Fixed styling issues with dialogs and menus in IE 11. #AP-456
- Fixed custom style format control not honoring custom formats. #AP-393
- Fixed context menu not appearing when clicking an image with a caption. #AP-382
- Fixed directionality of UI when using an RTL language. #AP-423
- Fixed page responsiveness with multiple inline editors. #AP-430
- Fixed empty toolbar groups appearing through invalid configuration of the `toolbar` property. #AP-450
- Fixed text not being retained when updating links through the link dialog. #AP-293
- Fixed edit image context menu, context toolbar and toolbar items being incorrectly enabled when selecting invalid images. #AP-323
- Fixed emoji type ahead being shown when typing URLs. #AP-366
- Fixed toolbar configuration properties incorrectly expecting string arrays instead of strings. #AP-342
- Fixed the block formatting toolbar item not showing a "Formatting" title when there is no selection. #AP-321
- Fixed clicking disabled toolbar buttons hiding the toolbar in inline mode. #AP-380
- Fixed `EditorResize` event not being fired upon editor resize. #AP-327
- Fixed tables losing styles when updating through the dialog. #AP-368
- Fixed context toolbar positioning to be more consistent near the edges of the editor. #AP-318
- Fixed table of contents plugin now works with v5 toolbar APIs correctly. #AP-347
- Fixed the `link_context_toolbar` configuration not disabling the context toolbar. #AP-458
- Fixed the link context toolbar showing incorrect relative links. #AP-435
- Fixed the alignment of the icon in alert banner dialog components. #TINY-2220
- Fixed the visual blocks and visual char menu options not displaying their toggled state. #TINY-2238
- Fixed the editor not displaying as fullscreen when toggled. #TINY-2237

### Removed
- Removed the tox-custom-editor class that was added to the wrapping element of codemirror. #TINY-2211

## 5.0.0-preview-3 - 2018-10-18

### Changed
- Changed editor layout to use modern CSS properties over manually calculating dimensions. #AP-324
- Changed `autoresize_min_height` and `autoresize_max_height` configurations to `min_height` and `max_height`. #AP-324
- Changed `Whole word` label in Search and Replace dialog to `Find whole words only`. #AP-387

### Fixed
- Fixed bugs with editor width jumping when resizing and the iframe not resizing to smaller than 150px in height. #AP-324
- Fixed mobile theme bug that prevented the editor from loading. #AP-404
- Fixed long toolbar groups extending outside of the editor instead of wrapping.
- Fixed dialog titles so they are now proper case. #AP-384
- Fixed color picker default to be #000000 instead of #ff00ff. #AP-216
- Fixed "match case" option on the Find and Replace dialog is no longer selected by default. #AP-298
- Fixed vertical alignment of toolbar icons. #DES-134
- Fixed toolbar icons not appearing on IE11. #DES-133

## 5.0.0-preview-2 - 2018-10-10

### Added
- Added swatch is now shown for colorinput fields, instead of the colorpicker directly. #AP-328
- Added fontformats and fontsizes menu items. #AP-390

### Changed
- Changed configuration of color options has been simplified to `color_map`, `color_cols`, and `custom_colors`. #AP-328
- Changed `height` configuration to apply to the editor frame (including menubar, toolbar, status bar) instead of the content area. #AP-324

### Fixed
- Fixed styleselect not updating the displayed item as the cursor moved. #AP-388
- Fixed preview iframe not expanding to the dialog size. #AP-252
- Fixed 'meta' shortcuts not translated into platform-specific text. #AP-270
- Fixed tabbed dialogs (Charmap and Emoticons) shrinking when no search results returned.
- Fixed a bug where alert banner icons were not retrieved from icon pack. #AP-330
- Fixed component styles to flex so they fill large dialogs. #AP-252
- Fixed editor flashing unstyled during load (still in progress). #AP-349

### Removed
- Removed `colorpicker` plugin, it is now in the theme. #AP-328
- Removed `textcolor` plugin, it is now in the theme. #AP-328

## 5.0.0-preview-1 - 2018-10-01

Developer preview 1.

Initial list of features and changes is available at https://www.tiny.cloud/docs/tinymce/5/release-notes/release-notes50/.

## 4.9.11 - 2020-07-13

### Fixed
- Fixed the `selection.setContent()` API not running parser filters. #TINY-4002
- Fixed content in an iframe element parsing as DOM elements instead of text content. #TINY-5943
- Fixed up and down keyboard navigation not working for inline `contenteditable="false"` elements. #TINY-6226

## 4.9.10 - 2020-04-23

### Fixed
- Fixed an issue where the editor selection could end up inside a short ended element (eg br). #TINY-3999
- Fixed a security issue related to CDATA sanitization during parsing. #TINY-4669
- Fixed `media` embed content not processing safely in some cases. #TINY-4857

## 4.9.9 - 2020-03-25

### Fixed
- Fixed the table selection not functioning correctly in Microsoft Edge 44 or higher. #TINY-3862
- Fixed the table resize handles not functioning correctly in Microsoft Edge 44 or higher. #TINY-4160
- Fixed the `forced_root_block_attrs` setting not applying attributes to new blocks consistently. #TINY-4564
- Fixed the editor failing to initialize if a script tag was used inside an SVG. #TINY-4087

## 4.9.8 - 2020-01-28

### Fixed
- Fixed the `mobile` theme failing to load due to a bundling issue. #TINY-4613
- Fixed security issue related to parsing HTML comments and CDATA. #TINY-4544

## 4.9.7 - 2019-12-19

### Fixed
- Fixed the `visualchars` plugin converting HTML-like text to DOM elements in certain cases. #TINY-4507
- Fixed an issue with the `paste` plugin not sanitizing content in some cases. #TINY-4510
- Fixed HTML comments incorrectly being parsed in certain cases. #TINY-4511

## 4.9.6 - 2019-09-02

### Fixed
- Fixed image browse button sometimes displaying the browse window twice. #TINY-3959

## 4.9.5 - 2019-07-02

### Changed
- Changed annotations navigation to work the same as inline boundaries. #TINY-3396

### Fixed
- Fixed the print plugin printing from the wrong window in IE11. #TINY-3762
- Fixed an exception being thrown when a file or number input has focus during initialization. Patch contributed by t00. #GH-2194
- Fixed positioning of the styleselect menu in iOS while using the mobile theme. #TINY-3505
- Fixed native context menu not showing with images in IE11. #TINY-3392
- Fixed selection incorrectly changing when programmatically setting selection on contenteditable false elements. #TINY-3766
- Fixed image browse button not working on touch devices. #TINY-3751
- Fixed so that nbsp entities aren't trimmed in white-space: pre-line elements. #TINY-3642
- Fixed space key properly inserts a nbsp before/after block elements. #TINY-3745
- Fixed infinite loop in the paste plugin when IE11 takes a long time to process paste events. Patch contributed by lRawd. #GH-4987

## 4.9.4 - 2019-03-20

### Fixed
- Fixed an issue where **Home/End** keys wouldn't move the caret correctly before or after `contenteditable=false` inline elements. #TINY-2995
- Fixed an issue where content may have been lost when using permanent bookmarks. #TINY-3400
- Fixed the mobile editor to clean up properly when removed. #TINY-3445
- Fixed an issue where retrieving the selected content as text didn't create newlines. #TINY-3197
- Fixed an issue where typing space between images would cause issues with nbsp not being inserted. #TINY-3346

## 4.9.3 - 2019-01-31

### Added
- Added a visualchars_default_state setting to the Visualchars Plugin. Patch contributed by mat3e.

### Fixed
- Fixed a bug where scrolling on a page with more than one editor would cause a ResizeWindow event to fire. #TINY-3247
- Fixed a bug where if a plugin threw an error during initialisation the whole editor would fail to load. #TINY-3243
- Fixed a bug where getContent would include bogus elements when valid_elements setting was set up in a specific way. #TINY-3213
- Fixed a bug where only a few function key names could be used when creating keyboard shortcuts. #TINY-3146
- Fixed a bug where it wasn't possible to enter spaces into an editor after pressing shift+enter. #TINY-3099
- Fixed a bug where no caret would be rendered after backspacing to a contenteditable false element. #TINY-2998
- Fixed a bug where deletion to/from indented lists would leave list fragments in the editor. #TINY-2981

## 4.9.2 - 2018-12-17

### Fixed
- Fixed a bug with pressing the space key on IE 11 would result in nbsp characters being inserted between words at the end of a block. #TINY-2996
- Fixed a bug where character composition using quote and space on US International keyboards would produce a space instead of a quote. #TINY-2999
- Fixed a bug where remove format wouldn't remove the inner most inline element in some situations. #TINY-2982
- Fixed a bug where outdenting an list item would affect attributes on other list items within the same list. #TINY-2971
- Fixed a bug where the DomParser filters wouldn't be applied for elements created when parsing invalid html. #TINY-2978
- Fixed a bug where setProgressState wouldn't automatically close floating ui elements like menus. #TINY-2896
- Fixed a bug where it wasn't possible to navigate out of a figcaption element using the arrow keys. #TINY-2894
- Fixed a bug where enter key before an image inside a link would remove the image. #TINY-2780

## 4.9.1 - 2018-12-04

### Added
- Added functionality to insert html to the replacement feature of the Textpattern Plugin. #TINY-2839

### Fixed
- Fixed a bug where `editor.selection.getContent({format: 'text'})` didn't work as expected in IE11 on an unfocused editor. #TINY-2862
- Fixed a bug in the Textpattern Plugin where the editor would get an incorrect selection after inserting a text pattern on Safari. #TINY-2838
- Fixed a bug where the space bar didn't work correctly in editors with the forced_root_block setting set to false. #TINY-2816

## 4.9.0 - 2018-11-27

### Added
- Added a replace feature to the Textpattern Plugin. #TINY-1908
- Added functionality to the Lists Plugin that improves the indentation logic. #TINY-1790

### Fixed
- Fixed a bug where it wasn't possible to delete/backspace when the caret was between a contentEditable=false element and a BR. #TINY-2372
- Fixed a bug where copying table cells without a text selection would fail to copy anything. #TINY-1789
- Implemented missing `autosave_restore_when_empty` functionality in the Autosave Plugin. Patch contributed by gzzo. #GH-4447
- Reduced insertion of unnecessary nonbreaking spaces in the editor. #TINY-1879

## 4.8.5 - 2018-10-30

### Added
- Added a content_css_cors setting to the editor that adds the crossorigin="anonymous" attribute to link tags added by the StyleSheetLoader. #TINY-1909

### Fixed
- Fixed a bug where trying to remove formatting with a collapsed selection range would throw an exception. #GH-4636
- Fixed a bug in the image plugin that caused updating figures to split contenteditable elements. #GH-4563
- Fixed a bug that was causing incorrect viewport calculations for fixed position UI elements. #TINY-1897
- Fixed a bug where inline formatting would cause the delete key to do nothing. #TINY-1900

## 4.8.4 - 2018-10-23

### Added
- Added support for the HTML5 `main` element. #TINY-1877

### Changed
- Changed the keyboard shortcut to move focus to contextual toolbars to Ctrl+F9. #TINY-1812

### Fixed
- Fixed a bug where content css could not be loaded from another domain. #TINY-1891
- Fixed a bug on FireFox where the cursor would get stuck between two contenteditable false inline elements located inside of the same block element divided by a BR. #TINY-1878
- Fixed a bug with the insertContent method where nonbreaking spaces would be inserted incorrectly. #TINY-1868
- Fixed a bug where the toolbar of the inline editor would not be visible in some scenarios. #TINY-1862
- Fixed a bug where removing the editor while more than one notification was open would throw an error. #TINY-1845
- Fixed a bug where the menubutton would be rendered on top of the menu if the viewport didn't have enough height. #TINY-1678
- Fixed a bug with the annotations api where annotating collapsed selections caused problems. #TBS-2449
- Fixed a bug where wbr elements were being transformed into whitespace when using the Paste Plugin's paste as text setting. #GH-4638
- Fixed a bug where the Search and Replace didn't replace spaces correctly. #GH-4632
- Fixed a bug with sublist items not persisting selection. #GH-4628
- Fixed a bug with mceInsertRawHTML command not working as expected. #GH-4625

## 4.8.3 - 2018-09-13

### Fixed
- Fixed a bug where the Wordcount Plugin didn't correctly count words within tables on IE11. #TINY-1770
- Fixed a bug where it wasn't possible to move the caret out of a table on IE11 and Firefox. #TINY-1682
- Fixed a bug where merging empty blocks didn't work as expected, sometimes causing content to be deleted. #TINY-1781
- Fixed a bug where the Textcolor Plugin didn't show the correct current color. #TINY-1810
- Fixed a bug where clear formatting with a collapsed selection would sometimes clear formatting from more content than expected. #TINY-1813 #TINY-1821
- Fixed a bug with the Table Plugin where it wasn't possible to keyboard navigate to the caption. #TINY-1818

## 4.8.2 - 2018-08-09

### Changed
- Moved annotator from "experimental" to "annotator" object on editor. #TBS-2398
- Improved the multiclick normalization across browsers. #TINY-1788

### Fixed
- Fixed a bug where running getSelectedBlocks with a collapsed selection between block elements would produce incorrect results. #TINY-1787
- Fixed a bug where the ScriptLoaders loadScript method would not work as expected in FireFox when loaded on the same page as a ShadowDOM polyfill. #TINY-1786
- Removed reference to ShadowDOM event.path as Blink based browsers now support event.composedPath. #TINY-1785
- Fixed a bug where a reference to localStorage would throw an "access denied" error in IE11 with strict security settings. #TINY-1782
- Fixed a bug where pasting using the toolbar button on an inline editor in IE11 would cause a looping behaviour. #TINY-1768

## 4.8.1 - 2018-07-26

### Fixed
- Fixed a bug where the content of inline editors was being cleaned on every call of `editor.save()`. #TINY-1783
- Fixed a bug where the arrow of the Inlite Theme toolbar was being rendered incorrectly in RTL mode. #TINY-1776
- Fixed a bug with the Paste Plugin where pasting after inline contenteditable false elements moved the caret to the end of the line. #TINY-1758

## 4.8.0 - 2018-06-27

### Added
- Added new "experimental" object in editor, with initial Annotator API. #TBS-2374

### Fixed
- Fixed a bug where deleting paragraphs inside of table cells would delete the whole table cell. #TINY-1759
- Fixed a bug in the Table Plugin where removing row height set on the row properties dialog did not update the table. #TINY-1730
- Fixed a bug with the font select toolbar item didn't update correctly. #TINY-1683
- Fixed a bug where all bogus elements would not be deleted when removing an inline editor. #TINY-1669

## 4.7.13 - 2018-05-16

### Added
- Added missing code menu item from the default menu config. #TINY-1648
- Added new align button for combining the separate align buttons into a menu button. #TINY-1652

### Fixed
- Fixed a bug where Edge 17 wouldn't be able to select images or tables. #TINY-1679
- Fixed issue where whitespace wasn't preserved when the editor was initialized on pre elements. #TINY-1649
- Fixed a bug with the fontselect dropdowns throwing an error if the editor was hidden in Firefox. #TINY-1664
- Fixed a bug where it wasn't possible to merge table cells on IE 11. #TINY-1671
- Fixed a bug where textcolor wasn't applying properly on IE 11 in some situations. #TINY-1663
- Fixed a bug where the justifyfull command state wasn't working correctly. #TINY-1677
- Fixed a bug where the styles wasn't updated correctly when resizing some tables. #TINY-1668

## 4.7.12 - 2018-05-03

### Added
- Added an option to filter out image svg data urls.
- Added support for html5 details and summary elements.

### Changed
- Changed so the mce-abs-layout-item css rule targets html instead of body. Patch contributed by nazar-pc.

### Fixed
- Fixed a bug where the "read" step on the mobile theme was still present on android mobile browsers.
- Fixed a bug where all images in the editor document would reload on any editor change.
- Fixed a bug with the Table Plugin where ObjectResized event wasn't being triggered on column resize.
- Fixed so the selection is set to the first suitable caret position after editor.setContent called.
- Fixed so links with xlink:href attributes are filtered correctly to prevent XSS.
- Fixed a bug on IE11 where pasting content into an inline editor initialized on a heading element would create new editable elements.
- Fixed a bug where readonly mode would not work as expected when the editor contained contentEditable=true elements.
- Fixed a bug where the Link Plugin would throw an error when used together with the webcomponents polyfill. Patch contributed by 4esnog.
- Fixed a bug where the "Powered by TinyMCE" branding link would break on XHTML pages. Patch contributed by tistre.
- Fixed a bug where the same id would be used in the blobcache for all pasted images. Patch contributed by thorn0.

## 4.7.11 - 2018-04-11

### Added
- Added a new imagetools_credentials_hosts option to the Imagetools Plugin.

### Fixed
- Fixed a bug where toggling a list containing empty LIs would throw an error. Patch contributed by bradleyke.
- Fixed a bug where applying block styles to a text with the caret at the end of the paragraph would select all text in the paragraph.
- Fixed a bug where toggling on the Spellchecker Plugin would trigger isDirty on the editor.
- Fixed a bug where it was possible to enter content into selection bookmark spans.
- Fixed a bug where if a non paragraph block was configured in forced_root_block the editor.getContent method would return incorrect values with an empty editor.
- Fixed a bug where dropdown menu panels stayed open and fixed in position when dragging dialog windows.
- Fixed a bug where it wasn't possible to extend table cells with the space button in Safari.
- Fixed a bug where the setupeditor event would thrown an error when using the Compat3x Plugin.
- Fixed a bug where an error was thrown in FontInfo when called on a detached element.

## 4.7.10 - 2018-04-03

### Added
- Added normalization of triple clicks across browsers in the editor.
- Added a `hasFocus` method to the editor that checks if the editor has focus.
- Added correct icon to the Nonbreaking Plugin menu item.

### Fixed
- Fixed so the `getContent`/`setContent` methods work even if the editor is not initialized.
- Fixed a bug with the Media Plugin where query strings were being stripped from youtube links.
- Fixed a bug where image styles were changed/removed when opening and closing the Image Plugin dialog.
- Fixed a bug in the Table Plugin where some table cell styles were not correctly added to the content html.
- Fixed a bug in the Spellchecker Plugin where it wasn't possible to change the spellchecker language.
- Fixed so the the unlink action in the Link Plugin has a menu item and can be added to the contextmenu.
- Fixed a bug where it wasn't possible to keyboard navigate to the start of an inline element on a new line within the same block element.
- Fixed a bug with the Text Color Plugin where if used with an inline editor located at the bottom of the screen the colorpicker could appear off screen.
- Fixed a bug with the UndoManager where undo levels were being added for nbzwsp characters.
- Fixed a bug with the Table Plugin where the caret would sometimes be lost when keyboard navigating up through a table.
- Fixed a bug where FontInfo.getFontFamily would throw an error when called on a removed editor.
- Fixed a bug in Firefox where undo levels were not being added correctly for some specific operations.
- Fixed a bug where initializing an inline editor inside of a table would make the whole table resizeable.
- Fixed a bug where the fake cursor that appears next to tables on Firefox was positioned incorrectly when switching to fullscreen.
- Fixed a bug where zwsp's weren't trimmed from the output from `editor.getContent({ format: 'text' })`.
- Fixed a bug where the fontsizeselect/fontselect toolbar items showed the body info rather than the first possible caret position info on init.
- Fixed a bug where it wasn't possible to select all content if the editor only contained an inline boundary element.
- Fixed a bug where `content_css` urls with query strings wasn't working.
- Fixed a bug in the Table Plugin where some table row styles were removed when changing other styles in the row properties dialog.

### Removed
- Removed the "read" step from the mobile theme.

## 4.7.9 - 2018-02-27

### Fixed
- Fixed a bug where the editor target element didn't get the correct style when removing the editor.

## 4.7.8 - 2018-02-26

### Fixed
- Fixed an issue with the Help Plugin where the menuitem name wasn't lowercase.
- Fixed an issue on MacOS where text and bold text did not have the same line-height in the autocomplete dropdown in the Link Plugin dialog.
- Fixed a bug where the "paste as text" option in the Paste Plugin didn't work.
- Fixed a bug where dialog list boxes didn't get positioned correctly in documents with scroll.
- Fixed a bug where the Inlite Theme didn't use the Table Plugin api to insert correct tables.
- Fixed a bug where the Inlite Theme panel didn't hide on blur in a correct way.
- Fixed a bug where placing the cursor before a table in Firefox would scroll to the bottom of the table.
- Fixed a bug where selecting partial text in table cells with rowspans and deleting would produce faulty tables.
- Fixed a bug where the Preview Plugin didn't work on Safari due to sandbox security.
- Fixed a bug where table cell selection using the keyboard threw an error.
- Fixed so the font size and font family doesn't toggle the text but only sets the selected format on the selected text.
- Fixed so the built-in spellchecking on Chrome and Safari creates an undo level when replacing words.

## 4.7.7 - 2018-02-19

### Added
- Added a border style selector to the advanced tab of the Image Plugin.
- Added better controls for default table inserted by the Table Plugin.
- Added new `table_responsive_width` option to the Table Plugin that controls whether to use pixel or percentage widths.

### Fixed
- Fixed a bug where the Link Plugin text didn't update when a URL was pasted using the context menu.
- Fixed a bug with the Spellchecker Plugin where using "Add to dictionary" in the context menu threw an error.
- Fixed a bug in the Media Plugin where the preview node for iframes got default width and height attributes that interfered with width/height styles.
- Fixed a bug where backslashes were being added to some font family names in Firefox in the fontselect toolbar item.
- Fixed a bug where errors would be thrown when trying to remove an editor that had not yet been fully initialized.
- Fixed a bug where the Imagetools Plugin didn't update the images atomically.
- Fixed a bug where the Fullscreen Plugin was throwing errors when being used on an inline editor.
- Fixed a bug where drop down menus weren't positioned correctly in inline editors on scroll.
- Fixed a bug with a semicolon missing at the end of the bundled javascript files.
- Fixed a bug in the Table Plugin with cursor navigation inside of tables where the cursor would sometimes jump into an incorrect table cells.
- Fixed a bug where indenting a table that is a list item using the "Increase indent" button would create a nested table.
- Fixed a bug where text nodes containing only whitespace were being wrapped by paragraph elements.
- Fixed a bug where whitespace was being inserted after br tags inside of paragraph tags.
- Fixed a bug where converting an indented paragraph to a list item would cause the list item to have extra padding.
- Fixed a bug where Copy/Paste in an editor with a lot of content would cause the editor to scroll to the top of the content in IE11.
- Fixed a bug with a memory leak in the DragHelper. Path contributed by ben-mckernan.
- Fixed a bug where the advanced tab in the Media Plugin was being shown even if it didn't contain anything. Patch contributed by gabrieeel.
- Fixed an outdated eventname in the EventUtils. Patch contributed by nazar-pc.
- Fixed an issue where the Json.parse function would throw an error when being used on a page with strict CSP settings.
- Fixed so you can place the curser before and after table elements within the editor in Firefox and Edge/IE.

## 4.7.6 - 2018-01-29

### Fixed
- Fixed a bug in the jquery integration where it threw an error saying that "global is not defined".
- Fixed a bug where deleting a table cell whose previous sibling was set to contenteditable false would create a corrupted table.
- Fixed a bug where highlighting text in an unfocused editor did not work correctly in IE11/Edge.
- Fixed a bug where the table resize handles were not being repositioned when activating the Fullscreen Plugin.
- Fixed a bug where the Imagetools Plugin dialog didn't honor editor RTL settings.
- Fixed a bug where block elements weren't being merged correctly if you deleted from after a contenteditable false element to the beginning of another block element.
- Fixed a bug where TinyMCE didn't work with module loaders like webpack.

## 4.7.5 - 2018-01-22

### Fixed
- Fixed bug with the Codesample Plugin where it wasn't possible to edit codesamples when the editor was in inline mode.
- Fixed bug where focusing on the status bar broke the keyboard navigation functionality.
- Fixed bug where an error would be thrown on Edge by the Table Plugin when pasting using the PowerPaste Plugin.
- Fixed bug in the Table Plugin where selecting row border style from the dropdown menu in advanced row properties would throw an error.
- Fixed bug with icons being rendered incorrectly on Chrome on Mac OS.
- Fixed bug in the Textcolor Plugin where the font color and background color buttons wouldn't trigger an ExecCommand event.
- Fixed bug in the Link Plugin where the url field wasn't forced LTR.
- Fixed bug where the Nonbreaking Plugin incorrectly inserted spaces into tables.
- Fixed bug with the inline theme where the toolbar wasn't repositioned on window resize.

## 4.7.4 - 2017-12-05

### Fixed
- Fixed bug in the Nonbreaking Plugin where the nonbreaking_force_tab setting was being ignored.
- Fixed bug in the Table Plugin where changing row height incorrectly converted column widths to pixels.
- Fixed bug in the Table Plugin on Edge and IE11 where resizing the last column after resizing the table would cause invalid column heights.
- Fixed bug in the Table Plugin where keyboard navigation was not normalized between browsers.
- Fixed bug in the Table Plugin where the colorpicker button would show even without defining the colorpicker_callback.
- Fixed bug in the Table Plugin where it wasn't possible to set the cell background color.
- Fixed bug where Firefox would throw an error when intialising an editor on an element that is hidden or not yet added to the DOM.
- Fixed bug where Firefox would throw an error when intialising an editor inside of a hidden iframe.

## 4.7.3 - 2017-11-23

### Added
- Added functionality to open the Codesample Plugin dialog when double clicking on a codesample. Patch contributed by dakuzen.

### Fixed
- Fixed bug where undo/redo didn't work correctly with some formats and caret positions.
- Fixed bug where the color picker didn't show up in Table Plugin dialogs.
- Fixed bug where it wasn't possible to change the width of a table through the Table Plugin dialog.
- Fixed bug where the Charmap Plugin couldn't insert some special characters.
- Fixed bug where editing a newly inserted link would not actually edit the link but insert a new link next to it.
- Fixed bug where deleting all content in a table cell made it impossible to place the caret into it.
- Fixed bug where the vertical alignment field in the Table Plugin cell properties dialog didn't do anything.
- Fixed bug where an image with a caption showed two sets of resize handles in IE11.
- Fixed bug where pressing the enter button inside of an h1 with contenteditable set to true would sometimes produce a p tag.
- Fixed bug with backspace not working as expected before a noneditable element.
- Fixed bug where operating on tables with invalid rowspans would cause an error to be thrown.
- Fixed so a real base64 representation of the image is available on the blobInfo that the images_upload_handler gets called with.
- Fixed so the image upload tab is available when the images_upload_handler is defined (and not only when the images_upload_url is defined).

## 4.7.2 - 2017-11-07

### Added
- Added newly rewritten Table Plugin.
- Added support for attributes with colon in valid_elements and addValidElements.
- Added support for dailymotion short url in the Media Plugin. Patch contributed by maat8.
- Added support for converting to half pt when converting font size from px to pt. Patch contributed by danny6514.
- Added support for location hash to the Autosave plugin to make it work better with SPAs using hash routing.
- Added support for merging table cells when pasting a table into another table.

### Changed
- Changed so the language packs are only loaded once. Patch contributed by 0xor1.
- Simplified the css for inline boundaries selection by switching to an attribute selector.

### Fixed
- Fixed bug where an error would be thrown on editor initialization if the window.getSelection() returned null.
- Fixed bug where holding down control or alt keys made the keyboard navigation inside an inline boundary not work as expected.
- Fixed bug where applying formats in IE11 produced extra, empty paragraphs in the editor.
- Fixed bug where the Word Count Plugin didn't count some mathematical operators correctly.
- Fixed bug where removing an inline editor removed the element that the editor had been initialized on.
- Fixed bug where setting the selection to the end of an editable container caused some formatting problems.
- Fixed bug where an error would be thrown sometimes when an editor was removed because of the selection bookmark was being stored asynchronously.
- Fixed a bug where an editor initialized on an empty list did not contain any valid cursor positions.
- Fixed a bug with the Context Menu Plugin and webkit browsers on Mac where right-clicking inside a table would produce an incorrect selection.
- Fixed bug where the Image Plugin constrain proportions setting wasn't working as expected.
- Fixed bug where deleting the last character in a span with decorations produced an incorrect element when typing.
- Fixed bug where focusing on inline editors made the toolbar flicker when moving between elements quickly.
- Fixed bug where the selection would be stored incorrectly in inline editors when the mouseup event was fired outside the editor body.
- Fixed bug where toggling bold at the end of an inline boundary would toggle off the whole word.
- Fixed bug where setting the skin to false would not stop the loading of some skin css files.
- Fixed bug in mobile theme where pinch-to-zoom would break after exiting the editor.
- Fixed bug where sublists of a fully selected list would not be switched correctly when changing list style.
- Fixed bug where inserting media by source would break the UndoManager.
- Fixed bug where inserting some content into the editor with a specific selection would replace some content incorrectly.
- Fixed bug where selecting all content with ctrl+a in IE11 caused problems with untoggling some formatting.
- Fixed bug where the Search and Replace Plugin left some marker spans in the editor when undoing and redoing after replacing some content.
- Fixed bug where the editor would not get a scrollbar when using the Fullscreen and Autoresize plugins together.
- Fixed bug where the font selector would stop working correctly after selecting fonts three times.
- Fixed so pressing the enter key inside of an inline boundary inserts a br after the inline boundary element.
- Fixed a bug where it wasn't possible to use tab navigation inside of a table that was inside of a list.
- Fixed bug where end_container_on_empty_block would incorrectly remove elements.
- Fixed bug where content_styles weren't added to the Preview Plugin iframe.
- Fixed so the beforeSetContent/beforeGetContent events are preventable.
- Fixed bug where changing height value in Table Plugin advanced tab didn't do anything.
- Fixed bug where it wasn't possible to remove formatting from content in beginning of table cell.

## 4.7.1 - 2017-10-09

### Fixed
- Fixed bug where theme set to false on an inline editor produced an extra div element after the target element.
- Fixed bug where the editor drag icon was misaligned with the branding set to false.
- Fixed bug where doubled menu items were not being removed as expected with the removed_menuitems setting.
- Fixed bug where the Table of contents plugin threw an error when initialized.
- Fixed bug where it wasn't possible to add inline formats to text selected right to left.
- Fixed bug where the paste from plain text mode did not work as expected.
- Fixed so the style previews do not set color and background color when selected.
- Fixed bug where the Autolink plugin didn't work as expected with some formats applied on an empty editor.
- Fixed bug where the Textpattern plugin were throwing errors on some patterns.
- Fixed bug where the Save plugin saved all editors instead of only the active editor. Patch contributed by dannoe.

## 4.7.0 - 2017-10-03

### Added
- Added new mobile ui that is specifically designed for mobile devices.

### Changed
- Updated the default skin to be more modern and white since white is preferred by most implementations.
- Restructured the default menus to be more similar to common office suites like Google Docs.

### Fixed
- Fixed so theme can be set to false on both inline and iframe editor modes.
- Fixed bug where inline editor would add/remove the visualblocks css multiple times.
- Fixed bug where selection wouldn't be properly restored when editor lost focus and commands where invoked.
- Fixed bug where toc plugin would generate id:s for headers even though a toc wasn't inserted into the content.
- Fixed bug where is wasn't possible to drag/drop contents within the editor if paste_data_images where set to true.
- Fixed bug where getParam and close in WindowManager would get the first opened window instead of the last opened window.
- Fixed bug where delete would delete between cells inside a table in Firefox.

## 4.6.7 - 2017-09-18

### Added
- Added some missing translations to Image, Link and Help plugins.

### Fixed
- Fixed bug where paste wasn't working in IOS.
- Fixed bug where the Word Count Plugin didn't count some mathematical operators correctly.
- Fixed bug where inserting a list in a table caused the cell to expand in height.
- Fixed bug where pressing enter in a list located inside of a table deleted list items instead of inserting new list item.
- Fixed bug where copy and pasting table cells produced inconsistent results.
- Fixed bug where initializing an editor with an ID of 'length' would throw an exception.
- Fixed bug where it was possible to split a non merged table cell.
- Fixed bug where copy and pasting a list with a very specific selection into another list would produce a nested list.
- Fixed bug where copy and pasting ordered lists sometimes produced unordered lists.
- Fixed bug where padded elements inside other elements would be treated as empty.
- Fixed so you can resize images inside a figure element.
- Fixed bug where an inline TinyMCE editor initialized on a table did not set selection on load in Chrome.
- Fixed the positioning of the inlite toolbar when the target element wasn't big enough to fit the toolbar.

## 4.6.6 - 2017-08-30

### Fixed
- Fixed so that notifications wrap long text content instead of bleeding outside the notification element.
- Fixed so the content_style css is added after the skin and custom stylesheets.
- Fixed bug where it wasn't possible to remove a table with the Cut button.
- Fixed bug where the center format wasn't getting the same font size as the other formats in the format preview.
- Fixed bug where the wordcount plugin wasn't counting hyphenated words correctly.
- Fixed bug where all content pasted into the editor was added to the end of the editor.
- Fixed bug where enter keydown on list item selection only deleted content and didn't create a new line.
- Fixed bug where destroying the editor while the content css was still loading caused error notifications on Firefox.
- Fixed bug where undoing cut operation in IE11 left some unwanted html in the editor content.
- Fixed bug where enter keydown would throw an error in IE11.
- Fixed bug where duplicate instances of an editor were added to the editors array when using the createEditor API.
- Fixed bug where the formatter applied formats on the wrong content when spellchecker was activated.
- Fixed bug where switching formats would reset font size on child nodes.
- Fixed bug where the table caption element weren't always the first descendant to the table tag.
- Fixed bug where pasting some content into the editor on chrome some newlines were removed.
- Fixed bug where it wasn't possible to remove a list if a list item was a table element.
- Fixed bug where copy/pasting partial selections of tables wouldn't produce a proper table.
- Fixed bug where the searchreplace plugin could not find consecutive spaces.
- Fixed bug where background color wasn't applied correctly on some partially selected contents.

## 4.6.5 - 2017-08-02

### Added
- Added new inline_boundaries_selector that allows you to specify the elements that should have boundaries.
- Added new local upload feature this allows the user to upload images directly from the image dialog.
- Added a new api for providing meta data for plugins. It will show up in the help dialog if it's provided.

### Fixed
- Fixed so that the notifications created by the notification manager are more screen reader accessible.
- Fixed bug where changing the list format on multiple selected lists didn't change all of the lists.
- Fixed bug where the nonbreaking plugin would insert multiple undo levels when pressing the tab key.
- Fixed bug where delete/backspace wouldn't render a caret when all editor contents where deleted.
- Fixed bug where delete/backspace wouldn't render a caret if the deleted element was a single contentEditable false element.
- Fixed bug where the wordcount plugin wouldn't count words correctly if word where typed after applying a style format.
- Fixed bug where the wordcount plugin would count mathematical formulas as multiple words for example 1+1=2.
- Fixed bug where formatting of triple clicked blocks on Chrome/Safari would result in styles being added outside the visual selection.
- Fixed bug where paste would add the contents to the end of the editor area when inline mode was used.
- Fixed bug where toggling off bold formatting on text entered in a new paragraph would add an extra line break.
- Fixed bug where autolink plugin would only produce a link on every other consecutive link on Firefox.
- Fixed bug where it wasn't possible to select all contents if the content only had one pre element.
- Fixed bug where sizzle would produce lagging behavior on some sites due to repaints caused by feature detection.
- Fixed bug where toggling off inline formats wouldn't include the space on selected contents with leading or trailing spaces.
- Fixed bug where the cut operation in UI wouldn't work in Chrome.
- Fixed bug where some legacy editor initialization logic would throw exceptions about editor settings not being defined.
- Fixed bug where it wasn't possible to apply text color to links if they where part of a non collapsed selection.
- Fixed bug where an exception would be thrown if the user selected a video element and then moved the focus outside the editor.
- Fixed bug where list operations didn't work if there where block elements inside the list items.
- Fixed bug where applying block formats to lists wrapped in block elements would apply to all elements in that wrapped block.

## 4.6.4 - 2017-06-13

### Fixed
- Fixed bug where the editor would move the caret when clicking on the scrollbar next to a content editable false block.
- Fixed bug where the text color select dropdowns wasn't placed correctly when they didn't fit the width of the screen.
- Fixed bug where the default editor line height wasn't working for mixed font size contents.
- Fixed bug where the content css files for inline editors were loaded multiple times for multiple editor instances.
- Fixed bug where the initial value of the font size/font family dropdowns wasn't displayed.
- Fixed bug where the I18n api was not supporting arrays as the translation replacement values.
- Fixed bug where chrome would display "The given range isn't in document." errors for invalid ranges passed to setRng.
- Fixed bug where the compat3x plugin wasn't working since the global tinymce references wasn't resolved correctly.
- Fixed bug where the preview plugin wasn't encoding the base url passed into the iframe contents producing a xss bug.
- Fixed bug where the dom parser/serializer wasn't handling some special elements like noframes, title and xmp.
- Fixed bug where the dom parser/serializer wasn't handling cdata sections with comments inside.
- Fixed bug where the editor would scroll to the top of the editable area if a dialog was closed in inline mode.
- Fixed bug where the link dialog would not display the right rel value if rel_list was configured.
- Fixed bug where the context menu would select images on some platforms but not others.
- Fixed bug where the filenames of images were not retained on dragged and drop into the editor from the desktop.
- Fixed bug where the paste plugin would misrepresent newlines when pasting plain text and having forced_root_block configured.
- Fixed so that the error messages for the imagetools plugin is more human readable.
- Fixed so the internal validate setting for the parser/serializer can't be set from editor initialization settings.

## 4.6.3 - 2017-05-30

### Fixed
- Fixed bug where the arrow keys didn't work correctly when navigating on nested inline boundary elements.
- Fixed bug where delete/backspace didn't work correctly on nested inline boundary elements.
- Fixed bug where image editing didn't work on subsequent edits of the same image.
- Fixed bug where charmap descriptions wouldn't properly wrap if they exceeded the width of the box.
- Fixed bug where the default image upload handler only accepted 200 as a valid http status code.
- Fixed so rel on target=_blank links gets forced with only noopener instead of both noopener and noreferrer.

## 4.6.2 - 2017-05-23

### Fixed
- Fixed bug where the SaxParser would run out of memory on very large documents.
- Fixed bug with formatting like font size wasn't applied to del elements.
- Fixed bug where various api calls would be throwing exceptions if they where invoked on a removed editor instance.
- Fixed bug where the branding position would be incorrect if the editor was inside a hidden tab and then later showed.
- Fixed bug where the color levels feature in the imagetools dialog wasn't working properly.
- Fixed bug where imagetools dialog wouldn't pre-load images from CORS domains, before trying to prepare them for editing.
- Fixed bug where the tab key would move the caret to the next table cell if being pressed inside a list inside a table.
- Fixed bug where the cut/copy operations would loose parent context like the current format etc.
- Fixed bug with format preview not working on invalid elements excluded by valid_elements.
- Fixed bug where blocks would be merged in incorrect order on backspace/delete.
- Fixed bug where zero length text nodes would cause issues with the undo logic if there where iframes present.
- Fixed bug where the font size/family select lists would throw errors if the first node was a comment.
- Fixed bug with csp having to allow local script evaluation since it was used to detect global scope.
- Fixed bug where CSP required a relaxed option for javascript: URLs in unsupported legacy browsers.
- Fixed bug where a fake caret would be rendered for td with the contenteditable=false.
- Fixed bug where typing would be blocked on IE 11 when within a nested contenteditable=true/false structure.

## 4.6.1 - 2017-05-10

### Added
- Added configuration option to list plugin to disable tab indentation.

### Fixed
- Fixed bug where format change on very specific content could cause the selection to change.
- Fixed bug where TinyMCE could not be lazyloaded through jquery integration.
- Fixed bug where entities in style attributes weren't decoded correctly on paste in webkit.
- Fixed bug where fontsize_formats option had been renamed incorrectly.
- Fixed bug with broken backspace/delete behaviour between contenteditable=false blocks.
- Fixed bug where it wasn't possible to backspace to the previous line with the inline boundaries functionality turned on.
- Fixed bug where is wasn't possible to move caret left and right around a linked image with the inline boundaries functionality turned on.
- Fixed bug where pressing enter after/before hr element threw exception. Patch contributed bradleyke.
- Fixed so the CSS in the visualblocks plugin doesn't overwrite background color. Patch contributed by Christian Rank.
- Fixed bug where multibyte characters weren't encoded correctly. Patch contributed by James Tarkenton.
- Fixed bug where shift-click to select within contenteditable=true fields wasn't working.

## 4.6.0 - 2017-05-04

### Added
- Added an inline boundary caret position feature that makes it easier to type at the beginning/end of links/code elements.
- Added a help plugin that adds a button and a dialog showing the editor shortcuts and loaded plugins.
- Added an inline_boundaries option that allows you to disable the inline boundary feature if it's not desired.
- Added a new ScrollIntoView event that allows you to override the default scroll to element behavior.
- Added role and aria- attributes as valid elements in the default valid elements config.
- Added new internal flag for PastePreProcess/PastePostProcess this is useful to know if the paste was coming from an external source.
- Added new ignore function to UndoManager this works similar to transact except that it doesn't add an undo level by default.

### Fixed
- Fixed so that urls gets retained for images when being edited. This url is then passed on to the upload handler.
- Fixed so that the editors would be initialized on readyState interactive instead of complete.
- Fixed so that the init event of the editor gets fired once all contentCSS files have been properly loaded.
- Fixed so that width/height of the editor gets taken from the textarea element if it's explicitly specified in styles.
- Fixed so that keep_styles set to false no longer clones class/style from the previous paragraph on enter.
- Fixed so that the default line-height is 1.2em to avoid zwnbsp characters from producing text rendering glitches on Windows.
- Fixed so that loading errors of content css gets presented by a notification message.
- Fixed so figure image elements can be linked when selected this wraps the figure image in a anchor element.
- Fixed bug where it wasn't possible to copy/paste rows with colspans by using the table copy/paste feature.
- Fixed bug where the protect setting wasn't properly applied to header/footer parts when using the fullpage plugin.
- Fixed bug where custom formats that specified upper case element names where not applied correctly.
- Fixed bug where some screen readers weren't reading buttons due to an aria specific fix for IE 8.
- Fixed bug where cut wasn't working correctly on iOS due to it's clipboard API not working correctly.
- Fixed bug where Edge would paste div elements instead of paragraphs when pasting plain text.
- Fixed bug where the textpattern plugin wasn't dealing with trailing punctuations correctly.
- Fixed bug where image editing would some times change the image format from jpg to png.
- Fixed bug where some UI elements could be inserted into the toolbar even if they where not registered.
- Fixed bug where it was possible to click the TD instead of the character in the character map and that caused an exception.
- Fixed bug where the font size/font family dropdowns would sometimes show an incorrect value due to css not being loaded in time.
- Fixed bug with the media plugin inserting undefined instead of retaining size when media_dimensions was set to false.
- Fixed bug with deleting images when forced_root_blocks where set to false.
- Fixed bug where input focus wasn't properly handled on nested content editable elements.
- Fixed bug where Chrome/Firefox would throw an exception when selecting images due to recent change of setBaseAndExtent support.
- Fixed bug where malformed blobs would throw exceptions now they are simply ignored.
- Fixed bug where backspace/delete wouldn't work properly in some cases where all contents was selected in WebKit.
- Fixed bug with Angular producing errors since it was expecting events objects to be patched with their custom properties.
- Fixed bug where the formatter would apply formatting to spellchecker errors now all bogus elements are excluded.
- Fixed bug with backspace/delete inside table caption elements wouldn't behave properly on IE 11.
- Fixed bug where typing after a contenteditable false inline element could move the caret to the end of that element.
- Fixed bug where backspace before/after contenteditable false blocks wouldn't properly remove the right element.
- Fixed bug where backspace before/after contenteditable false inline elements wouldn't properly empty the current block element.
- Fixed bug where vertical caret navigation with a custom line-height would sometimes match incorrect positions.
- Fixed bug with paste on Edge where character encoding wasn't handled properly due to a browser bug.
- Fixed bug with paste on Edge where extra fragment data was inserted into the contents when pasting.
- Fixed bug with pasting contents when having a whole block element selected on WebKit could cause WebKit spans to appear.
- Fixed bug where the visualchars plugin wasn't working correctly showing invisible nbsp characters.
- Fixed bug where browsers would hang if you tried to load some malformed html contents.
- Fixed bug where the init call promise wouldn't resolve if the specified selector didn't find any matching elements.
- Fixed bug where the Schema isValidChild function was case sensitive.

### Removed
- Dropped support for IE 8-10 due to market share and lack of support from Microsoft. See tinymce docs for details.

## 4.5.3 - 2017-02-01

### Added
- Added keyboard navigation for menu buttons when the menu is in focus.
- Added api to the list plugin for setting custom classes/attributes on lists.
- Added validation for the anchor plugin input field according to W3C id naming specifications.

### Fixed
- Fixed bug where media placeholders were removed after resize with the forced_root_block setting set to false.
- Fixed bug where deleting selections with similar sibling nodes sometimes deleted the whole document.
- Fixed bug with inlite theme where several toolbars would appear scrolling when more than one instance of the editor was in use.
- Fixed bug where the editor would throw error with the fontselect plugin on hidden editor instances in Firefox.
- Fixed bug where the background color would not stretch to the font size.
- Fixed bug where font size would be removed when changing background color.
- Fixed bug where the undomanager trimmed away whitespace between nodes on undo/redo.
- Fixed bug where media_dimensions=false in media plugin caused the editor to throw an error.
- Fixed bug where IE was producing font/u elements within links on paste.
- Fixed bug where some button tooltips were broken when compat3x was in use.
- Fixed bug where backspace/delete/typeover would remove the caption element.
- Fixed bug where powerspell failed to function when compat3x was enabled.
- Fixed bug where it wasn't possible to apply sub/sup on text with large font size.
- Fixed bug where pre tags with spaces weren't treated as content.
- Fixed bug where Meta+A would select the entire document instead of all contents in nested ce=true elements.

## 4.5.2 - 2017-01-04

### Fixed
- Added missing keyboard shortcut description for the underline menu item in the format menu.
- Fixed bug where external blob urls wasn't properly handled by editor upload logic. Patch contributed by David Oviedo.
- Fixed bug where urls wasn't treated as a single word by the wordcount plugin.
- Fixed bug where nbsp characters wasn't treated as word delimiters by the wordcount plugin.
- Fixed bug where editor instance wasn't properly passed to the format preview logic. Patch contributed by NullQuery.
- Fixed bug where the fake caret wasn't hidden when you moved selection to a cE=false element.
- Fixed bug where it wasn't possible to edit existing code sample blocks.
- Fixed bug where it wasn't possible to delete editor contents if the selection included an empty block.
- Fixed bug where the formatter wasn't expanding words on some international characters. Patch contributed by Martin Larochelle.
- Fixed bug where the open link feature wasn't working correctly on IE 11.
- Fixed bug where enter before/after a cE=false block wouldn't properly padd the paragraph with an br element.
- Fixed so font size and font family select boxes always displays a value by using the runtime style as a fallback.
- Fixed so missing plugins will be logged to console as warnings rather than halting the initialization of the editor.
- Fixed so splitbuttons become normal buttons in advlist plugin if styles are empty. Patch contributed by René Schleusner.
- Fixed so you can multi insert rows/cols by selecting table cells and using insert rows/columns.

## 4.5.1 - 2016-12-07

### Fixed
- Fixed bug where the lists plugin wouldn't initialize without the advlist plugins if served from cdn.
- Fixed bug where selectors with "*" would cause the style format preview to throw an error.
- Fixed bug with toggling lists off on lists with empty list items would throw an error.
- Fixed bug where editing images would produce non existing blob uris.
- Fixed bug where the offscreen toc selection would be treated as the real toc element.
- Fixed bug where the aria level attribute for element path would have an incorrect start index.
- Fixed bug where the offscreen selection of cE=false that where very wide would be shown onscreen. Patch contributed by Steven Bufton.
- Fixed so the default_link_target gets applied to links created by the autolink plugin.
- Fixed so that the name attribute gets removed by the anchor plugin if editing anchors.

## 4.5.0 - 2016-11-23

### Added
- Added new toc plugin allows you to insert table of contents based on editor headings.
- Added new auto complete menu to all url fields. Adds history, link to anchors etc.
- Added new sidebar api that allows you to add custom sidebar panels and buttons to toggle these.
- Added new insert menu button that allows you to have multiple insert functions under the same menu button.
- Added new open link feature to ctrl+click, alt+enter and context menu.
- Added new media_embed_handler option to allow the media plugin to be populated with custom embeds.
- Added new support for editing transparent images using the image tools dialog.
- Added new images_reuse_filename option to allow filenames of images to be retained for upload.
- Added new security feature where links with target="_blank" will by default get rel="noopener noreferrer".
- Added new allow_unsafe_link_target to allow you to opt-out of the target="_blank" security feature.
- Added new style_formats_autohide option to automatically hide styles based on context.
- Added new codesample_content_css option to specify where the code sample prism css is loaded from.
- Added new support for Japanese/Chinese word count following the unicode standards on this.
- Added new fragmented undo levels this dramatically reduces flicker on contents with iframes.
- Added new live previews for complex elements like table or lists.

### Fixed
- Fixed bug where it wasn't possible to properly tab between controls in a dialog with a disabled form item control.
- Fixed bug where firefox would generate a rectangle on elements produced after/before a cE=false elements.
- Fixed bug with advlist plugin not switching list element format properly in some edge cases.
- Fixed bug where col/rowspans wasn't correctly computed by the table plugin in some cases.
- Fixed bug where the table plugin would thrown an error if object_resizing was disabled.
- Fixed bug where some invalid markup would cause issues when running in XHTML mode. Patch contributed by Charles Bourasseau.
- Fixed bug where the fullscreen class wouldn't be removed properly when closing dialogs.
- Fixed bug where the PastePlainTextToggle event wasn't fired by the paste plugin when the state changed.
- Fixed bug where table the row type wasn't properly updated in table row dialog. Patch contributed by Matthias Balmer.
- Fixed bug where select all and cut wouldn't place caret focus back to the editor in WebKit. Patch contributed by Daniel Jalkut.
- Fixed bug where applying cell/row properties to multiple cells/rows would reset other unchanged properties.
- Fixed bug where some elements in the schema would have redundant/incorrect children.
- Fixed bug where selector and target options would cause issues if used together.
- Fixed bug where drag/drop of images from desktop on chrome would thrown an error.
- Fixed bug where cut on WebKit/Blink wouldn't add an undo level.
- Fixed bug where IE 11 would scroll to the cE=false elements when they where selected.
- Fixed bug where keys like F5 wouldn't work when a cE=false element was selected.
- Fixed bug where the undo manager wouldn't stop the typing state when commands where executed.
- Fixed bug where unlink on wrapped links wouldn't work properly.
- Fixed bug with drag/drop of images on WebKit where the image would be deleted form the source editor.
- Fixed bug where the visual characters mode would be disabled when contents was extracted from the editor.
- Fixed bug where some browsers would toggle of formats applied to the caret when clicking in the editor toolbar.
- Fixed bug where the custom theme function wasn't working correctly.
- Fixed bug where image option for custom buttons required you to have icon specified as well.
- Fixed bug where the context menu and contextual toolbars would be visible at the same time and sometimes overlapping.
- Fixed bug where the noneditable plugin would double wrap elements when using the noneditable_regexp option.
- Fixed bug where tables would get padding instead of margin when you used the indent button.
- Fixed bug where the charmap plugin wouldn't properly insert non breaking spaces.
- Fixed bug where the color previews in color input boxes wasn't properly updated.
- Fixed bug where the list items of previous lists wasn't merged in the right order.
- Fixed bug where it wasn't possible to drag/drop inline-block cE=false elements on IE 11.
- Fixed bug where some table cell merges would produce incorrect rowspan/colspan.
- Fixed so the font size of the editor defaults to 14px instead of 11px this can be overridden by custom css.
- Fixed so wordcount is debounced to reduce cpu hogging on larger texts.
- Fixed so tinymce global gets properly exported as a module when used with some module bundlers.
- Fixed so it's possible to specify what css properties you want to preview on specific formats.
- Fixed so anchors are contentEditable=false while within the editor.
- Fixed so selected contents gets wrapped in a inline code element by the codesample plugin.
- Fixed so conditional comments gets properly stripped independent of case. Patch contributed by Georgii Dolzhykov.
- Fixed so some escaped css sequences gets properly handled. Patch contributed by Georgii Dolzhykov.
- Fixed so notifications with the same message doesn't get displayed at the same time.
- Fixed so F10 can be used as an alternative key to focus to the toolbar.
- Fixed various api documentation issues and typos.

### Removed
- Removed layer plugin since it wasn't really ported from 3.x and there doesn't seem to be much use for it.
- Removed moxieplayer.swf from the media plugin since it wasn't used by the media plugin.
- Removed format state from the advlist plugin to be more consistent with common word processors.

## 4.4.3 - 2016-09-01

### Fixed
- Fixed bug where copy would produce an exception on Chrome.
- Fixed bug where deleting lists on IE 11 would merge in correct text nodes.
- Fixed bug where deleting partial lists with indentation wouldn't cause proper normalization.

## 4.4.2 - 2016-08-25

### Added
- Added new importcss_exclusive option to disable unique selectors per group.
- Added new group specific selector_converter option to importcss plugin.
- Added new codesample_languages option to apply custom languages to codesample plugin.
- Added new codesample_dialog_width/codesample_dialog_height options.

### Fixed
- Fixed bug where fullscreen button had an incorrect keyboard shortcut.
- Fixed bug where backspace/delete wouldn't work correctly from a block to a cE=false element.
- Fixed bug where smartpaste wasn't detecting links with special characters in them like tilde.
- Fixed bug where the editor wouldn't get proper focus if you clicked on a cE=false element.
- Fixed bug where it wasn't possible to copy/paste table rows that had merged cells.
- Fixed bug where merging cells could some times produce invalid col/rowspan attibute values.
- Fixed bug where getBody would sometimes thrown an exception now it just returns null if the iframe is clobbered.
- Fixed bug where drag/drop of cE=false element wasn't properly constrained to viewport.
- Fixed bug where contextmenu on Mac would collapse any selection to a caret.
- Fixed bug where rtl mode wasn't rendered properly when loading a language pack with the rtl flag.
- Fixed bug where Kamer word bounderies would be stripped from contents.
- Fixed bug where lists would sometimes render two dots or numbers on the same line.
- Fixed bug where the skin_url wasn't used by the inlite theme.
- Fixed so data attributes are ignored when comparing formats in the formatter.
- Fixed so it's possible to disable inline toolbars in the inlite theme.
- Fixed so template dialog gets resized if it doesn't fit the window viewport.

## 4.4.1 - 2016-07-26

### Added
- Added smart_paste option to paste plugin to allow disabling the paste behavior if needed.

### Fixed
- Fixed bug where png urls wasn't properly detected by the smart paste logic.
- Fixed bug where the element path wasn't working properly when multiple editor instances where used.
- Fixed bug with creating lists out of multiple paragraphs would just create one list item instead of multiple.
- Fixed bug where scroll position wasn't properly handled by the inlite theme to place the toolbar properly.
- Fixed bug where multiple instances of the editor using the inlite theme didn't render the toolbar properly.
- Fixed bug where the shortcut label for fullscreen mode didn't match the actual shortcut key.
- Fixed bug where it wasn't possible to select cE=false blocks using touch devices on for example iOS.
- Fixed bug where it was possible to select the child image within a cE=false on IE 11.
- Fixed so inserts of html containing lists doesn't merge with any existing lists unless it's a paste operation.

## 4.4.0 - 2016-06-30

### Added
- Added new inlite theme this is a more lightweight inline UI.
- Added smarter paste logic that auto detects urls in the clipboard and inserts images/links based on that.
- Added a better image resize algorithm for better image quality in the imagetools plugin.

### Fixed
- Fixed bug where it wasn't possible to drag/dropping cE=false elements on FF.
- Fixed bug where backspace/delete before/after a cE=false block would produce a new paragraph.
- Fixed bug where list style type css property wasn't preserved when indenting lists.
- Fixed bug where merging of lists where done even if the list style type was different.
- Fixed bug where the image_dataimg_filter function wasn't used when pasting images.
- Fixed bug where nested editable within a non editable element would cause scroll on focus in Chrome.
- Fixed so invalid targets for inline mode is blocked on initialization. We only support elements that can have children.

## 4.3.13 - 2016-06-08

### Added
- Added characters with a diacritical mark to charmap plugin. Patch contributed by Dominik Schilling.
- Added better error handling if the image proxy service would produce errors.

### Fixed
- Fixed issue with pasting list items into list items would produce nested list rather than a merged list.
- Fixed bug where table selection could get stuck in selection mode for inline editors.
- Fixed bug where it was possible to place the caret inside the resize grid elements.
- Fixed bug where it wasn't possible to place in elements horizontally adjacent cE=false blocks.
- Fixed bug where multiple notifications wouldn't be properly placed on screen.
- Fixed bug where multiple editor instance of the same id could be produces in some specific integrations.

## 4.3.12 - 2016-05-10

### Fixed
- Fixed bug where focus calls couldn't be made inside the editors PostRender event handler.
- Fixed bug where some translations wouldn't work as expected due to a bug in editor.translate.
- Fixed bug where the node change event could fire with a node out side the root of the editor.
- Fixed bug where Chrome wouldn't properly present the keyboard paste clipboard details when paste was clicked.
- Fixed bug where merged cells in tables couldn't be selected from right to left.
- Fixed bug where insert row wouldn't properly update a merged cells rowspan property.
- Fixed bug where the color input boxes preview field wasn't properly set on initialization.
- Fixed bug where IME composition inside table cells wouldn't work as expected on IE 11.
- Fixed so all shadow dom support is under and experimental flag due to flaky browser support.

## 4.3.11 - 2016-04-25

### Fixed
- Fixed bug where it wasn't possible to insert empty blocks though the API unless they where padded.
- Fixed bug where you couldn't type the Euro character on Windows.
- Fixed bug where backspace/delete from a cE=false element to a text block didn't work properly.
- Fixed bug where the text color default grid would render incorrectly.
- Fixed bug where the codesample plugin wouldn't load the css in the editor for multiple editors.
- Fixed so the codesample plugin textarea gets focused by default.

## 4.3.10 - 2016-04-12

### Fixed
- Fixed bug where the key "y" on WebKit couldn't be entered due to conflict with keycode for F10 on keypress.

## 4.3.9 - 2016-04-12

### Added
- Added support for focusing the contextual toolbars using keyboard.
- Added keyboard support for slider UI controls. You can no increase/decrease using arrow keys.
- Added url pattern matching for Dailymotion to media plugin. Patch contributed by Bertrand Darbon.
- Added body_class to template plugin preview. Patch contributed by Milen Petrinski.
- Added options to better override textcolor pickers with custom colors. Patch contributed by Xavier Boubert.
- Added visual arrows to inline contextual toolbars so that they point to the element being active.

### Changed
- Changed the Meta+Shift+F shortcut to Ctrl+Shift+F since Czech, Slovak, Polish languages used the first one for input.

### Fixed
- Fixed so toolbars for tables or other larger elements get better positioned below the scrollable viewport.
- Fixed bug where it was possible to click links inside cE=false blocks.
- Fixed bug where event targets wasn't properly handled in Safari Technical Preview.
- Fixed bug where drag/drop text in FF 45 would make the editor caret invisible.
- Fixed bug where the remove state wasn't properly set on editor instances when detected as clobbered.
- Fixed bug where offscreen selection of some cE=false elements would render onscreen. Patch contributed by Steven Bufton
- Fixed bug where enter would clone styles out side the root on editors inside a span. Patch contributed by ChristophKaser.
- Fixed bug where drag/drop of images into the editor didn't work correctly in FF.
- Fixed so the first item in panels for the imagetools dialog gets proper keyboard focus.

## 4.3.8 - 2016-03-15

### Fixed
- Fixed bug where inserting HR at the end of a block element would produce an extra empty block.
- Fixed bug where links would be clickable when readonly mode was enabled.
- Fixed bug where the formatter would normalize to the wrong node on very specific content.
- Fixed bug where some nested list items couldn't be indented properly.
- Fixed bug where links where clickable in the preview dialog.
- Fixed so the alt attribute doesn't get padded with an empty value by default.
- Fixed so nested alignment works more correctly. You will now alter the alignment to the closest block parent.

## 4.3.7 - 2016-03-02

### Fixed
- Fixed bug where incorrect icons would be rendered for imagetools edit and color levels.
- Fixed bug where navigation using arrow keys inside a SelectBox didn't move up/down.
- Fixed bug where the visualblocks plugin would render borders round internal UI elements.

## 4.3.6 - 2016-03-01

### Added
- Added new paste_remember_plaintext_info option to allow a global disable of the plain text mode notification.
- Added new PastePlainTextToggle event that fires when plain text mode toggles on/off.

### Fixed
- Fixed bug where it wasn't possible to select media elements since the drag logic would snap it to mouse cursor.
- Fixed bug where it was hard to place the caret inside nested cE=true elements when the outer cE=false element was focused.
- Fixed bug where editors wouldn't properly initialize if both selector and mode where used.
- Fixed bug where IME input inside table cells would switch the IME off.
- Fixed bug where selection inside the first table cell would cause the whole table cell to get selected.
- Fixed bug where error handling of images being uploaded wouldn't properly handle faulty statuses.
- Fixed bug where inserting contents before a HR would cause an exception to be thrown.
- Fixed bug where copy/paste of Excel data would be inserted as an image.
- Fixed caret position issues with copy/paste of inline block cE=false elements.
- Fixed issues with various menu item focus bugs in Chrome. Where the focused menu bar item wasn't properly blurred.
- Fixed so the notifications have a solid background since it would be hard to read if there where text under it.
- Fixed so notifications gets animated similar to the ones used by dialogs.
- Fixed so larger images that gets pasted is handled better.
- Fixed so the window close button is more uniform on various platform and also increased it's hit area.

## 4.3.5 - 2016-02-11

Npm version bump due to package not being fully updated.

## 4.3.4 - 2016-02-11

### Added
- Added new OpenWindow/CloseWindow events that gets fired when windows open/close.
- Added new NewCell/NewRow events that gets fired when table cells/rows are created.
- Added new Promise return value to tinymce.init makes it easier to handle initialization.

### Fixed
- Fixed various bugs with drag/drop of contentEditable:false elements.
- Fixed bug where deleting of very specific nested list items would result in an odd list.
- Fixed bug where lists would get merged with adjacent lists outside the editable inline root.
- Fixed bug where MS Edge would crash when closing a dialog then clicking a menu item.
- Fixed bug where table cell selection would add undo levels.
- Fixed bug where table cell selection wasn't removed when inline editor where removed.
- Fixed bug where table cell selection wouldn't work properly on nested tables.
- Fixed bug where table merge menu would be available when merging between thead and tbody.
- Fixed bug where table row/column resize wouldn't get properly removed when the editor was removed.
- Fixed bug where Chrome would scroll to the editor if there where a empty hash value in document url.
- Fixed bug where the cache suffix wouldn't work correctly with the importcss plugin.
- Fixed bug where selection wouldn't work properly on MS Edge on Windows Phone 10.
- Fixed so adjacent pre blocks gets joined into one pre block since that seems like the user intent.
- Fixed so events gets properly dispatched in shadow dom. Patch provided by Nazar Mokrynskyi.

### Removed
- Removed the jQuery version the jQuery plugin is now moved into the main package.
- Removed jscs from build process since eslint can now handle code style checking.

## 4.3.3 - 2016-01-14

### Added
- Added new table_resize_bars configuration setting.  This setting allows you to disable the table resize bars.
- Added new beforeInitialize event to tinymce.util.XHR lets you modify XHR properties before open. Patch contributed by Brent Clintel.
- Added new autolink_pattern setting to autolink plugin. Enables you to override the default autolink formats. Patch contributed by Ben Tiedt.
- Added new charmap option that lets you override the default charmap of the charmap plugin.
- Added new charmap_append option that lets you add new characters to the default charmap of the charmap plugin.
- Added new insertCustomChar event that gets fired when a character is inserted by the charmap plugin.

### Fixed
- Fixed bug where table cells started with a superfluous &nbsp; in IE10+.
- Fixed bug where table plugin would retain all BR tags when cells were merged.
- Fixed bug where media plugin would strip underscores from youtube urls.
- Fixed bug where IME input would fail on IE 11 if you typed within a table.
- Fixed bug where double click selection of a word would remove the space before the word on insert contents.
- Fixed bug where table plugin would produce exceptions when hovering tables with invalid structure.
- Fixed bug where fullscreen wouldn't scroll back to it's original position when untoggled.
- Fixed so the template plugins templates setting can be a function that gets a callback that can provide templates.

## 4.3.2 - 2015-12-14

### Fixed
- Fixed bug where the resize bars for table cells were not affected by the object_resizing property.
- Fixed bug where the contextual table toolbar would appear incorrectly if TinyMCE was initialized inline inside a table.
- Fixed bug where resizing table cells did not fire a node change event or add an undo level.
- Fixed bug where double click selection of text on IE 11 wouldn't work properly.
- Fixed bug where codesample plugin would incorrectly produce br elements inside code elements.
- Fixed bug where media plugin would strip dashes from youtube urls.
- Fixed bug where it was possible to move the caret into the table resize bars.
- Fixed bug where drag/drop into a cE=false element was possible on IE.

## 4.3.1 - 2015-11-30

### Fixed
- Fixed so it's possible to disable the table inline toolbar by setting it to false or an empty string.
- Fixed bug where it wasn't possible to resize some tables using the drag handles.
- Fixed bug where unique id:s would clash for multiple editor instances and cE=false selections.
- Fixed bug where the same plugin could be initialized multiple times.
- Fixed bug where the table inline toolbars would be displayed at the same time as the image toolbars.
- Fixed bug where the table selection rect wouldn't be removed when selecting another control element.

## 4.3.0 - 2015-11-23

### Added
- Added new table column/row resize support. Makes it a lot more easy to resize the columns/rows in a table.
- Added new table inline toolbar. Makes it easier to for example add new rows or columns to a table.
- Added new notification API. Lets you display floating notifications to the end user.
- Added new codesample plugin that lets you insert syntax highlighted pre elements into the editor.
- Added new image_caption to images. Lets you create images with captions using a HTML5 figure/figcaption elements.
- Added new live previews of embeded videos. Lets you play the video right inside the editor.
- Added new setDirty method and "dirty" event to the editor. Makes it easier to track the dirty state change.
- Added new setMode method to Editor instances that lets you dynamically switch between design/readonly.
- Added new core support for contentEditable=false elements within the editor overrides the browsers broken behavior.

### Changed
- Rewrote the noneditable plugin to use the new contentEditable false core logic.

### Fixed
- Fixed so the dirty state doesn't set to false automatically when the undo index is set to 0.
- Fixed the Selection.placeCaretAt so it works better on IE when the coordinate is between paragraphs.
- Fixed bug where data-mce-bogus="all" element contents where counted by the word count plugin.
- Fixed bug where contentEditable=false elements would be indented by the indent buttons.
- Fixed bug where images within contentEditable=false would be selected in WebKit on mouse click.
- Fixed bug in DOMUntils split method where the replacement parameter wouldn't work on specific cases.
- Fixed bug where the importcss plugin would import classes from the skin content css file.
- Fixed so all button variants have a wrapping span for it's text to make it easier to skin.
- Fixed so it's easier to exit pre block using the arrow keys.
- Fixed bug where listboxes with fix widths didn't render correctly.

## 4.2.8 - 2015-11-13

### Fixed
- Fixed bug where it was possible to delete tables as the inline root element if all columns where selected.
- Fixed bug where the UI buttons active state wasn't properly updated due to recent refactoring of that logic.

## 4.2.7 - 2015-10-27

### Fixed
- Fixed bug where backspace/delete would remove all formats on the last paragraph character in WebKit/Blink.
- Fixed bug where backspace within a inline format element with a bogus caret container would move the caret.
- Fixed bug where backspace/delete on selected table cells wouldn't add an undo level.
- Fixed bug where script tags embedded within the editor could sometimes get a mce- prefix prepended to them
- Fixed bug where validate: false option could produce an error to be thrown from the Serialization step.
- Fixed bug where inline editing of a table as the root element could let the user delete that table.
- Fixed bug where inline editing of a table as the root element wouldn't properly handle enter key.
- Fixed bug where inline editing of a table as the root element would normalize the selection incorrectly.
- Fixed bug where inline editing of a list as the root element could let the user delete that list.
- Fixed bug where inline editing of a list as the root element could let the user split that list.
- Fixed bug where resize handles would be rendered on editable root elements such as table.

## 4.2.6 - 2015-09-28

### Added
- Added capability to set request headers when using XHRs.
- Added capability to upload local images automatically default delay is set to 30 seconds after editing images.
- Added commands ids mceEditImage, mceAchor and mceMedia to be avaiable from execCommand.
- Added Edge browser to saucelabs grunt task. Patch contributed by John-David Dalton.

### Fixed
- Fixed bug where blob uris not produced by tinymce would produce HTML invalid markup.
- Fixed bug where selection of contents of a nearly empty editor in Edge would sometimes fail.
- Fixed bug where color styles woudln't be retained on copy/paste in Blink/Webkit.
- Fixed bug where the table plugin would throw an error when inserting rows after a child table.
- Fixed bug where the template plugin wouldn't handle functions as variable replacements.
- Fixed bug where undo/redo sometimes wouldn't work properly when applying formatting collapsed ranges.
- Fixed bug where shift+delete wouldn't do a cut operation on Blink/WebKit.
- Fixed bug where cut action wouldn't properly store the before selection bookmark for the undo level.
- Fixed bug where backspace in side an empty list element on IE would loose editor focus.
- Fixed bug where the save plugin wouldn't enable the buttons when a change occurred.
- Fixed bug where Edge wouldn't initialize the editor if a document.domain was specified.
- Fixed bug where enter key before nested images would sometimes not properly expand the previous block.
- Fixed bug where the inline toolbars wouldn't get properly hidden when blurring the editor instance.
- Fixed bug where Edge would paste Chinese characters on some Windows 10 installations.
- Fixed bug where IME would loose focus on IE 11 due to the double trailing br bug fix.
- Fixed bug where the proxy url in imagetools was incorrect. Patch contributed by Wong Ho Wang.

## 4.2.5 - 2015-08-31

### Added
- Added fullscreen capability to embedded youtube and vimeo videos.

### Fixed
- Fixed bug where the uploadImages call didn't work on IE 10.
- Fixed bug where image place holders would be uploaded by uploadImages call.
- Fixed bug where images marked with bogus would be uploaded by the uploadImages call.
- Fixed bug where multiple calls to uploadImages would result in decreased performance.
- Fixed bug where pagebreaks were editable to imagetools patch contributed by Rasmus Wallin.
- Fixed bug where the element path could cause too much recursion exception.
- Fixed bug for domains containing ".min". Patch contributed by Loïc Février.
- Fixed so validation of external links to accept a number after www. Patch contributed by Victor Carvalho.
- Fixed so the charmap is exposed though execCommand. Patch contributed by Matthew Will.
- Fixed so that the image uploads are concurrent for improved performance.
- Fixed various grammar problems in inline documentation. Patches provided by nikolas.

## 4.2.4 - 2015-08-17

### Added
- Added picture as a valid element to the HTML 5 schema. Patch contributed by Adam Taylor.

### Fixed
- Fixed bug where contents would be duplicated on drag/drop within the same editor.
- Fixed bug where floating/alignment of images on Edge wouldn't work properly.
- Fixed bug where it wasn't possible to drag images on IE 11.
- Fixed bug where image selection on Edge would sometimes fail.
- Fixed bug where contextual toolbars icons wasn't rendered properly when using the toolbar_items_size.
- Fixed bug where searchreplace dialog doesn't get prefilled with the selected text.
- Fixed bug where fragmented matches wouldn't get properly replaced by the searchreplace plugin.
- Fixed bug where enter key wouldn't place the caret if was after a trailing space within an inline element.
- Fixed bug where the autolink plugin could produce multiple links for the same text on Gecko.
- Fixed bug where EditorUpload could sometimes throw an exception if the blob wasn't found.
- Fixed xss issues with media plugin not properly filtering out some script attributes.

## 4.2.3 - 2015-07-30

### Fixed
- Fixed bug where image selection wasn't possible on Edge due to incompatible setBaseAndExtend API.
- Fixed bug where image blobs urls where not properly destroyed by the imagetools plugin.
- Fixed bug where keyboard shortcuts wasn't working correctly on IE 8.
- Fixed skin issue where the borders of panels where not visible on IE 8.

## 4.2.2 - 2015-07-22

### Fixed
- Fixed bug where float panels were not being hidden on inline editor blur when fixed_toolbar_container config option was in use.
- Fixed bug where combobox states wasn't properly updated if contents where updated without keyboard.
- Fixed bug where pasting into textbox or combobox would move the caret to the end of text.
- Fixed bug where removal of bogus span elements before block elements would remove whitespace between nodes.
- Fixed bug where repositioning of inline toolbars where async and producing errors if the editor was removed from DOM to early. Patch by iseulde.
- Fixed bug where element path wasn't working correctly. Patch contributed by iseulde.
- Fixed bug where menus wasn't rendered correctly when custom images where added to a menu. Patch contributed by Naim Hammadi.

## 4.2.1 - 2015-06-29

### Fixed
- Fixed bug where back/forward buttons in the browser would render blob images as broken images.
- Fixed bug where Firefox would throw regexp to big error when replacing huge base64 chunks.
- Fixed bug rendering issues with resize and context toolbars not being placed properly until next animation frame.
- Fixed bug where the rendering of the image while cropping would some times not be centered correctly.
- Fixed bug where listbox items with submenus would me selected as active.
- Fixed bug where context menu where throwing an error when rendering.
- Fixed bug where resize both option wasn't working due to resent addClass API change. Patch contributed by Jogai.
- Fixed bug where a hideAll call for container rendered inline toolbars would throw an error.
- Fixed bug where onclick event handler on combobox could cause issues if element.id was a function by some polluting libraries.
- Fixed bug where listboxes wouldn't get proper selected sub menu item when using link_list or image_list.
- Fixed so the UI controls are as wide as 4.1.x to avoid wrapping controls in toolbars.
- Fixed so the imagetools dialog is adaptive for smaller screen sizes.

## 4.2.0 - 2015-06-25

### Added
- Added new flat default skin to make the UI more modern.
- Added new imagetools plugin, lets you crop/resize and apply filters to images.
- Added new contextual toolbars support to the API lets you add floating toolbars for specific CSS selectors.
- Added new promise feature fill as tinymce.util.Promise.
- Added new built in image upload feature lets you upload any base64 encoded image within the editor as files.

### Fixed
- Fixed bug where resize handles would appear in the right position in the wrong editor when switching between resizable content in different inline editors.
- Fixed bug where tables would not be inserted in inline mode due to previous float panel fix.
- Fixed bug where floating panels would remain open when focus was lost on inline editors.
- Fixed bug where cut command on Chrome would thrown a browser security exception.
- Fixed bug where IE 11 sometimes would report an incorrect size for images in the image dialog.
- Fixed bug where it wasn't possible to remove inline formatting at the end of block elements.
- Fixed bug where it wasn't possible to delete table cell contents when cell selection was vertical.
- Fixed bug where table cell wasn't emptied from block elements if delete/backspace where pressed in empty cell.
- Fixed bug where cmd+shift+arrow didn't work correctly on Firefox mac when selecting to start/end of line.
- Fixed bug where removal of bogus elements would sometimes remove whitespace between nodes.
- Fixed bug where the resize handles wasn't updated when the main window was resized.
- Fixed so script elements gets removed by default to prevent possible XSS issues in default config implementations.
- Fixed so the UI doesn't need manual reflows when using non native layout managers.
- Fixed so base64 encoded images doesn't slow down the editor on modern browsers while editing.
- Fixed so all UI elements uses touch events to improve mobile device support.
- Removed the touch click quirks patch for iOS since it did more harm than good.
- Removed the non proportional resize handles since. Unproportional resize can still be done by holding the shift key.

## 4.1.10 - 2015-05-05

### Fixed
- Fixed bug where plugins loaded with compat3x would sometimes throw errors when loading using the jQuery version.
- Fixed bug where extra empty paragraphs would get deleted in WebKit/Blink due to recent Quriks fix.
- Fixed bug where the editor wouldn't work properly on IE 12 due to some required browser sniffing.
- Fixed bug where formatting shortcut keys where interfering with Mac OS X screenshot keys.
- Fixed bug where the caret wouldn't move to the next/previous line boundary on Cmd+Left/Right on Gecko.
- Fixed bug where it wasn't possible to remove formats from very specific nested contents.
- Fixed bug where undo levels wasn't produced when typing letters using the shift or alt+ctrl modifiers.
- Fixed bug where the dirty state wasn't properly updated when typing using the shift or alt+ctrl modifiers.
- Fixed bug where an error would be thrown if an autofocused editor was destroyed quickly after its initialization. Patch provided by thorn0.
- Fixed issue with dirty state not being properly updated on redo operation.
- Fixed issue with entity decoder not handling incorrectly written numeric entities.
- Fixed issue where some PI element values wouldn't be properly encoded.

## 4.1.9 - 2015-03-10

### Fixed
- Fixed bug where indentation wouldn't work properly for non list elements.
- Fixed bug with image plugin not pulling the image dimensions out correctly if a custom document_base_url was used.
- Fixed bug where ctrl+alt+[1-9] would conflict with the AltGr+[1-9] on Windows. New shortcuts is ctrl+shift+[1-9].
- Fixed bug with removing formatting on nodes in inline mode would sometimes include nodes outside the editor body.
- Fixed bug where extra nbsp:s would be inserted when you replaced a word surrounded by spaces using insertContent.
- Fixed bug with pasting from Google Docs would produce extra strong elements and line feeds.

## 4.1.8 - 2015-03-05

### Added
- Added new html5 sizes attribute to img elements used together with srcset.
- Added new elementpath option that makes it possible to disable the element path but keep the statusbar.
- Added new option table_style_by_css for the table plugin to set table styling with css rather than table attributes.
- Added new link_assume_external_targets option to prompt the user to prepend http:// prefix if the supplied link does not contain a protocol prefix.
- Added new image_prepend_url option to allow a custom base path/url to be added to images.
- Added new table_appearance_options option to make it possible to disable some options.
- Added new image_title option to make it possible to alter the title of the image, disabled by default.

### Fixed
- Fixed bug where selection starting from out side of the body wouldn't produce a proper selection range on IE 11.
- Fixed bug where pressing enter twice before a table moves the cursor in the table and causes a javascript error.
- Fixed bug where advanced image styles were not respected.
- Fixed bug where the less common Shift+Delete didn't produce a proper cut operation on WebKit browsers.
- Fixed bug where image/media size constrain logic would produce NaN when handling non number values.
- Fixed bug where internal classes where removed by the removeformat command.
- Fixed bug with creating links table cell contents with a specific selection would throw a exceptions on WebKit/Blink.
- Fixed bug where valid_classes option didn't work as expected according to docs. Patch provided by thorn0.
- Fixed bug where jQuery plugin would patch the internal methods multiple times. Patch provided by Drew Martin.
- Fixed bug where backspace key wouldn't delete the current selection of newly formatted content.
- Fixed bug where type over of inline formatting elements wouldn't properly keep the format on WebKit/Blink.
- Fixed bug where selection needed to be properly normalized on modern IE versions.
- Fixed bug where Command+Backspace didn't properly delete the whole line of text but the previous word.
- Fixed bug where UI active states wheren't properly updated on IE if you placed caret within the current range.
- Fixed bug where delete/backspace on WebKit/Blink would remove span elements created by the user.
- Fixed bug where delete/backspace would produce incorrect results when deleting between two text blocks with br elements.
- Fixed bug where captions where removed when pasting from MS Office.
- Fixed bug where lists plugin wouldn't properly remove fully selected nested lists.
- Fixed bug where the ttf font used for icons would throw an warning message on Gecko on Mac OS X.
- Fixed a bug where applying a color to text did not update the undo/redo history.
- Fixed so shy entities gets displayed when using the visualchars plugin.
- Fixed so removeformat removes ins/del by default since these might be used for strikethough.
- Fixed so multiple language packs can be loaded and added to the global I18n data structure.
- Fixed so transparent color selection gets treated as a normal color selection. Patch contributed by Alexander Hofbauer.
- Fixed so it's possible to disable autoresize_overflow_padding, autoresize_bottom_margin options by setting them to false.
- Fixed so the charmap plugin shows the description of the character in the dialog. Patch contributed by Jelle Hissink.
- Removed address from the default list of block formats since it tends to be missused.
- Fixed so the pre block format is called preformatted to make it more verbose.
- Fixed so it's possible to context scope translation strings this isn't needed most of the time.
- Fixed so the max length of the width/height input fields of the media dialog is 5 instead of 3.
- Fixed so drag/dropped contents gets properly processed by paste plugin since it's basically a paste. Patch contributed by Greg Fairbanks.
- Fixed so shortcut keys for headers is ctrl+alt+[1-9] instead of ctrl+[1-9] since these are for switching tabs in the browsers.
- Fixed so "u" doesn't get converted into a span element by the legacy input filter. Since this is now a valid HTML5 element.
- Fixed font families in order to provide appropriate web-safe fonts.

## 4.1.7 - 2014-11-27

### Added
- Added HTML5 schema support for srcset, source and picture. Patch contributed by mattheu.
- Added new cache_suffix setting to enable cache busting by producing unique urls.
- Added new paste_convert_word_fake_lists option to enable users to disable the fake lists convert logic.

### Fixed
- Fixed so advlist style changes adds undo levels for each change.
- Fixed bug where WebKit would sometimes produce an exception when the autolink plugin where looking for URLs.
- Fixed bug where IE 7 wouldn't be rendered properly due to aggressive css compression.
- Fixed bug where DomQuery wouldn't accept window as constructor element.
- Fixed bug where the color picker in 3.x dialogs wouldn't work properly. Patch contributed by Callidior.
- Fixed bug where the image plugin wouldn't respect the document_base_url.
- Fixed bug where the jQuery plugin would fail to append to elements named array prototype names.

## 4.1.6 - 2014-10-08

### Changed
- Replaced jake with grunt since it is more mainstream and has better plugin support.

### Fixed
- Fixed bug with clicking on the scrollbar of the iframe would cause a JS error to be thrown.
- Fixed bug where null would produce an exception if you passed it to selection.setRng.
- Fixed bug where Ctrl/Cmd+Tab would indent the current list item if you switched tabs in the browser.
- Fixed bug where pasting empty cells from Excel would result in a broken table.
- Fixed bug where it wasn't possible to switch back to default list style type.
- Fixed issue where the select all quirk fix would fire for other modifiers than Ctrl/Cmd combinations.


## 4.1.5 - 2014-09-09

### Fixed
- Fixed bug where sometimes the resize rectangles wouldn't properly render on images on WebKit/Blink.
- Fixed bug in list plugin where delete/backspace would merge empty LI elements in lists incorrectly.
- Fixed bug where empty list elements would result in empty LI elements without it's parent container.
- Fixed bug where backspace in empty caret formatted element could produce an type error exception of Gecko.
- Fixed bug where lists pasted from word with a custom start index above 9 wouldn't be properly handled.
- Fixed bug where tabfocus plugin would tab out of the editor instance even if the default action was prevented.
- Fixed bug where tabfocus wouldn't tab properly to other adjacent editor instances.
- Fixed bug where the DOMUtils setStyles wouldn't properly removed or update the data-mce-style attribute.
- Fixed bug where dialog select boxes would be placed incorrectly if document.body wasn't statically positioned.
- Fixed bug where pasting would sometimes scroll to the top of page if the user was using the autoresize plugin.
- Fixed bug where caret wouldn't be properly rendered by Chrome when clicking on the iframes documentElement.
- Fixed so custom images for menubutton/splitbutton can be provided. Patch contributed by Naim Hammadi.
- Fixed so the default action of windows closing can be prevented by blocking the default action of the close event.
- Fixed so nodeChange and focus of the editor isn't automatically performed when opening sub dialogs.

## 4.1.4 - 2014-08-21

### Added
- Added new media_filter_html option to media plugin that blocks any conditional comments, scripts etc within a video element.
- Added new content_security_policy option allows you to set custom policy for iframe contents. Patch contributed by Francois Chagnon.

### Fixed
- Fixed bug where activate/deactivate events wasn't firing properly when switching between editors.
- Fixed bug where placing the caret on iOS was difficult due to a WebKit bug with touch events.
- Fixed bug where the resize helper wouldn't render properly on older IE versions.
- Fixed bug where resizing images inside tables on older IE versions would sometimes fail depending mouse position.
- Fixed bug where editor.insertContent would produce an exception when inserting select/option elements.
- Fixed bug where extra empty paragraphs would be produced if block elements where inserted inside span elements.
- Fixed bug where the spellchecker menu item wouldn't be properly checked if spell checking was started before it was rendered.
- Fixed bug where the DomQuery filter function wouldn't remove non elements from collection.
- Fixed bug where document with custom document.domain wouldn't properly render the editor.
- Fixed bug where IE 8 would throw exception when trying to enter invalid color values into colorboxes.
- Fixed bug where undo manager could incorrectly add an extra undo level when custom resize handles was removed.
- Fixed bug where it wouldn't be possible to alter cell properties properly on table cells on IE 8.
- Fixed so the color picker button in table dialog isn't shown unless you include the colorpicker plugin or add your own custom color picker.
- Fixed so activate/deactivate events fire when windowManager opens a window since.
- Fixed so the table advtab options isn't separated by an underscore to normalize naming with image_advtab option.
- Fixed so the table cell dialog has proper padding when the advanced tab in disabled.

## 4.1.3 - 2014-07-29

### Added
- Added event binding logic to tinymce.util.XHR making it possible to override headers and settings before any request is made.

### Fixed
- Fixed bug where drag events wasn't fireing properly on older IE versions since the event handlers where bound to document.
- Fixed bug where drag/dropping contents within the editor on IE would force the contents into plain text mode even if it was internal content.
- Fixed bug where IE 7 wouldn't open menus properly due to a resize bug in the browser auto closing them immediately.
- Fixed bug where the DOMUtils getPos logic wouldn't produce a valid coordinate inside the body if the body was positioned non static.
- Fixed bug where the element path and format state wasn't properly updated if you had the wordcount plugin enabled.
- Fixed bug where a comment at the beginning of source would produce an exception in the formatter logic.
- Fixed bug where setAttrib/getAttrib on null would throw exception together with any hooked attributes like style.
- Fixed bug where table sizes wasn't properly retained when copy/pasting on WebKit/Blink.
- Fixed bug where WebKit/Blink would produce colors in RGB format instead of the forced HEX format when deleting contents.
- Fixed bug where the width attribute wasn't updated on tables if you changed the size inside the table dialog.
- Fixed bug where control selection wasn't properly handled when the caret was placed directly after an image.
- Fixed bug where selecting the contents of table cells using the selection.select method wouldn't place the caret properly.
- Fixed bug where the selection state for images wasn't removed when placing the caret right after an image on WebKit/Blink.
- Fixed bug where all events wasn't properly unbound when and editor instance was removed or destroyed by some external innerHTML call.
- Fixed bug where it wasn't possible or very hard to select images on iOS when the onscreen keyboard was visible.
- Fixed so auto_focus can take a boolean argument this will auto focus the last initialized editor might be useful for single inits.
- Fixed so word auto detect lists logic works better for faked lists that doesn't have specific markup.
- Fixed so nodeChange gets fired on mouseup as it used to before 4.1.1 we optimized that event to fire less often.

### Removed
- Removed the finish menu item from spellchecker menu since it's redundant you can stop spellchecking by toggling menu item or button.

## 4.1.2 - 2014-07-15

### Added
- Added offset/grep to DomQuery class works basically the same as it's jQuery equivalent.

### Fixed
- Fixed bug where backspace/delete or setContent with an empty string would remove header data when using the fullpage plugin.
- Fixed bug where tinymce.remove with a selector not matching any editors would remove all editors.
- Fixed bug where resizing of the editor didn't work since the theme was calling setStyles instead of setStyle.
- Fixed bug where IE 7 would fail to append html fragments to iframe document when using DomQuery.
- Fixed bug where the getStyle DOMUtils method would produce an exception if it was called with null as it's element.
- Fixed bug where the paste plugin would remove the element if the none of the paste_webkit_styles rules matched the current style.
- Fixed bug where contextmenu table items wouldn't work properly on IE since it would some times fire an incorrect selection change.
- Fixed bug where the padding/border values wasn't used in the size calculation for the body size when using autoresize. Patch contributed by Matt Whelan.
- Fixed bug where conditional word comments wouldn't be properly removed when pasting plain text.
- Fixed bug where resizing would sometime fail on IE 11 when the mouseup occurred inside the resizable element.
- Fixed so the iframe gets initialized without any inline event handlers for better CSP support. Patch contributed by Matt Whelan.
- Fixed so the tinymce.dom.Sizzle is the latest version of sizzle this resolves the document context bug.

## 4.1.1 - 2014-07-08

### Fixed
- Fixed bug where pasting plain text on some WebKit versions would result in an empty line.
- Fixed bug where resizing images inside tables on IE 11 wouldn't work properly.
- Fixed bug where IE 11 would sometimes throw "Invalid argument" exception when editor contents was set to an empty string.
- Fixed bug where document.activeElement would throw exceptions on IE 9 when that element was hidden or removed from dom.
- Fixed bug where WebKit/Blink sometimes produced br elements with the Apple-interchange-newline class.
- Fixed bug where table cell selection wasn't properly removed when copy/pasting table cells.
- Fixed bug where pasting nested list items from Word wouldn't produce proper semantic nested lists.
- Fixed bug where right clicking using the contextmenu plugin on WebKit/Blink on Mac OS X would select the target current word or line.
- Fixed bug where it wasn't possible to alter table cell properties on IE 8 using the context menu.
- Fixed bug where the resize helper wouldn't be correctly positioned on older IE versions.
- Fixed bug where fullpage plugin would produce an error if you didn't specify a doctype encoding.
- Fixed bug where anchor plugin would get the name/id of the current element even if it wasn't anchor element.
- Fixed bug where visual aids for tables wouldn't be properly disabled when changing the border size.
- Fixed bug where some control selection events wasn't properly fired on older IE versions.
- Fixed bug where table cell selection on older IE versions would prevent resizing of images.
- Fixed bug with paste_data_images paste option not working properly on modern IE versions.
- Fixed bug where custom elements with underscores in the name wasn't properly parsed/serialized.
- Fixed bug where applying inline formats to nested list elements would produce an incorrect formatting result.
- Fixed so it's possible to hide items from elements path by using preventDefault/stopPropagation.
- Fixed so inline mode toolbar gets rendered right aligned if the editable element positioned to the documents right edge.
- Fixed so empty inline elements inside empty block elements doesn't get removed if configured to be kept intact.
- Fixed so DomQuery parentsUntil/prevUntil/nextUntil supports selectors/elements/filters etc.
- Fixed so legacyoutput plugin overrides fontselect and fontsizeselect controls and handles font elements properly.

## 4.1.0 - 2014-06-18

### Added
- Added new file_picker_callback option to replace the old file_browser_callback the latter will still work though.
- Added new custom colors to textcolor plugin will be displayed if a color picker is provided also shows the latest colors.
- Added new color_picker_callback option to enable you to add custom color pickers to the editor.
- Added new advanced tabs to table/cell/row dialogs to enable you to select colors for border/background.
- Added new colorpicker plugin that lets you select colors from a hsv color picker.
- Added new tinymce.util.Color class to handle color parsing and converting.
- Added new colorpicker UI widget element lets you add a hsv color picker to any form/window.
- Added new textpattern plugin that allows you to use markdown like text patterns to format contents.
- Added new resize helper element that shows the current width & height while resizing.
- Added new "once" method to Editor and EventDispatcher enables since callback execution events.
- Added new jQuery like class under tinymce.dom.DomQuery it's exposed on editor instances (editor.$) and globally under (tinymce.$).

### Fixed
- Fixed so the default resize method for images are proportional shift/ctrl can be used to make an unproportional size.
- Fixed bug where the image_dimensions option of the image plugin would cause exceptions when it tried to update the size.
- Fixed bug where table cell dialog class field wasn't properly updated when editing an a table cell with an existing class.
- Fixed bug where Safari on Mac would produce webkit-fake-url for pasted images so these are now removed.
- Fixed bug where the nodeChange event would get fired before the selection was changed when clicking inside the current selection range.
- Fixed bug where valid_classes option would cause exception when it removed internal prefixed classes like mce-item-.
- Fixed bug where backspace would cause navigation in IE 8 on an inline element and after a caret formatting was applied.
- Fixed so placeholder images produced by the media plugin gets selected when inserted/edited.
- Fixed so it's possible to drag in images when the paste_data_images option is enabled. Might be useful for mail clients.
- Fixed so images doesn't get a width/height applied if the image_dimensions option is set to false useful for responsive contents.
- Fixed so it's possible to pass in an optional arguments object for the nodeChanged function to be passed to all nodechange event listeners.
- Fixed bug where media plugin embed code didn't update correctly.<|MERGE_RESOLUTION|>--- conflicted
+++ resolved
@@ -4,8 +4,6 @@
 The format is based on [Keep a Changelog](https://keepachangelog.com/en/1.0.0/),
 and this project adheres to [Semantic Versioning](https://semver.org/spec/v2.0.0.html).
 
-<<<<<<< HEAD
-=======
 ## Unreleased
 
 ### Fixed
@@ -31,7 +29,6 @@
 - Inline dialog will now respect `size: 'large'` argument in the dialog spec. #TINY-10209
 - SVG elements and their children are now retained when configured as valid elements. #TINY-10237
 
->>>>>>> af4ac2f6
 ## 6.7.0 - 2023-08-30
 
 ### Added
