# Changelog
All notable changes to this project will be documented in this file.

The format is based on [Keep a Changelog](https://keepachangelog.com/en/1.0.0/),
and this project adheres to [Semantic Versioning](https://semver.org/spec/v2.0.0.html).

## Unreleased

<<<<<<< HEAD
### Improved
- The upload results returned from the `editor.uploadImages()` API now includes a `removed` flag, reflecting if the image was removed after a failed upload #TINY-7735

### Changed
- The `editor.getContent()` API can provide custom content by preventing and overriding `content` in the `BeforeGetContent` event. This makes it consistent with the `editor.selection.getContent()` API #TINY-8018
- The `editor.setContent()` API can now be prevented using the `BeforeSetContent` event. This makes it consistent with the `editor.selection.setContent()` API #TINY-8018
- Aligning a table to the left or right will now use margin styling instead of float styling #TINY-6558
- The `tinymce.settings` global property is no longer set upon initialization #TINY-7359

### Fixed
- The object returned from the `editor.fire()` API was incorrect if the editor had been removed #TINY-8018
- The `editor.selection.getContent()` API did not respect the `no_events` argument #TINY-8018
- The `GetContent` event was not fired when getting `tree` or `text` formats using the `editor.selection.getContent()` API #TINY-8018

### Removed
- Removed the deprecated `$`, `DomQuery` and `Sizzle` APIs #TINY-4520
- Removed the deprecated `Color`, `JSON`, `JSONP` and `JSONRequest` #TINY-8162
- Removed the legacy browser detection properties from `Env` #TINY-8162
- Removed the deprecated `setIconStroke` Split Toolbar Button API #TINY-8162
- Removed the deprecated `editors` property from `EditorManager` #TINY-8162
- Removed the deprecated `execCallback` and `setMode` APIs from `Editor` #TINY-8162
- Removed the deprecated `addComponents` and `dependencies` APIs from `AddOnManager` #TINY-8162
- Removed the deprecated `clearInterval`, `clearTimeout`, `debounce`, `requestAnimationFrame`, `setInterval`, `setTimeout` and `throttle` APIs from `Delay` #TINY-8162
- Removed the deprecated `Schema` settings #TINY-7821
- Removed the deprecated `file_browser_callback_types`, `force_hex_style_colors` and `images_dataimg_filter` settings #TINY-7823
- Removed the deprecated `filepicker_validator_handler`, `force_p_newlines`, `gecko_spellcheck`, `tab_focus`, `table_responsive_width` and `toolbar_drawer` settings #TINY-7820
- Removed the deprecated `editor_deselector`, `editor_selector`, `elements`, `mode` and `types` legacy TinyMCE init settings #TINY-7822
- The legacy `mobile` theme has been removed #TINY-7832

## 5.10.1 - TBD
=======
## 5.10.1 - 2021-11-03
>>>>>>> f8756eee

### Fixed
- The iframe aria help text was not read by some screen readers #TINY-8171
- Clicking the `forecolor` or `backcolor` toolbar buttons would do nothing until selecting a color #TINY-7836
- Crop functionality did not work in the `imagetools` plugin when the editor was rendered in a shadow root #TINY-6387
- Fixed an exception thrown on Safari when closing the `searchreplace` plugin dialog #TINY-8166
- The `autolink` plugin did not convert URLs to links when starting with a bracket #TINY-8091
- The `autolink` plugin incorrectly created nested links in some cases #TINY-8091
- Tables could have an incorrect height set on rows when rendered outside of the editor #TINY-7699
- In certain circumstances, the table of contents plugin would incorrectly add an extra empty list item #TINY-4636
- The insert table grid menu displayed an incorrect size when re-opening the grid #TINY-6532
- The word count plugin was treating the zero width space character (`&#8203;`) as a word #TINY-7484

## 5.10.0 - 2021-10-11

### Added
- Added a new `URI.isDomSafe(uri)` API to check if a URI is considered safe to be inserted into the DOM #TINY-7998
- Added the `ESC` key code constant to the `VK` API #TINY-7917
- Added a new `deprecation_warnings` setting for turning off deprecation console warning messages #TINY-8049

### Improved
- The `element` argument of the `editor.selection.scrollIntoView()` API is now optional, and if it is not provided the current selection will be scrolled into view #TINY-7291

### Changed
- The deprecated `scope` attribute is no longer added to `td` cells when converting a row to a header row #TINY-7731
- The number of `col` elements is normalized to match the number of columns in a table after a table action #TINY-8011

### Fixed
- Fixed a regression that caused block wrapper formats to apply and remove incorrectly when using a collapsed selection with multiple words #TINY-8036
- Resizing table columns in some scenarios would resize the column to an incorrect position #TINY-7731
- Inserting a table where the parent element had padding would cause the table width to be incorrect #TINY-7991
- The resize backdrop element did not have the `data-mce-bogus="all"` attribute set to prevent it being included in output #TINY-7854
- Resize handles appeared on top of dialogs and menus when using an inline editor #TINY-3263
- Fixed the `autoresize` plugin incorrectly scrolling to the top of the editor content in some cases when changing content #TINY-7291
- Fixed the `editor.selection.scrollIntoView()` type signature, as it incorrectly required an `Element` instead of `HTMLElement` #TINY-7291
- Table cells that were both row and column headers did not retain the correct state when converting back to a regular row or column #TINY-7709
- Clicking beside a non-editable element could cause the editor to incorrectly scroll to the top of the content #TINY-7062
- Clicking in a table cell, with a non-editable element in an adjacent cell, incorrectly caused the non-editable element to be selected #TINY-7736
- Split toolbar buttons incorrectly had nested `tabindex="-1"` attributes #TINY-7879
- Fixed notifications rendering in the wrong place initially and when the page was scrolled #TINY-7894
- Fixed an exception getting thrown when the number of `col` elements didn't match the number of columns in a table #TINY-7041 #TINY-8011
- The table selection state could become incorrect after selecting a noneditable table cell #TINY-8053
- As of Mozilla Firefox 91, toggling fullscreen mode with `toolbar_sticky` enabled would cause the toolbar to disappear #TINY-7873
- Fixed URLs not cleaned correctly in some cases in the `link` and `image` plugins #TINY-7998
- Fixed the `image` and `media` toolbar buttons incorrectly appearing to be in an inactive state in some cases #TINY-3463
- Fixed the `editor.selection.selectorChanged` API not firing if the selector matched the current selection when registered in some cases #TINY-3463
- Inserting content into a `contenteditable="true"` element that was contained within a `contenteditable="false"` element would move the selection to an incorrect location #TINY-7842
- Dragging and dropping `contenteditable="false"` elements could result in the element being placed in an unexpected location #TINY-7917
- Pressing the Escape key would not cancel a drag action that started on a `contenteditable="false"` element within the editor #TINY-7917
- `video` and `audio` elements were unable to be played when the `media` plugin live embeds were enabled in some cases #TINY-7674
- Pasting images would throw an exception if the clipboard `items` were not files (for example, screenshots taken from gnome-software). Patch contributed by cedric-anne #TINY-8079

### Deprecated
- Several APIs have been deprecated. See the release notes section for information #TINY-8023 #TINY-8063
- Several Editor settings have been deprecated. See the release notes section for information #TINY-8086
- The Table of Contents and Image Tools plugins will be classified as Premium plugins in the next major release #TINY-8087
- Word support in the `paste` plugin has been deprecated and will be removed in the next major release #TINY-8087

## 5.9.2 - 2021-09-08

### Fixed
- Fixed an exception getting thrown when disabling events and setting content #TINY-7956
- Delete operations could behave incorrectly if the selection crossed a table boundary #TINY-7596

## 5.9.1 - 2021-08-27

### Fixed
- Published TinyMCE types failed to compile in strict mode #TINY-7915
- The `TableModified` event sometimes didn't fire when performing certain table actions #TINY-7916

## 5.9.0 - 2021-08-26

### Added
- Added a new `mceFocus` command that focuses the editor. Equivalent to using `editor.focus()` #TINY-7373
- Added a new `mceTableToggleClass` command which toggles the provided class on the currently selected table #TINY-7476
- Added a new `mceTableCellToggleClass` command which toggles the provided class on the currently selected table cells #TINY-7476
- Added a new `tablecellvalign` toolbar button and menu item for vertical table cell alignment #TINY-7477
- Added a new `tablecellborderwidth` toolbar button and menu item to change table cell border width #TINY-7478
- Added a new `tablecellborderstyle` toolbar button and menu item to change table cell border style #TINY-7478
- Added a new `tablecaption` toolbar button and menu item to toggle captions on tables #TINY-7479
- Added a new `mceTableToggleCaption` command that toggles captions on a selected table #TINY-7479
- Added a new `tablerowheader` toolbar button and menu item to toggle the header state of row cells #TINY-7478
- Added a new `tablecolheader` toolbar button and menu item to toggle the header state of column cells #TINY-7482
- Added a new `tablecellbordercolor` toolbar button and menu item to select table cell border colors, with an accompanying setting `table_border_color_map` to customize the available values #TINY-7480
- Added a new `tablecellbackgroundcolor` toolbar button and menu item to select table cell background colors, with an accompanying setting `table_background_color_map` to customize the available values #TINY-7480
- Added a new `language` menu item and toolbar button to add `lang` attributes to content, with an accompanying `content_langs` setting to specify the languages available #TINY-6149
- A new `lang` format is now available that can be used with `editor.formatter`, or applied with the `Lang` editor command #TINY-6149
- Added a new `language` icon for the `language` toolbar button #TINY-7670
- Added a new `table-row-numbering` icon #TINY-7327
- Added new plugin commands: `mceEmoticons` (Emoticons), `mceWordCount` (Word Count), and `mceTemplate` (Template) #TINY-7619
- Added a new `iframe_aria_text` setting to set the iframe title attribute #TINY-1264
- Added a new DomParser `Node.children()` API to return all the children of a `Node` #TINY-7756

### Improved
- Sticky toolbars can now be offset from the top of the page using the new `toolbar_sticky_offset` setting #TINY-7337
- Fancy menu items now accept an `initData` property to allow custom initialization data #TINY-7480
- Improved the load time of the `fullpage` plugin by using the existing editor schema rather than creating a new one #TINY-6504
- Improved the performance when UI components are rendered #TINY-7572
- The context toolbar no longer unnecessarily repositions to the top of large elements when scrolling #TINY-7545
- The context toolbar will now move out of the way when it overlaps with the selection, such as in table cells #TINY-7192
- The context toolbar now uses a short animation when transitioning between different locations #TINY-7740
- `Env.browser` now uses the User-Agent Client Hints API where it is available #TINY-7785
- Icons with a `-rtl` suffix in their name will now automatically be used when the UI is rendered in right-to-left mode #TINY-7782
- The `formatter.match` API now accepts an optional `similar` parameter to check if the format partially matches #TINY-7712
- The `formatter.formatChanged` API now supports providing format variables when listening for changes #TINY-7713
- The formatter will now fire `FormatApply` and `FormatRemove` events for the relevant actions #TINY-7713
- The `autolink` plugin link detection now permits custom protocols #TINY-7714
- The `autolink` plugin valid link detection has been improved #TINY-7714

### Changed
- Changed the load order so content CSS is loaded before the editor is populated with content #TINY-7249
- Changed the `emoticons`, `wordcount`, `code`, `codesample`, and `template` plugins to open dialogs using commands #TINY-7619
- The context toolbar will no longer show an arrow when it overlaps the content, such as in table cells #TINY-7665
- The context toolbar will no longer overlap the statusbar for toolbars using `node` or `selection` positions #TINY-7666

### Fixed
- The `editor.fire` API was incorrectly mutating the original `args` provided #TINY-3254
- Unbinding an event handler did not take effect immediately while the event was firing #TINY-7436
- Binding an event handler incorrectly took effect immediately while the event was firing #TINY-7436
- Unbinding a native event handler inside the `remove` event caused an exception that blocked editor removal #TINY-7730
- The `SetContent` event contained the incorrect `content` when using the `editor.selection.setContent()` API #TINY-3254
- The editor content could be edited after calling `setProgressState(true)` in iframe mode #TINY-7373
- Tabbing out of the editor after calling `setProgressState(true)` behaved inconsistently in iframe mode #TINY-7373
- Flash of unstyled content while loading the editor because the content CSS was loaded after the editor content was rendered #TINY-7249
- Partially transparent RGBA values provided in the `color_map` setting were given the wrong hex value #TINY-7163
- HTML comments with mismatched quotes were parsed incorrectly under certain circumstances #TINY-7589
- The editor could crash when inserting certain HTML content #TINY-7756
- Inserting certain HTML content into the editor could result in invalid HTML once parsed #TINY-7756
- Links in notification text did not show the correct mouse pointer #TINY-7661
- Using the Tab key to navigate into the editor on Microsoft Internet Explorer 11 would incorrectly focus the toolbar #TINY-3707
- The editor selection could be placed in an incorrect location when undoing or redoing changes in a document containing `contenteditable="false"` elements #TINY-7663
- Menus and context menus were not closed when clicking into a different editor #TINY-7399
- Context menus on Android were not displayed when more than one HTML element was selected #TINY-7688
- Disabled nested menu items could still be opened #TINY-7700
- The nested menu item chevron icon was not fading when the menu item was disabled #TINY-7700
- `imagetools` buttons were incorrectly enabled for remote images without `imagetools_proxy` set #TINY-7772
- Only table content would be deleted when partially selecting a table and content outside the table #TINY-6044
- The table cell selection handling was incorrect in some cases when dealing with nested tables #TINY-6298
- Removing a table row or column could result in the cursor getting placed in an invalid location #TINY-7695
- Pressing the Tab key to navigate through table cells did not skip noneditable cells #TINY-7705
- Clicking on a noneditable table cell did not show a visual selection like other noneditable elements #TINY-7724
- Some table operations would incorrectly cause table row attributes and styles to be lost #TINY-6666
- The selection was incorrectly lost when using the `mceTableCellType` and `mceTableRowType` commands #TINY-6666
- The `mceTableRowType` was reversing the order of the rows when converting multiple header rows back to body rows #TINY-6666
- The table dialog did not always respect the `table_style_with_css` option #TINY-4926
- Pasting into a table with multiple cells selected could cause the content to be pasted in the wrong location #TINY-7485
- The `TableModified` event was not fired when pasting cells into a table #TINY-6939
- The table paste column before and after icons were not flipped in RTL mode #TINY-7851
- Fixed table corruption when deleting a `contenteditable="false"` cell #TINY-7891
- The `dir` attribute was being incorrectly applied to list items #TINY-4589
- Applying selector formats would sometimes not apply the format correctly to elements in a list #TINY-7393
- For formats that specify an attribute or style that should be removed, the formatter `match` API incorrectly returned `false` #TINY-6149
- The type signature on the `formatter.matchNode` API had the wrong return type (was `boolean` but should have been `Formatter | undefined`) #TINY-6149
- The `formatter.formatChanged` API would ignore the `similar` parameter if another callback had already been registered for the same format #TINY-7713
- The `formatter.formatChanged` API would sometimes not run the callback the first time the format was removed #TINY-7713
- Base64 encoded images with spaces or line breaks in the data URI were not displayed correctly. Patch contributed by RoboBurned

### Deprecated
- The `bbcode`, `fullpage`, `legacyoutput`, and `spellchecker` plugins have been deprecated and marked for removal in the next major release #TINY-7260

## 5.8.2 - 2021-06-23

### Fixed
- Fixed an issue when pasting cells from tables containing `colgroup`s into tables without `colgroup`s #TINY-6675
- Fixed an issue that could cause an invalid toolbar button state when multiple inline editors were on a single page #TINY-6297

## 5.8.1 - 2021-05-20

### Fixed
- An unexpected exception was thrown when switching to readonly mode and adjusting the editor width #TINY-6383
- Content could be lost when the `pagebreak_split_block` setting was enabled #TINY-3388
- The `list-style-type: none;` style on nested list items was incorrectly removed when clearing formatting #TINY-6264
- URLs were not always detected when pasting over a selection. Patch contributed by jwcooper #TINY-6997
- Properties on the `OpenNotification` event were incorrectly namespaced #TINY-7486

## 5.8.0 - 2021-05-06

### Added
- Added the `PAGE_UP` and `PAGE_DOWN` key code constants to the `VK` API #TINY-4612
- The editor resize handle can now be controlled using the keyboard #TINY-4823
- Added a new `fixed_toolbar_container_target` setting which renders the toolbar in the specified `HTMLElement`. Patch contributed by pvrobays

### Improved
- The `inline_boundaries` feature now supports the `home`, `end`, `pageup`, and `pagedown` keys #TINY-4612
- Updated the `formatter.matchFormat` API to support matching formats with variables in the `classes` property #TINY-7227
- Added HTML5 `audio` and `video` elements to the default alignment formats #TINY-6633
- Added support for alpha list numbering to the list properties dialog #TINY-6891

### Changed
- Updated the `image` dialog to display the class list dropdown as full-width if the caption checkbox is not present #TINY-6400
- Renamed the "H Align" and "V Align" input labels in the Table Cell Properties dialog to "Horizontal align" and "Vertical align" respectively #TINY-7285

### Deprecated
- The undocumented `setIconStroke` Split Toolbar Button API has been deprecated and will be removed in a future release #TINY-3551

### Fixed
- Fixed a bug where it wasn't possible to align nested list items #TINY-6567
- The RGB fields in the color picker dialog were not staying in sync with the color palette and hue slider #TINY-6952
- The color preview box in the color picker dialog was not correctly displaying the saturation and value of the chosen color #TINY-6952
- The color picker dialog will now show an alert if it is submitted with an invalid hex color code #TINY-2814
- Fixed a bug where the `TableModified` event was not fired when adding a table row with the Tab key #TINY-7006
- Added missing `images_file_types` setting to the exported TypeScript types #GH-6607
- Fixed a bug where lists pasted from Word with Roman numeral markers were not displayed correctly. Patch contributed by aautio #GH-6620
- The `editor.insertContent` API was incorrectly handling nested `span` elements with matching styles #TINY-6263
- The HTML5 `small` element could not be removed when clearing text formatting #TINY-6633
- The Oxide button text transform variable was incorrectly using `capitalize` instead of `none`. Patch contributed by dakur #GH-6341
- Fix dialog button text that was using title-style capitalization #TINY-6816
- Table plugin could perform operations on tables containing the inline editor #TINY-6625
- Fixed Tab key navigation inside table cells with a ranged selection #TINY-6638
- The foreground and background toolbar button color indicator is no longer blurry #TINY-3551
- Fixed a regression in the `tinymce.create()` API that caused issues when multiple objects were created #TINY-7358
- Fixed the `LineHeight` command causing the `change` event to be fired inconsistently #TINY-7048

## 5.7.1 - 2021-03-17

### Fixed
- Fixed the `help` dialog incorrectly linking to the changelog of TinyMCE 4 instead of TinyMCE 5 #TINY-7031
- Fixed a bug where error messages were displayed incorrectly in the image dialog #TINY-7099
- Fixed an issue where URLs were not correctly filtered in some cases #TINY-7025
- Fixed a bug where context menu items with names that contained uppercase characters were not displayed #TINY-7072
- Fixed context menu items lacking support for the `disabled` and `shortcut` properties #TINY-7073
- Fixed a regression where the width and height were incorrectly set when embedding content using the `media` dialog #TINY-7074

## 5.7.0 - 2021-02-10

### Added
- Added IPv6 address support to the URI API. Patch contributed by dev7355608 #GH-4409
- Added new `structure` and `style` properties to the `TableModified` event to indicate what kinds of modifications were made #TINY-6643
- Added `video` and `audio` live embed support for the `media` plugin #TINY-6229
- Added the ability to resize `video` and `iframe` media elements #TINY-6229
- Added a new `font_css` setting for adding fonts to both the editor and the parent document #TINY-6199
- Added a new `ImageUploader` API to simplify uploading image data to the configured `images_upload_url` or `images_upload_handler` #TINY-4601
- Added an Oxide variable to define the container background color in fullscreen mode #TINY-6903
- Added Oxide variables for setting the toolbar background colors for inline and sticky toolbars #TINY-6009
- Added a new `AfterProgressState` event that is fired after `editor.setProgressState` calls complete #TINY-6686
- Added support for `table_column_resizing` when inserting or deleting columns #TINY-6711

### Changed
- Changed table and table column copy behavior to retain an appropriate width when pasted #TINY-6664
- Changed the `lists` plugin to apply list styles to all text blocks within a selection #TINY-3755
- Changed the `advlist` plugin to log a console error message when the `list` plugin isn't enabled #TINY-6585
- Changed the z-index of the `setProgressState(true)` throbber so it does not hide notifications #TINY-6686
- Changed the type signature for `editor.selection.getRng()` incorrectly returning `null` #TINY-6843
- Changed some `SaxParser` regular expressions to improve performance #TINY-6823
- Changed `editor.setProgressState(true)` to close any open popups #TINY-6686

### Fixed
- Fixed `codesample` highlighting performance issues for some languages #TINY-6996
- Fixed an issue where cell widths were lost when merging table cells #TINY-6901
- Fixed `col` elements incorrectly transformed to `th` elements when converting columns to header columns #TINY-6715
- Fixed a number of table operations not working when selecting 2 table cells on Mozilla Firefox #TINY-3897
- Fixed a memory leak by backporting an upstream Sizzle fix #TINY-6859
- Fixed table `width` style was removed when copying #TINY-6664
- Fixed focus lost while typing in the `charmap` or `emoticons` dialogs when the editor is rendered in a shadow root #TINY-6904
- Fixed corruption of base64 URLs used in style attributes when parsing HTML #TINY-6828
- Fixed the order of CSS precedence of `content_style` and `content_css` in the `preview` and `template` plugins. `content_style` now has precedence #TINY-6529
- Fixed an issue where the image dialog tried to calculate image dimensions for an empty image URL #TINY-6611
- Fixed an issue where `scope` attributes on table cells would not change as expected when merging or unmerging cells #TINY-6486
- Fixed the plugin documentation links in the `help` plugin #DOC-703
- Fixed events bound using `DOMUtils` not returning the correct result for `isDefaultPrevented` in some cases #TINY-6834
- Fixed the "Dropped file type is not supported" notification incorrectly showing when using an inline editor #TINY-6834
- Fixed an issue with external styles bleeding into TinyMCE #TINY-6735
- Fixed an issue where parsing malformed comments could cause an infinite loop #TINY-6864
- Fixed incorrect return types on `editor.selection.moveToBookmark` #TINY-6504
- Fixed the type signature for `editor.selection.setCursorLocation()` incorrectly allowing a node with no `offset` #TINY-6843
- Fixed incorrect behavior when editor is destroyed while loading stylesheets #INT-2282
- Fixed figure elements incorrectly splitting from a valid parent element when editing the image within #TINY-6592
- Fixed inserting multiple rows or columns in a table cloning from the incorrect source row or column #TINY-6906
- Fixed an issue where new lines were not scrolled into view when pressing Shift+Enter or Shift+Return #TINY-6964
- Fixed an issue where list elements would not be removed when outdenting using the Enter or Return key #TINY-5974
- Fixed an issue where file extensions with uppercase characters were treated as invalid #TINY-6940
- Fixed dialog block messages were not passed through TinyMCE's translation system #TINY-6971

## 5.6.2 - 2020-12-08

### Fixed
- Fixed a UI rendering regression when the document body is using `display: flex` #TINY-6783

## 5.6.1 - 2020-11-25

### Fixed
- Fixed the `mceTableRowType` and `mceTableCellType` commands were not firing the `newCell` event #TINY-6692
- Fixed the HTML5 `s` element was not recognized when editing or clearing text formatting #TINY-6681
- Fixed an issue where copying and pasting table columns resulted in invalid HTML when using colgroups #TINY-6684
- Fixed an issue where the toolbar would render with the wrong width for inline editors in some situations #TINY-6683

## 5.6.0 - 2020-11-18

### Added
- Added new `BeforeOpenNotification` and `OpenNotification` events which allow internal notifications to be captured and modified before display #TINY-6528
- Added support for `block` and `unblock` methods on inline dialogs #TINY-6487
- Added new `TableModified` event which is fired whenever changes are made to a table #TINY-6629
- Added new `images_file_types` setting to determine which image file formats will be automatically processed into `img` tags on paste when using the `paste` plugin #TINY-6306
- Added support for `images_file_types` setting in the image file uploader to determine which image file extensions are valid for upload #TINY-6224
- Added new `format_empty_lines` setting to control if empty lines are formatted in a ranged selection #TINY-6483
- Added template support to the `autocompleter` for customizing the autocompleter items #TINY-6505
- Added new user interface `enable`, `disable`, and `isDisabled` methods #TINY-6397
- Added new `closest` formatter API to get the closest matching selection format from a set of formats #TINY-6479
- Added new `emojiimages` emoticons database that uses the twemoji CDN by default #TINY-6021
- Added new `emoticons_database` setting to configure which emoji database to use #TINY-6021
- Added new `name` field to the `style_formats` setting object to enable specifying a name for the format #TINY-4239

### Changed
- Changed `readonly` mode to allow hyperlinks to be clickable #TINY-6248

### Fixed
- Fixed the `change` event not firing after a successful image upload #TINY-6586
- Fixed the type signature for the `entity_encoding` setting not accepting delimited lists #TINY-6648
- Fixed layout issues when empty `tr` elements were incorrectly removed from tables #TINY-4679
- Fixed image file extensions lost when uploading an image with an alternative extension, such as `.jfif` #TINY-6622
- Fixed a security issue where URLs in attributes weren't correctly sanitized #TINY-6518
- Fixed `DOMUtils.getParents` incorrectly including the shadow root in the array of elements returned #TINY-6540
- Fixed an issue where the root document could be scrolled while an editor dialog was open inside a shadow root #TINY-6363
- Fixed `getContent` with text format returning a new line when the editor is empty #TINY-6281
- Fixed table column and row resizers not respecting the `data-mce-resize` attribute #TINY-6600
- Fixed inserting a table via the `mceInsertTable` command incorrectly creating 2 undo levels #TINY-6656
- Fixed nested tables with `colgroup` elements incorrectly always resizing the inner table #TINY-6623
- Fixed the `visualchars` plugin causing the editor to steal focus when initialized #TINY-6282
- Fixed `fullpage` plugin altering text content in `editor.getContent()` #TINY-6541
- Fixed `fullscreen` plugin not working correctly with multiple editors and shadow DOM #TINY-6280
- Fixed font size keywords such as `medium` not displaying correctly in font size menus #TINY-6291
- Fixed an issue where some attributes in table cells were not copied over to new rows or columns #TINY-6485
- Fixed incorrectly removing formatting on adjacent spaces when removing formatting on a ranged selection #TINY-6268
- Fixed the `Cut` menu item not working in the latest version of Mozilla Firefox #TINY-6615
- Fixed some incorrect types in the new TypeScript declaration file #TINY-6413
- Fixed a regression where a fake offscreen selection element was incorrectly created for the editor root node #TINY-6555
- Fixed an issue where menus would incorrectly collapse in small containers #TINY-3321
- Fixed an issue where only one table column at a time could be converted to a header #TINY-6326
- Fixed some minor memory leaks that prevented garbage collection for editor instances #TINY-6570
- Fixed resizing a `responsive` table not working when using the column resize handles #TINY-6601
- Fixed incorrectly calculating table `col` widths when resizing responsive tables #TINY-6646
- Fixed an issue where spaces were not preserved in pre-blocks when getting text content #TINY-6448
- Fixed a regression that caused the selection to be difficult to see in tables with backgrounds #TINY-6495
- Fixed content pasted multiple times in the editor when using Microsoft Internet Explorer 11. Patch contributed by mattford #GH-4905

## 5.5.1 - 2020-10-01

### Fixed
- Fixed pressing the down key near the end of a document incorrectly raising an exception #TINY-6471
- Fixed incorrect Typescript types for the `Tools` API #TINY-6475

## 5.5.0 - 2020-09-29

### Added
- Added a TypeScript declaration file to the bundle output for TinyMCE core #TINY-3785
- Added new `table_column_resizing` setting to control how table columns are resized when using the resize bars #TINY-6001
- Added the ability to remove images on a failed upload using the `images_upload_handler` failure callback #TINY-6011
- Added `hasPlugin` function to the editor API to determine if a plugin exists or not #TINY-766
- Added new `ToggleToolbarDrawer` command and query state handler to allow the toolbar drawer to be programmatically toggled and the toggle state to be checked #TINY-6032
- Added the ability to use `colgroup` elements in tables #TINY-6050
- Added a new setting `table_use_colgroups` for toggling whether colgroups are used in new tables #TINY-6050
- Added the ability to delete and navigate HTML media elements without the `media` plugin #TINY-4211
- Added `fullscreen_native` setting to the `fullscreen` plugin to enable use of the entire monitor #TINY-6284
- Added table related oxide variables to the Style API for more granular control over table cell selection appearance #TINY-6311
- Added new `toolbar_persist` setting to control the visibility of the inline toolbar #TINY-4847
- Added new APIs to allow for programmatic control of the inline toolbar visibility #TINY-4847
- Added the `origin` property to the `ObjectResized` and `ObjectResizeStart` events, to specify which handle the resize was performed on #TINY-6242
- Added new StyleSheetLoader `unload` and `unloadAll` APIs to allow loaded stylesheets to be removed #TINY-3926
- Added the `LineHeight` query command and action to the editor #TINY-4843
- Added the `lineheight` toolbar and menu items, and added `lineheight` to the default format menu #TINY-4843
- Added a new `contextmenu_avoid_overlap` setting to allow context menus to avoid overlapping matched nodes #TINY-6036
- Added new listbox dialog UI component for rendering a dropdown that allows nested options #TINY-2236
- Added back the ability to use nested items in the `image_class_list`, `link_class_list`, `link_list`, `table_class_list`, `table_cell_class_list`, and `table_row_class_list` settings #TINY-2236

### Changed
- Changed how CSS manipulates table cells when selecting multiple cells to achieve a semi-transparent selection #TINY-6311
- Changed the `target` property on fired events to use the native event target. The original target for an open shadow root can be obtained using `event.getComposedPath()` #TINY-6128
- Changed the editor to clean-up loaded CSS stylesheets when all editors using the stylesheet have been removed #TINY-3926
- Changed `imagetools` context menu icon for accessing the `image` dialog to use the `image` icon #TINY-4141
- Changed the `editor.insertContent()` and `editor.selection.setContent()` APIs to retain leading and trailing whitespace #TINY-5966
- Changed the `table` plugin `Column` menu to include the cut, copy and paste column menu items #TINY-6374
- Changed the default table styles in the content CSS files to better support the styling options available in the `table` dialog #TINY-6179

### Deprecated
- Deprecated the `Env.experimentalShadowDom` flag #TINY-6128

### Fixed
- Fixed tables with no borders displaying with the default border styles in the `preview` dialog #TINY-6179
- Fixed loss of whitespace when inserting content after a non-breaking space #TINY-5966
- Fixed the `event.getComposedPath()` function throwing an exception for events fired from the editor #TINY-6128
- Fixed notifications not appearing when the editor is within a ShadowRoot #TINY-6354
- Fixed focus issues with inline dialogs when the editor is within a ShadowRoot #TINY-6360
- Fixed the `template` plugin previews missing some content styles #TINY-6115
- Fixed the `media` plugin not saving the alternative source url in some situations #TINY-4113
- Fixed an issue where column resizing using the resize bars was inconsistent between fixed and relative table widths #TINY-6001
- Fixed an issue where dragging and dropping within a table would select table cells #TINY-5950
- Fixed up and down keyboard navigation not working for inline `contenteditable="false"` elements #TINY-6226
- Fixed dialog not retrieving `close` icon from icon pack #TINY-6445
- Fixed the `unlink` toolbar button not working when selecting multiple links #TINY-4867
- Fixed the `link` dialog not showing the "Text to display" field in some valid cases #TINY-5205
- Fixed the `DOMUtils.split()` API incorrectly removing some content #TINY-6294
- Fixed pressing the escape key not focusing the editor when using multiple toolbars #TINY-6230
- Fixed the `dirty` flag not being correctly set during an `AddUndo` event #TINY-4707
- Fixed `editor.selection.setCursorLocation` incorrectly placing the cursor outside `pre` elements in some circumstances #TINY-4058
- Fixed an exception being thrown when pressing the enter key inside pre elements while `br_in_pre` setting is false #TINY-4058

## 5.4.2 - 2020-08-17

### Fixed
- Fixed the editor not resizing when resizing the browser window in fullscreen mode #TINY-3511
- Fixed clicking on notifications causing inline editors to hide #TINY-6058
- Fixed an issue where link URLs could not be deleted or edited in the link dialog in some cases #TINY-4706
- Fixed a regression where setting the `anchor_top` or `anchor_bottom` options to `false` was not working #TINY-6256
- Fixed the `anchor` plugin not supporting the `allow_html_in_named_anchor` option #TINY-6236
- Fixed an exception thrown when removing inline formats that contained additional styles or classes #TINY-6288
- Fixed an exception thrown when positioning the context toolbar on Internet Explorer 11 in some edge cases #TINY-6271
- Fixed inline formats not removed when more than one `removeformat` format rule existed #TINY-6216
- Fixed an issue where spaces were sometimes removed when removing formating on nearby text #TINY-6251
- Fixed the list toolbar buttons not showing as active when a list is selected #TINY-6286
- Fixed an issue where the UI would sometimes not be shown or hidden when calling the show or hide API methods on the editor #TINY-6048
- Fixed the list type style not retained when copying list items #TINY-6289
- Fixed the Paste plugin converting tabs in plain text to a single space character. A `paste_tab_spaces` option has been included for setting the number of spaces used to replace a tab character #TINY-6237

## 5.4.1 - 2020-07-08

### Fixed
- Fixed the Search and Replace plugin incorrectly including zero-width caret characters in search results #TINY-4599
- Fixed dragging and dropping unsupported files navigating the browser away from the editor #TINY-6027
- Fixed undo levels not created on browser handled drop or paste events #TINY-6027
- Fixed content in an iframe element parsing as DOM elements instead of text content #TINY-5943
- Fixed Oxide checklist styles not showing when printing #TINY-5139
- Fixed bug with `scope` attribute not being added to the cells of header rows #TINY-6206

## 5.4.0 - 2020-06-30

### Added
- Added keyboard navigation support to menus and toolbars when the editor is in a ShadowRoot #TINY-6152
- Added the ability for menus to be clicked when the editor is in an open shadow root #TINY-6091
- Added the `Editor.ui.styleSheetLoader` API for loading stylesheets within the Document or ShadowRoot containing the editor UI #TINY-6089
- Added the `StyleSheetLoader` module to the public API #TINY-6100
- Added Oxide variables for styling the `select` element and headings in dialog content #TINY-6070
- Added icons for `table` column and row cut, copy, and paste toolbar buttons #TINY-6062
- Added all `table` menu items to the UI registry, so they can be used by name in other menus #TINY-4866
- Added new `mceTableApplyCellStyle` command to the `table` plugin #TINY-6004
- Added new `table` cut, copy, and paste column editor commands and menu items #TINY-6006
- Added font related Oxide variables for secondary buttons, allowing for custom styling #TINY-6061
- Added new `table_header_type` setting to control how table header rows are structured #TINY-6007
- Added new `table_sizing_mode` setting to replace the `table_responsive_width` setting, which has now been deprecated #TINY-6051
- Added new `mceTableSizingMode` command for changing the sizing mode of a table #TINY-6000
- Added new `mceTableRowType`, `mceTableColType`, and `mceTableCellType` commands and value queries #TINY-6150

### Changed
- Changed `advlist` toolbar buttons to only show a dropdown list if there is more than one option #TINY-3194
- Changed `mceInsertTable` command and `insertTable` API method to take optional header rows and columns arguments #TINY-6012
- Changed stylesheet loading, so that UI skin stylesheets can load in a ShadowRoot if required #TINY-6089
- Changed the DOM location of menus so that they display correctly when the editor is in a ShadowRoot #TINY-6093
- Changed the table plugin to correctly detect all valid header row structures #TINY-6007

### Fixed
- Fixed tables with no defined width being converted to a `fixed` width table when modifying the table #TINY-6051
- Fixed the `autosave` `isEmpty` API incorrectly detecting non-empty content as empty #TINY-5953
- Fixed table `Paste row after` and `Paste row before` menu items not disabled when nothing was available to paste #TINY-6006
- Fixed a selection performance issue with large tables on Microsoft Internet Explorer and Edge #TINY-6057
- Fixed filters for screening commands from the undo stack to be case-insensitive #TINY-5946
- Fixed `fullscreen` plugin now removes all classes when the editor is closed #TINY-4048
- Fixed handling of mixed-case icon identifiers (names) for UI elements #TINY-3854
- Fixed leading and trailing spaces lost when using `editor.selection.getContent({ format: 'text' })` #TINY-5986
- Fixed an issue where changing the URL with the quicklink toolbar caused unexpected undo behavior #TINY-5952
- Fixed an issue where removing formatting within a table cell would cause Internet Explorer 11 to scroll to the end of the table #TINY-6049
- Fixed an issue where the `allow_html_data_urls` setting was not correctly applied #TINY-5951
- Fixed the `autolink` feature so that it no longer treats a string with multiple "@" characters as an email address #TINY-4773
- Fixed an issue where removing the editor would leave unexpected attributes on the target element #TINY-4001
- Fixed the `link` plugin now suggest `mailto:` when the text contains an '@' and no slashes (`/`) #TINY-5941
- Fixed the `valid_children` check of custom elements now allows a wider range of characters in names #TINY-5971

## 5.3.2 - 2020-06-10

### Fixed
- Fixed a regression introduced in 5.3.0, where `images_dataimg_filter` was no-longer called #TINY-6086

## 5.3.1 - 2020-05-27

### Fixed
- Fixed the image upload error alert also incorrectly closing the image dialog #TINY-6020
- Fixed editor content scrolling incorrectly on focus in Firefox by reverting default content CSS html and body heights added in 5.3.0 #TINY-6019

## 5.3.0 - 2020-05-21

### Added
- Added html and body height styles to the default oxide content CSS #TINY-5978
- Added `uploadUri` and `blobInfo` to the data returned by `editor.uploadImages()` #TINY-4579
- Added a new function to the `BlobCache` API to lookup a blob based on the base64 data and mime type #TINY-5988
- Added the ability to search and replace within a selection #TINY-4549
- Added the ability to set the list start position for ordered lists and added new `lists` context menu item #TINY-3915
- Added `icon` as an optional config option to the toggle menu item API #TINY-3345
- Added `auto` mode for `toolbar_location` which positions the toolbar and menu bar at the bottom if there is no space at the top #TINY-3161

### Changed
- Changed the default `toolbar_location` to `auto` #TINY-3161
- Changed toggle menu items and choice menu items to have a dedicated icon with the checkmark displayed on the far right side of the menu item #TINY-3345
- Changed the `link`, `image`, and `paste` plugins to use Promises to reduce the bundle size #TINY-4710
- Changed the default icons to be lazy loaded during initialization #TINY-4729
- Changed the parsing of content so base64 encoded urls are converted to blob urls #TINY-4727
- Changed context toolbars so they concatenate when more than one is suitable for the current selection #TINY-4495
- Changed inline style element formats (strong, b, em, i, u, strike) to convert to a span on format removal if a `style` or `class` attribute is present #TINY-4741

### Fixed
- Fixed the `selection.setContent()` API not running parser filters #TINY-4002
- Fixed formats incorrectly applied or removed when table cells were selected #TINY-4709
- Fixed the `quickimage` button not restricting the file types to images #TINY-4715
- Fixed search and replace ignoring text in nested contenteditable elements #TINY-5967
- Fixed resize handlers displaying in the wrong location sometimes for remote images #TINY-4732
- Fixed table picker breaking in Firefox on low zoom levels #TINY-4728
- Fixed issue with loading or pasting contents with large base64 encoded images on Safari #TINY-4715
- Fixed supplementary special characters being truncated when inserted into the editor. Patch contributed by mlitwin. #TINY-4791
- Fixed toolbar buttons not set to disabled when the editor is in readonly mode #TINY-4592
- Fixed the editor selection incorrectly changing when removing caret format containers #TINY-3438
- Fixed bug where title, width, and height would be set to empty string values when updating an image and removing those attributes using the image dialog #TINY-4786
- Fixed `ObjectResized` event firing when an object wasn't resized #TINY-4161
- Fixed `ObjectResized` and `ObjectResizeStart` events incorrectly fired when adding or removing table rows and columns #TINY-4829
- Fixed the placeholder not hiding when pasting content into the editor #TINY-4828
- Fixed an issue where the editor would fail to load if local storage was disabled #TINY-5935
- Fixed an issue where an uploaded image would reuse a cached image with a different mime type #TINY-5988
- Fixed bug where toolbars and dialogs would not show if the body element was replaced (e.g. with Turbolinks). Patch contributed by spohlenz #GH-5653
- Fixed an issue where multiple formats would be removed when removing a single format at the end of lines or on empty lines #TINY-1170
- Fixed zero-width spaces incorrectly included in the `wordcount` plugin character count #TINY-5991
- Fixed a regression introduced in 5.2.0 whereby the desktop `toolbar_mode` setting would incorrectly override the mobile default setting #TINY-5998
- Fixed an issue where deleting all content in a single cell table would delete the entire table #TINY-1044

## 5.2.2 - 2020-04-23

### Fixed
- Fixed an issue where anchors could not be inserted on empty lines #TINY-2788
- Fixed text decorations (underline, strikethrough) not consistently inheriting the text color #TINY-4757
- Fixed `format` menu alignment buttons inconsistently applying to images #TINY-4057
- Fixed the floating toolbar drawer height collapsing when the editor is rendered in modal dialogs or floating containers #TINY-4837
- Fixed `media` embed content not processing safely in some cases #TINY-4857

## 5.2.1 - 2020-03-25

### Fixed
- Fixed the "is decorative" checkbox in the image dialog clearing after certain dialog events #FOAM-11
- Fixed possible uncaught exception when a `style` attribute is removed using a content filter on `setContent` #TINY-4742
- Fixed the table selection not functioning correctly in Microsoft Edge 44 or higher #TINY-3862
- Fixed the table resize handles not functioning correctly in Microsoft Edge 44 or higher #TINY-4160
- Fixed the floating toolbar drawer disconnecting from the toolbar when adding content in inline mode #TINY-4725 #TINY-4765
- Fixed `readonly` mode not returning the appropriate boolean value #TINY-3948
- Fixed the `forced_root_block_attrs` setting not applying attributes to new blocks consistently #TINY-4564
- Fixed the editor incorrectly stealing focus during initialization in Microsoft Internet Explorer #TINY-4697
- Fixed dialogs stealing focus when opening an alert or confirm dialog using an `onAction` callback #TINY-4014
- Fixed inline dialogs incorrectly closing when clicking on an opened alert or confirm dialog #TINY-4012
- Fixed the context toolbar overlapping the menu bar and toolbar #TINY-4586
- Fixed notification and inline dialog positioning issues when using `toolbar_location: 'bottom'` #TINY-4586
- Fixed the `colorinput` popup appearing offscreen on mobile devices #TINY-4711
- Fixed special characters not being found when searching by "whole words only" #TINY-4522
- Fixed an issue where dragging images could cause them to be duplicated #TINY-4195
- Fixed context toolbars activating without the editor having focus #TINY-4754
- Fixed an issue where removing the background color of text did not always work #TINY-4770
- Fixed an issue where new rows and columns in a table did not retain the style of the previous row or column #TINY-4788

## 5.2.0 - 2020-02-13

### Added
- Added the ability to apply formats to spaces #TINY-4200
- Added new `toolbar_location` setting to allow for positioning the menu and toolbar at the bottom of the editor #TINY-4210
- Added new `toolbar_groups` setting to allow a custom floating toolbar group to be added to the toolbar when using `floating` toolbar mode #TINY-4229
- Added new `link_default_protocol` setting to `link` and `autolink` plugin to allow a protocol to be used by default #TINY-3328
- Added new `placeholder` setting to allow a placeholder to be shown when the editor is empty #TINY-3917
- Added new `tinymce.dom.TextSeeker` API to allow searching text across different DOM nodes #TINY-4200
- Added a drop shadow below the toolbar while in sticky mode and introduced Oxide variables to customize it when creating a custom skin #TINY-4343
- Added `quickbars_image_toolbar` setting to allow for the image quickbar to be turned off #TINY-4398
- Added iframe and img `loading` attribute to the default schema. Patch contributed by ataylor32. #GH-5112
- Added new `getNodeFilters`/`getAttributeFilters` functions to the `editor.serializer` instance #TINY-4344
- Added new `a11y_advanced_options` setting to allow additional accessibility options to be added #FOAM-11
- Added new accessibility options and behaviours to the image dialog using `a11y_advanced_options` #FOAM-11
- Added the ability to use the window `PrismJS` instance for the `codesample` plugin instead of the bundled version to allow for styling custom languages #TINY-4504
- Added error message events that fire when a resource loading error occurs #TINY-4509

### Changed
- Changed the default schema to disallow `onchange` for select elements #TINY-4614
- Changed default `toolbar_mode` value from false to `wrap`. The value false has been deprecated #TINY-4617
- Changed `toolbar_drawer` setting to `toolbar_mode`. `toolbar_drawer` has been deprecated #TINY-4416
- Changed iframe mode to set selection on content init if selection doesn't exist #TINY-4139
- Changed table related icons to align them with the visual style of the other icons #TINY-4341
- Changed and improved the visual appearance of the color input field #TINY-2917
- Changed fake caret container to use `forced_root_block` when possible #TINY-4190
- Changed the `requireLangPack` API to wait until the plugin has been loaded before loading the language pack #TINY-3716
- Changed the formatter so `style_formats` are registered before the initial content is loaded into the editor #TINY-4238
- Changed media plugin to use https protocol for media urls by default #TINY-4577
- Changed the parser to treat CDATA nodes as bogus HTML comments to match the HTML parsing spec. A new `preserve_cdata` setting has been added to preserve CDATA nodes if required #TINY-4625

### Fixed
- Fixed incorrect parsing of malformed/bogus HTML comments #TINY-4625
- Fixed `quickbars` selection toolbar appearing on non-editable elements #TINY-4359
- Fixed bug with alignment toolbar buttons sometimes not changing state correctly #TINY-4139
- Fixed the `codesample` toolbar button not toggling when selecting code samples other than HTML #TINY-4504
- Fixed content incorrectly scrolling to the top or bottom when pressing enter if when the content was already in view #TINY-4162
- Fixed `scrollIntoView` potentially hiding elements behind the toolbar #TINY-4162
- Fixed editor not respecting the `resize_img_proportional` setting due to legacy code #TINY-4236
- Fixed flickering floating toolbar drawer in inline mode #TINY-4210
- Fixed an issue where the template plugin dialog would be indefinitely blocked on a failed template load #TINY-2766
- Fixed the `mscontrolselect` event not being unbound on IE/Edge #TINY-4196
- Fixed Confirm dialog footer buttons so only the "Yes" button is highlighted #TINY-4310
- Fixed `file_picker_callback` functionality for Image, Link and Media plugins #TINY-4163
- Fixed issue where floating toolbar drawer sometimes would break if the editor is resized while the drawer is open #TINY-4439
- Fixed incorrect `external_plugins` loading error message #TINY-4503
- Fixed resize handler was not hidden for ARIA purposes. Patch contributed by Parent5446. #GH-5195
- Fixed an issue where content could be lost if a misspelled word was selected and spellchecking was disabled #TINY-3899
- Fixed validation errors in the CSS where certain properties had the wrong default value #TINY-4491
- Fixed an issue where forced root block attributes were not applied when removing a list #TINY-4272
- Fixed an issue where the element path isn't being cleared when there are no parents #TINY-4412
- Fixed an issue where width and height in svg icons containing `rect` elements were overridden by the CSS reset #TINY-4408
- Fixed an issue where uploading images with `images_reuse_filename` enabled and that included a query parameter would generate an invalid URL #TINY-4638
- Fixed the `closeButton` property not working when opening notifications #TINY-4674
- Fixed keyboard flicker when opening a context menu on mobile #TINY-4540
- Fixed issue where plus icon svg contained strokes #TINY-4681

## 5.1.6 - 2020-01-28

### Fixed
- Fixed `readonly` mode not blocking all clicked links #TINY-4572
- Fixed legacy font sizes being calculated inconsistently for the `FontSize` query command value #TINY-4555
- Fixed changing a tables row from `Header` to `Body` incorrectly moving the row to the bottom of the table #TINY-4593
- Fixed the context menu not showing in certain cases with hybrid devices #TINY-4569
- Fixed the context menu opening in the wrong location when the target is the editor body #TINY-4568
- Fixed the `image` plugin not respecting the `automatic_uploads` setting when uploading local images #TINY-4287
- Fixed security issue related to parsing HTML comments and CDATA #TINY-4544

## 5.1.5 - 2019-12-19

### Fixed
- Fixed the UI not working with hybrid devices that accept both touch and mouse events #TNY-4521
- Fixed the `charmap` dialog initially focusing the first tab of the dialog instead of the search input field #TINY-4342
- Fixed an exception being raised when inserting content if the caret was directly before or after a `contenteditable="false"` element #TINY-4528
- Fixed a bug with pasting image URLs when paste as text is enabled #TINY-4523

## 5.1.4 - 2019-12-11

### Fixed
- Fixed dialog contents disappearing when clicking a checkbox for right-to-left languages #TINY-4518
- Fixed the `legacyoutput` plugin registering legacy formats after editor initialization, causing legacy content to be stripped on the initial load #TINY-4447
- Fixed search and replace not cycling through results when searching using special characters #TINY-4506
- Fixed the `visualchars` plugin converting HTML-like text to DOM elements in certain cases #TINY-4507
- Fixed an issue with the `paste` plugin not sanitizing content in some cases #TINY-4510
- Fixed HTML comments incorrectly being parsed in certain cases #TINY-4511

## 5.1.3 - 2019-12-04

### Fixed
- Fixed sticky toolbar not undocking when fullscreen mode is activated #TINY-4390
- Fixed the "Current Window" target not applying when updating links using the link dialog #TINY-4063
- Fixed disabled menu items not highlighting when focused #TINY-4339
- Fixed touch events passing through dialog collection items to the content underneath on Android devices #TINY-4431
- Fixed keyboard navigation of the Help dialog's Keyboard Navigation tab #TINY-4391
- Fixed search and replace dialog disappearing when finding offscreen matches on iOS devices #TINY-4350
- Fixed performance issues where sticky toolbar was jumping while scrolling on slower browsers #TINY-4475

## 5.1.2 - 2019-11-19

### Fixed
- Fixed desktop touch devices using `mobile` configuration overrides #TINY-4345
- Fixed unable to disable the new scrolling toolbar feature #TINY-4345
- Fixed touch events passing through any pop-up items to the content underneath on Android devices #TINY-4367
- Fixed the table selector handles throwing JavaScript exceptions for non-table selections #TINY-4338
- Fixed `cut` operations not removing selected content on Android devices when the `paste` plugin is enabled #TINY-4362
- Fixed inline toolbar not constrained to the window width by default #TINY-4314
- Fixed context toolbar split button chevrons pointing right when they should be pointing down #TINY-4257
- Fixed unable to access the dialog footer in tabbed dialogs on small screens #TINY-4360
- Fixed mobile table selectors were hard to select with touch by increasing the size #TINY-4366
- Fixed mobile table selectors moving when moving outside the editor #TINY-4366
- Fixed inline toolbars collapsing when using sliding toolbars #TINY-4389
- Fixed block textpatterns not treating NBSPs as spaces #TINY-4378
- Fixed backspace not merging blocks when the last element in the preceding block was a `contenteditable="false"` element #TINY-4235
- Fixed toolbar buttons that only contain text labels overlapping on mobile devices #TINY-4395
- Fixed quickbars quickimage picker not working on mobile #TINY-4377
- Fixed fullscreen not resizing in an iOS WKWebView component #TINY-4413

## 5.1.1 - 2019-10-28

### Fixed
- Fixed font formats containing spaces being wrapped in `&quot;` entities instead of single quotes #TINY-4275
- Fixed alert and confirm dialogs losing focus when clicked #TINY-4248
- Fixed clicking outside a modal dialog focusing on the document body #TINY-4249
- Fixed the context toolbar not hiding when scrolled out of view #TINY-4265

## 5.1.0 - 2019-10-17

### Added
- Added touch selector handles for table selections on touch devices #TINY-4097
- Added border width field to Table Cell dialog #TINY-4028
- Added touch event listener to media plugin to make embeds playable #TINY-4093
- Added oxide styling options to notifications and tweaked the default variables #TINY-4153
- Added additional padding to split button chevrons on touch devices, to make them easier to interact with #TINY-4223
- Added new platform detection functions to `Env` and deprecated older detection properties #TINY-4184
- Added `inputMode` config field to specify inputmode attribute of `input` dialog components #TINY-4062
- Added new `inputMode` property to relevant plugins/dialogs #TINY-4102
- Added new `toolbar_sticky` setting to allow the iframe menubar/toolbar to stick to the top of the window when scrolling #TINY-3982

### Changed
- Changed default setting for `toolbar_drawer` to `floating` #TINY-3634
- Changed mobile phones to use the `silver` theme by default #TINY-3634
- Changed some editor settings to default to `false` on touch devices:
  - `menubar`(phones only) #TINY-4077
  - `table_grid` #TINY-4075
  - `resize` #TINY-4157
  - `object_resizing` #TINY-4157
- Changed toolbars and context toolbars to sidescroll on mobile #TINY-3894 #TINY-4107
- Changed context menus to render as horizontal menus on touch devices #TINY-4107
- Changed the editor to use the `VisualViewport` API of the browser where possible #TINY-4078
- Changed visualblocks toolbar button icon and renamed `paragraph` icon to `visualchars` #TINY-4074
- Changed Oxide default for `@toolbar-button-chevron-color` to follow toolbar button icon color #TINY-4153
- Changed the `urlinput` dialog component to use the `url` type attribute #TINY-4102

### Fixed
- Fixed Safari desktop visual viewport fires resize on fullscreen breaking the restore function #TINY-3976
- Fixed scroll issues on mobile devices #TINY-3976
- Fixed context toolbar unable to refresh position on iOS12 #TINY-4107
- Fixed ctrl+left click not opening links on readonly mode and the preview dialog #TINY-4138
- Fixed Slider UI component not firing `onChange` event on touch devices #TINY-4092
- Fixed notifications overlapping instead of stacking #TINY-3478
- Fixed inline dialogs positioning incorrectly when the page is scrolled #TINY-4018
- Fixed inline dialogs and menus not repositioning when resizing #TINY-3227
- Fixed inline toolbar incorrectly stretching to the full width when a width value was provided #TINY-4066
- Fixed menu chevrons color to follow the menu text color #TINY-4153
- Fixed table menu selection grid from staying black when using dark skins, now follows border color #TINY-4153
- Fixed Oxide using the wrong text color variable for menubar button focused state #TINY-4146
- Fixed the autoresize plugin not keeping the selection in view when resizing #TINY-4094
- Fixed textpattern plugin throwing exceptions when using `forced_root_block: false` #TINY-4172
- Fixed missing CSS fill styles for toolbar button icon active state #TINY-4147
- Fixed an issue where the editor selection could end up inside a short ended element (such as `br`) #TINY-3999
- Fixed browser selection being lost in inline mode when opening split dropdowns #TINY-4197
- Fixed backspace throwing an exception when using `forced_root_block: false` #TINY-4099
- Fixed floating toolbar drawer expanding outside the bounds of the editor #TINY-3941
- Fixed the autocompleter not activating immediately after a `br` or `contenteditable=false` element #TINY-4194
- Fixed an issue where the autocompleter would incorrectly close on IE 11 in certain edge cases #TINY-4205

## 5.0.16 - 2019-09-24

### Added
- Added new `referrer_policy` setting to add the `referrerpolicy` attribute when loading scripts or stylesheets #TINY-3978
- Added a slight background color to dialog tab links when focused to aid keyboard navigation #TINY-3877

### Fixed
- Fixed media poster value not updating on change #TINY-4013
- Fixed openlink was not registered as a toolbar button #TINY-4024
- Fixed failing to initialize if a script tag was used inside a SVG #TINY-4087
- Fixed double top border showing on toolbar without menubar when toolbar_drawer is enabled #TINY-4118
- Fixed unable to drag inline dialogs to the bottom of the screen when scrolled #TINY-4154
- Fixed notifications appearing on top of the toolbar when scrolled in inline mode #TINY-4159
- Fixed notifications displaying incorrectly on IE 11 #TINY-4169

## 5.0.15 - 2019-09-02

### Added
- Added a dark `content_css` skin to go with the dark UI skin #TINY-3743

### Changed
- Changed the enabled state on toolbar buttons so they don't get the hover effect #TINY-3974

### Fixed
- Fixed missing CSS active state on toolbar buttons #TINY-3966
- Fixed `onChange` callback not firing for the colorinput dialog component #TINY-3968
- Fixed context toolbars not showing in fullscreen mode #TINY-4023

## 5.0.14 - 2019-08-19

### Added
- Added an API to reload the autocompleter menu with additional fetch metadata #MENTIONS-17

### Fixed
- Fixed missing toolbar button border styling options #TINY-3965
- Fixed image upload progress notification closing before the upload is complete #TINY-3963
- Fixed inline dialogs not closing on escape when no dialog component is in focus #TINY-3936
- Fixed plugins not being filtered when defaulting to mobile on phones #TINY-3537
- Fixed toolbar more drawer showing the content behind it when transitioning between opened and closed states #TINY-3878
- Fixed focus not returning to the dialog after pressing the "Replace all" button in the search and replace dialog #TINY-3961

### Removed
- Removed Oxide variable `@menubar-select-disabled-border-color` and replaced it with `@menubar-select-disabled-border` #TINY-3965

## 5.0.13 - 2019-08-06

### Changed
- Changed modal dialogs to prevent dragging by default and added new `draggable_modal` setting to restore dragging #TINY-3873
- Changed the nonbreaking plugin to insert nbsp characters wrapped in spans to aid in filtering. This can be disabled using the `nonbreaking_wrap` setting #TINY-3647
- Changed backspace behaviour in lists to outdent nested list items when the cursor is at the start of the list item #TINY-3651

### Fixed
- Fixed sidebar growing beyond editor bounds in IE 11 #TINY-3937
- Fixed issue with being unable to keyboard navigate disabled toolbar buttons #TINY-3350
- Fixed issues with backspace and delete in nested contenteditable true and false elements #TINY-3868
- Fixed issue with losing keyboard navigation in dialogs due to disabled buttons #TINY-3914
- Fixed `MouseEvent.mozPressure is deprecated` warning in Firefox #TINY-3919
- Fixed `default_link_target` not being respected when `target_list` is disabled #TINY-3757
- Fixed mobile plugin filter to only apply to the mobile theme, rather than all mobile platforms #TINY-3405
- Fixed focus switching to another editor during mode changes #TINY-3852
- Fixed an exception being thrown when clicking on an uninitialized inline editor #TINY-3925
- Fixed unable to keyboard navigate to dialog menu buttons #TINY-3933
- Fixed dialogs being able to be dragged outside the window viewport #TINY-3787
- Fixed inline dialogs appearing above modal dialogs #TINY-3932

## 5.0.12 - 2019-07-18

### Added
- Added ability to utilize UI dialog panels inside other panels #TINY-3305
- Added help dialog tab explaining keyboard navigation of the editor #TINY-3603

### Changed
- Changed the "Find and Replace" design to an inline dialog #TINY-3054

### Fixed
- Fixed issue where autolink spacebar event was not being fired on Edge #TINY-3891
- Fixed table selection missing the background color #TINY-3892
- Fixed removing shortcuts not working for function keys #TINY-3871
- Fixed non-descriptive UI component type names #TINY-3349
- Fixed UI registry components rendering as the wrong type when manually specifying a different type #TINY-3385
- Fixed an issue where dialog checkbox, input, selectbox, textarea and urlinput components couldn't be disabled #TINY-3708
- Fixed the context toolbar not using viable screen space in inline/distraction free mode #TINY-3717
- Fixed the context toolbar overlapping the toolbar in various conditions #TINY-3205
- Fixed IE11 edge case where items were being inserted into the wrong location #TINY-3884

## 5.0.11 - 2019-07-04

### Fixed
- Fixed packaging errors caused by a rollup treeshaking bug (https://github.com/rollup/rollup/issues/2970) #TINY-3866
- Fixed the customeditor component not able to get data from the dialog api #TINY-3866
- Fixed collection component tooltips not being translated #TINY-3855

## 5.0.10 - 2019-07-02

### Added
- Added support for all HTML color formats in `color_map` setting #TINY-3837

### Changed
- Changed backspace key handling to outdent content in appropriate circumstances #TINY-3685
- Changed default palette for forecolor and backcolor to include some lighter colors suitable for highlights #TINY-2865
- Changed the search and replace plugin to cycle through results #TINY-3800

### Fixed
- Fixed inconsistent types causing some properties to be unable to be used in dialog components #TINY-3778
- Fixed an issue in the Oxide skin where dialog content like outlines and shadows were clipped because of overflow hidden #TINY-3566
- Fixed the search and replace plugin not resetting state when changing the search query #TINY-3800
- Fixed backspace in lists not creating an undo level #TINY-3814
- Fixed the editor to cancel loading in quirks mode where the UI is not supported #TINY-3391
- Fixed applying fonts not working when the name contained spaces and numbers #TINY-3801
- Fixed so that initial content is retained when initializing on list items #TINY-3796
- Fixed inefficient font name and font size current value lookup during rendering #TINY-3813
- Fixed mobile font copied into the wrong folder for the oxide-dark skin #TINY-3816
- Fixed an issue where resizing the width of tables would produce inaccurate results #TINY-3827
- Fixed a memory leak in the Silver theme #TINY-3797
- Fixed alert and confirm dialogs using incorrect markup causing inconsistent padding #TINY-3835
- Fixed an issue in the Table plugin with `table_responsive_width` not enforcing units when resizing #TINY-3790
- Fixed leading, trailing and sequential spaces being lost when pasting plain text #TINY-3726
- Fixed exception being thrown when creating relative URIs #TINY-3851
- Fixed focus is no longer set to the editor content during mode changes unless the editor already had focus #TINY-3852

## 5.0.9 - 2019-06-26

### Fixed
- Fixed print plugin not working in Firefox #TINY-3834

## 5.0.8 - 2019-06-18

### Added
- Added back support for multiple toolbars #TINY-2195
- Added support for .m4a files to the media plugin #TINY-3750
- Added new base_url and suffix editor init options #TINY-3681

### Fixed
- Fixed incorrect padding for select boxes with visible values #TINY-3780
- Fixed selection incorrectly changing when programmatically setting selection on contenteditable false elements #TINY-3766
- Fixed sidebar background being transparent #TINY-3727
- Fixed the build to remove duplicate iife wrappers #TINY-3689
- Fixed bogus autocompleter span appearing in content when the autocompleter menu is shown #TINY-3752
- Fixed toolbar font size select not working with legacyoutput plugin #TINY-2921
- Fixed the legacyoutput plugin incorrectly aligning images #TINY-3660
- Fixed remove color not working when using the legacyoutput plugin #TINY-3756
- Fixed the font size menu applying incorrect sizes when using the legacyoutput plugin #TINY-3773
- Fixed scrollIntoView not working when the parent window was out of view #TINY-3663
- Fixed the print plugin printing from the wrong window in IE11 #TINY-3762
- Fixed content CSS loaded over CORS not loading in the preview plugin with content_css_cors enabled #TINY-3769
- Fixed the link plugin missing the default "None" option for link list #TINY-3738
- Fixed small dot visible with menubar and toolbar disabled in inline mode #TINY-3623
- Fixed space key properly inserts a nbsp before/after block elements #TINY-3745
- Fixed native context menu not showing with images in IE11 #TINY-3392
- Fixed inconsistent browser context menu image selection #TINY-3789

## 5.0.7 - 2019-06-05

### Added
- Added new toolbar button and menu item for inserting tables via dialog #TINY-3636
- Added new API for adding/removing/changing tabs in the Help dialog #TINY-3535
- Added highlighting of matched text in autocompleter items #TINY-3687
- Added the ability for autocompleters to work with matches that include spaces #TINY-3704
- Added new `imagetools_fetch_image` callback to allow custom implementations for cors loading of images #TINY-3658
- Added `'http'` and `https` options to `link_assume_external_targets` to prepend `http://` or `https://` prefixes when URL does not contain a protocol prefix. Patch contributed by francoisfreitag. #GH-4335

### Changed
- Changed annotations navigation to work the same as inline boundaries #TINY-3396
- Changed tabpanel API by adding a `name` field and changing relevant methods to use it #TINY-3535

### Fixed
- Fixed text color not updating all color buttons when choosing a color #TINY-3602
- Fixed the autocompleter not working with fragmented text #TINY-3459
- Fixed the autosave plugin no longer overwrites window.onbeforeunload #TINY-3688
- Fixed infinite loop in the paste plugin when IE11 takes a long time to process paste events. Patch contributed by lRawd. #GH-4987
- Fixed image handle locations when using `fixed_toolbar_container`. Patch contributed by t00. #GH-4966
- Fixed the autoresize plugin not firing `ResizeEditor` events #TINY-3587
- Fixed editor in fullscreen mode not extending to the bottom of the screen #TINY-3701
- Fixed list removal when pressing backspace after the start of the list item #TINY-3697
- Fixed autocomplete not triggering from compositionend events #TINY-3711
- Fixed `file_picker_callback` could not set the caption field on the insert image dialog #TINY-3172
- Fixed the autocompleter menu showing up after a selection had been made #TINY-3718
- Fixed an exception being thrown when a file or number input has focus during initialization. Patch contributed by t00 #GH-2194

## 5.0.6 - 2019-05-22

### Added
- Added `icons_url` editor settings to enable icon packs to be loaded from a custom url #TINY-3585
- Added `image_uploadtab` editor setting to control the visibility of the upload tab in the image dialog #TINY-3606
- Added new api endpoints to the wordcount plugin and improved character count logic #TINY-3578

### Changed
- Changed plugin, language and icon loading errors to log in the console instead of a notification #TINY-3585

### Fixed
- Fixed the textpattern plugin not working with fragmented text #TINY-3089
- Fixed various toolbar drawer accessibility issues and added an animation #TINY-3554
- Fixed issues with selection and ui components when toggling readonly mode #TINY-3592
- Fixed so readonly mode works with inline editors #TINY-3592
- Fixed docked inline toolbar positioning when scrolled #TINY-3621
- Fixed initial value not being set on bespoke select in quickbars and toolbar drawer #TINY-3591
- Fixed so that nbsp entities aren't trimmed in white-space: pre-line elements #TINY-3642
- Fixed `mceInsertLink` command inserting spaces instead of url encoded characters #GH-4990
- Fixed text content floating on top of dialogs in IE11 #TINY-3640

## 5.0.5 - 2019-05-09

### Added
- Added menu items to match the forecolor/backcolor toolbar buttons #TINY-2878
- Added default directionality based on the configured language #TINY-2621
- Added styles, icons and tests for rtl mode #TINY-2621

### Fixed
- Fixed autoresize not working with floating elements or when media elements finished loading #TINY-3545
- Fixed incorrect vertical caret positioning in IE 11 #TINY-3188
- Fixed submenu anchoring hiding overflowed content #TINY-3564

### Removed
- Removed unused and hidden validation icons to avoid displaying phantom tooltips #TINY-2329

## 5.0.4 - 2019-04-23

### Added
- Added back URL dialog functionality, which is now available via `editor.windowManager.openUrl()` #TINY-3382
- Added the missing throbber functionality when calling `editor.setProgressState(true)` #TINY-3453
- Added function to reset the editor content and undo/dirty state via `editor.resetContent()` #TINY-3435
- Added the ability to set menu buttons as active #TINY-3274
- Added `editor.mode` API, featuring a custom editor mode API #TINY-3406
- Added better styling to floating toolbar drawer #TINY-3479
- Added the new premium plugins to the Help dialog plugins tab #TINY-3496
- Added the linkchecker context menu items to the default configuration #TINY-3543

### Fixed
- Fixed image context menu items showing on placeholder images #TINY-3280
- Fixed dialog labels and text color contrast within notifications/alert banners to satisfy WCAG 4.5:1 contrast ratio for accessibility #TINY-3351
- Fixed selectbox and colorpicker items not being translated #TINY-3546
- Fixed toolbar drawer sliding mode to correctly focus the editor when tabbing via keyboard navigation #TINY-3533
- Fixed positioning of the styleselect menu in iOS while using the mobile theme #TINY-3505
- Fixed the menubutton `onSetup` callback to be correctly executed when rendering the menu buttons #TINY-3547
- Fixed `default_link_target` setting to be correctly utilized when creating a link #TINY-3508
- Fixed colorpicker floating marginally outside its container #TINY-3026
- Fixed disabled menu items displaying as active when hovered #TINY-3027

### Removed
- Removed redundant mobile wrapper #TINY-3480

## 5.0.3 - 2019-03-19

### Changed
- Changed empty nested-menu items within the style formats menu to be disabled or hidden if the value of `style_formats_autohide` is `true` #TINY-3310
- Changed the entire phrase 'Powered by Tiny' in the status bar to be a link instead of just the word 'Tiny' #TINY-3366
- Changed `formatselect`, `styleselect` and `align` menus to use the `mceToggleFormat` command internally #TINY-3428

### Fixed
- Fixed toolbar keyboard navigation to work as expected when `toolbar_drawer` is configured #TINY-3432
- Fixed text direction buttons to display the correct pressed state in selections that have no explicit `dir` property #TINY-3138
- Fixed the mobile editor to clean up properly when removed #TINY-3445
- Fixed quickbar toolbars to add an empty box to the screen when it is set to `false` #TINY-3439
- Fixed an issue where pressing the **Delete/Backspace** key at the edge of tables was creating incorrect selections #TINY-3371
- Fixed an issue where dialog collection items (emoticon and special character dialogs) couldn't be selected with touch devices #TINY-3444
- Fixed a type error introduced in TinyMCE version 5.0.2 when calling `editor.getContent()` with nested bookmarks #TINY-3400
- Fixed an issue that prevented default icons from being overridden #TINY-3449
- Fixed an issue where **Home/End** keys wouldn't move the caret correctly before or after `contenteditable=false` inline elements #TINY-2995
- Fixed styles to be preserved in IE 11 when editing via the `fullpage` plugin #TINY-3464
- Fixed the `link` plugin context toolbar missing the open link button #TINY-3461
- Fixed inconsistent dialog component spacing #TINY-3436

## 5.0.2 - 2019-03-05

### Added
- Added presentation and document presets to `htmlpanel` dialog component #TINY-2694
- Added missing fixed_toolbar_container setting has been reimplemented in the Silver theme #TINY-2712
- Added a new toolbar setting `toolbar_drawer` that moves toolbar groups which overflow the editor width into either a `sliding` or `floating` toolbar section #TINY-2874

### Changed
- Updated the build process to include package lock files in the dev distribution archive #TINY-2870

### Fixed
- Fixed inline dialogs did not have aria attributes #TINY-2694
- Fixed default icons are now available in the UI registry, allowing use outside of toolbar buttons #TINY-3307
- Fixed a memory leak related to select toolbar items #TINY-2874
- Fixed a memory leak due to format changed listeners that were never unbound #TINY-3191
- Fixed an issue where content may have been lost when using permanent bookmarks #TINY-3400
- Fixed the quicklink toolbar button not rendering in the quickbars plugin #TINY-3125
- Fixed an issue where menus were generating invalid HTML in some cases #TINY-3323
- Fixed an issue that could cause the mobile theme to show a blank white screen when the editor was inside an `overflow:hidden` element #TINY-3407
- Fixed mobile theme using a transparent background and not taking up the full width on iOS #TINY-3414
- Fixed the template plugin dialog missing the description field #TINY-3337
- Fixed input dialog components using an invalid default type attribute #TINY-3424
- Fixed an issue where backspace/delete keys after/before pagebreak elements wouldn't move the caret #TINY-3097
- Fixed an issue in the table plugin where menu items and toolbar buttons weren't showing correctly based on the selection #TINY-3423
- Fixed inconsistent button focus styles in Firefox #TINY-3377
- Fixed the resize icon floating left when all status bar elements were disabled #TINY-3340
- Fixed the resize handle to not show in fullscreen mode #TINY-3404

## 5.0.1 - 2019-02-21

### Added
- Added H1-H6 toggle button registration to the silver theme #TINY-3070
- Added code sample toolbar button will now toggle on when the cursor is in a code section #TINY-3040
- Added new settings to the emoticons plugin to allow additional emoticons to be added #TINY-3088

### Fixed
- Fixed an issue where adding links to images would replace the image with text #TINY-3356
- Fixed an issue where the inline editor could use fractional pixels for positioning #TINY-3202
- Fixed an issue where uploading non-image files in the Image Plugin upload tab threw an error. #TINY-3244
- Fixed an issue in the media plugin that was causing the source url and height/width to be lost in certain circumstances #TINY-2858
- Fixed an issue with the Context Toolbar not being removed when clicking outside of the editor #TINY-2804
- Fixed an issue where clicking 'Remove link' wouldn't remove the link in certain circumstances #TINY-3199
- Fixed an issue where the media plugin would fail when parsing dialog data #TINY-3218
- Fixed an issue where retrieving the selected content as text didn't create newlines #TINY-3197
- Fixed incorrect keyboard shortcuts in the Help dialog for Windows #TINY-3292
- Fixed an issue where JSON serialization could produce invalid JSON #TINY-3281
- Fixed production CSS including references to source maps #TINY-3920
- Fixed development CSS was not included in the development zip #TINY-3920
- Fixed the autocompleter matches predicate not matching on the start of words by default #TINY-3306
- Fixed an issue where the page could be scrolled with modal dialogs open #TINY-2252
- Fixed an issue where autocomplete menus would show an icon margin when no items had icons #TINY-3329
- Fixed an issue in the quickbars plugin where images incorrectly showed the text selection toolbar #TINY-3338
- Fixed an issue that caused the inline editor to fail to render when the target element already had focus #TINY-3353

### Removed
- Removed paste as text notification banner and paste_plaintext_inform setting #POW-102

## 5.0.0 - 2019-02-04

Full documentation for the version 5 features and changes is available at https://www.tiny.cloud/docs/release-notes/

### Added
- Added links and registered names with * to denote premium plugins in Plugins tab of Help dialog #TINY-3223

### Changed
- Changed Tiny 5 mobile skin to look more uniform with desktop #TINY-2650
- Blacklisted table, th and td as inline editor target #TINY-717

### Fixed
- Fixed an issue where tab panel heights weren't sizing properly on smaller screens and weren't updating on resize #TINY-3242
- Fixed image tools not having any padding between the label and slider #TINY-3220
- Fixed context toolbar toggle buttons not showing the correct state #TINY-3022
- Fixed missing separators in the spellchecker context menu between the suggestions and actions #TINY-3217
- Fixed notification icon positioning in alert banners #TINY-2196
- Fixed a typo in the word count plugin name #TINY-3062
- Fixed charmap and emoticons dialogs not having a primary button #TINY-3233
- Fixed an issue where resizing wouldn't work correctly depending on the box-sizing model #TINY-3278

## 5.0.0-rc-2 - 2019-01-22

### Added
- Added screen reader accessibility for sidebar and statusbar #TINY-2699

### Changed
- Changed formatting menus so they are registered and made the align toolbar button use an icon instead of text #TINY-2880
- Changed checkboxes to use a boolean for its state, instead of a string #TINY-2848
- Updated the textpattern plugin to properly support nested patterns and to allow running a command with a value for a pattern with a start and an end #TINY-2991
- Updated Emoticons and Charmap dialogs to be screen reader accessible #TINY-2693

### Fixed
- Fixed the link dialog such that it will now retain class attributes when updating links #TINY-2825
- Fixed "Find and replace" not showing in the "Edit" menu by default #TINY-3061
- Fixed dropdown buttons missing the 'type' attribute, which could cause forms to be incorrectly submitted #TINY-2826
- Fixed emoticon and charmap search not returning expected results in certain cases #TINY-3084
- Fixed blank rel_list values throwing an exception in the link plugin #TINY-3149

### Removed
- Removed unnecessary 'flex' and unused 'colspan' properties from the new dialog APIs #TINY-2973

## 5.0.0-rc-1 - 2019-01-08

### Added
- Added editor settings functionality to specify title attributes for toolbar groups #TINY-2690
- Added icons instead of button text to improve Search and Replace dialog footer appearance #TINY-2654
- Added `tox-dialog__table` instead of `mce-table-striped` class to enhance Help dialog appearance #TINY-2360
- Added title attribute to iframes so, screen readers can announce iframe labels #TINY-2692
- Added a wordcount menu item, that defaults to appearing in the tools menu #TINY-2877

### Changed
- Updated the font select dropdown logic to try to detect the system font stack and show "System Font" as the font name #TINY-2710
- Updated the autocompleter to only show when it has matched items #TINY-2350
- Updated SizeInput labels to "Height" and "Width" instead of Dimensions #TINY-2833
- Updated the build process to minify and generate ASCII only output for the emoticons database #TINY-2744

### Fixed
- Fixed readonly mode not fully disabling editing content #TINY-2287
- Fixed accessibility issues with the font select, font size, style select and format select toolbar dropdowns #TINY-2713
- Fixed accessibility issues with split dropdowns #TINY-2697
- Fixed the legacyoutput plugin to be compatible with TinyMCE 5.0 #TINY-2301
- Fixed icons not showing correctly in the autocompleter popup #TINY-3029
- Fixed an issue where preview wouldn't show anything in Edge under certain circumstances #TINY-3035
- Fixed the height being incorrectly calculated for the autoresize plugin #TINY-2807

## 5.0.0-beta-1 - 2018-11-30

### Added
- Added a new `addNestedMenuItem()` UI registry function and changed all nested menu items to use the new registry functions #TINY-2230
- Added title attribute to color swatch colors #TINY-2669
- Added anchorbar component to anchor inline toolbar dialogs to instead of the toolbar #TINY-2040
- Added support for toolbar<n> and toolbar array config options to be squashed into a single toolbar and not create multiple toolbars #TINY-2195
- Added error handling for when forced_root_block config option is set to true #TINY-2261
- Added functionality for the removed_menuitems config option #TINY-2184
- Added the ability to use a string to reference menu items in menu buttons and submenu items #TINY-2253

### Changed
- Changed the name of the "inlite" plugin to "quickbars" #TINY-2831
- Changed the background color icon to highlight background icon #TINY-2258
- Changed Help dialog to be accessible to screen readers #TINY-2687
- Changed the color swatch to save selected custom colors to local storage for use across sessions #TINY-2722
- Changed `WindowManager` API - methods `getParams`, `setParams` and `getWindows`, and the legacy `windows` property, have been removed. `alert` and `confirm` dialogs are no longer tracked in the window list. #TINY-2603

### Fixed
- Fixed an inline mode issue where the save plugin upon saving can cause content loss #TINY-2659
- Fixed an issue in IE 11 where calling selection.getContent() would return an empty string when the editor didn't have focus #TINY-2325

### Removed
- Removed compat3x plugin #TINY-2815

## 5.0.0-preview-4 - 2018-11-12

### Added
- Added width and height placeholder text to image and media dialog dimensions input #AP-296
- Added the ability to keyboard navigate through menus, toolbars, sidebar and the status bar sequentially #AP-381
- Added translation capability back to the editor's UI #AP-282
- Added `label` component type for dialogs to group components under a label

### Changed
- Changed the editor resize handle so that it should be disabled when the autoresize plugin is turned on #AP-424
- Changed UI text for microcopy improvements #TINY-2281

### Fixed
- Fixed distraction free plugin #AP-470
- Fixed contents of the input field being selected on focus instead of just recieving an outline highlight #AP-464
- Fixed styling issues with dialogs and menus in IE 11 #AP-456
- Fixed custom style format control not honoring custom formats #AP-393
- Fixed context menu not appearing when clicking an image with a caption #AP-382
- Fixed directionality of UI when using an RTL language #AP-423
- Fixed page responsiveness with multiple inline editors #AP-430
- Fixed empty toolbar groups appearing through invalid configuration of the `toolbar` property #AP-450
- Fixed text not being retained when updating links through the link dialog #AP-293
- Fixed edit image context menu, context toolbar and toolbar items being incorrectly enabled when selecting invalid images #AP-323
- Fixed emoji type ahead being shown when typing URLs #AP-366
- Fixed toolbar configuration properties incorrectly expecting string arrays instead of strings #AP-342
- Fixed the block formatting toolbar item not showing a "Formatting" title when there is no selection #AP-321
- Fixed clicking disabled toolbar buttons hiding the toolbar in inline mode #AP-380
- Fixed `EditorResize` event not being fired upon editor resize #AP-327
- Fixed tables losing styles when updating through the dialog #AP-368
- Fixed context toolbar positioning to be more consistent near the edges of the editor #AP-318
- Fixed table of contents plugin now works with v5 toolbar APIs correctly #AP-347
- Fixed the `link_context_toolbar` configuration not disabling the context toolbar #AP-458
- Fixed the link context toolbar showing incorrect relative links #AP-435
- Fixed the alignment of the icon in alert banner dialog components #TINY-2220
- Fixed the visual blocks and visual char menu options not displaying their toggled state #TINY-2238
- Fixed the editor not displaying as fullscreen when toggled #TINY-2237

### Removed
- Removed the tox-custom-editor class that was added to the wrapping element of codemirror #TINY-2211

## 5.0.0-preview-3 - 2018-10-18

### Changed
- Changed editor layout to use modern CSS properties over manually calculating dimensions #AP-324
- Changed `autoresize_min_height` and `autoresize_max_height` configurations to `min_height` and `max_height` #AP-324
- Changed `Whole word` label in Search and Replace dialog to `Find whole words only` #AP-387

### Fixed
- Fixed bugs with editor width jumping when resizing and the iframe not resizing to smaller than 150px in height #AP-324
- Fixed mobile theme bug that prevented the editor from loading #AP-404
- Fixed long toolbar groups extending outside of the editor instead of wrapping
- Fixed dialog titles so they are now proper case #AP-384
- Fixed color picker default to be #000000 instead of #ff00ff #AP-216
- Fixed "match case" option on the Find and Replace dialog is no longer selected by default #AP-298
- Fixed vertical alignment of toolbar icons #DES-134
- Fixed toolbar icons not appearing on IE11 #DES-133

## 5.0.0-preview-2 - 2018-10-10

### Added
- Added swatch is now shown for colorinput fields, instead of the colorpicker directly #AP-328
- Added fontformats and fontsizes menu items #AP-390

### Changed
- Changed configuration of color options has been simplified to `color_map`, `color_cols`, and `custom_colors` #AP-328
- Changed `height` configuration to apply to the editor frame (including menubar, toolbar, status bar) instead of the content area #AP-324

### Fixed
- Fixed styleselect not updating the displayed item as the cursor moved #AP-388
- Fixed preview iframe not expanding to the dialog size #AP-252
- Fixed 'meta' shortcuts not translated into platform-specific text #AP-270
- Fixed tabbed dialogs (Charmap and Emoticons) shrinking when no search results returned
- Fixed a bug where alert banner icons were not retrieved from icon pack. #AP-330
- Fixed component styles to flex so they fill large dialogs. #AP-252
- Fixed editor flashing unstyled during load (still in progress). #AP-349

### Removed
- Removed `colorpicker` plugin, it is now in the theme #AP-328
- Removed `textcolor` plugin, it is now in the theme #AP-328

## 5.0.0-preview-1 - 2018-10-01

Developer preview 1

Initial list of features and changes is available at https://tiny.cloud/docs-preview/release-notes/new-features/

## 4.9.11 - 2020-07-13

### Fixed
- Fixed the `selection.setContent()` API not running parser filters #TINY-4002
- Fixed content in an iframe element parsing as DOM elements instead of text content #TINY-5943
- Fixed up and down keyboard navigation not working for inline `contenteditable="false"` elements #TINY-6226

## 4.9.10 - 2020-04-23

### Fixed
- Fixed an issue where the editor selection could end up inside a short ended element (eg br) #TINY-3999
- Fixed a security issue related to CDATA sanitization during parsing #TINY-4669
- Fixed `media` embed content not processing safely in some cases #TINY-4857

## 4.9.9 - 2020-03-25

### Fixed
- Fixed the table selection not functioning correctly in Microsoft Edge 44 or higher #TINY-3862
- Fixed the table resize handles not functioning correctly in Microsoft Edge 44 or higher #TINY-4160
- Fixed the `forced_root_block_attrs` setting not applying attributes to new blocks consistently #TINY-4564
- Fixed the editor failing to initialize if a script tag was used inside an SVG #TINY-4087

## 4.9.8 - 2020-01-28

### Fixed
- Fixed the `mobile` theme failing to load due to a bundling issue #TINY-4613
- Fixed security issue related to parsing HTML comments and CDATA #TINY-4544

## 4.9.7 - 2019-12-19

### Fixed
- Fixed the `visualchars` plugin converting HTML-like text to DOM elements in certain cases #TINY-4507
- Fixed an issue with the `paste` plugin not sanitizing content in some cases #TINY-4510
- Fixed HTML comments incorrectly being parsed in certain cases #TINY-4511

## 4.9.6 - 2019-09-02

### Fixed
- Fixed image browse button sometimes displaying the browse window twice #TINY-3959

## 4.9.5 - 2019-07-02

### Changed
- Changed annotations navigation to work the same as inline boundaries #TINY-3396

### Fixed
- Fixed the print plugin printing from the wrong window in IE11 #TINY-3762
- Fixed an exception being thrown when a file or number input has focus during initialization. Patch contributed by t00 #GH-2194
- Fixed positioning of the styleselect menu in iOS while using the mobile theme #TINY-3505
- Fixed native context menu not showing with images in IE11 #TINY-3392
- Fixed selection incorrectly changing when programmatically setting selection on contenteditable false elements #TINY-3766
- Fixed image browse button not working on touch devices #TINY-3751
- Fixed so that nbsp entities aren't trimmed in white-space: pre-line elements #TINY-3642
- Fixed space key properly inserts a nbsp before/after block elements #TINY-3745
- Fixed infinite loop in the paste plugin when IE11 takes a long time to process paste events. Patch contributed by lRawd. #GH-4987

## 4.9.4 - 2019-03-20

### Fixed
- Fixed an issue where **Home/End** keys wouldn't move the caret correctly before or after `contenteditable=false` inline elements #TINY-2995
- Fixed an issue where content may have been lost when using permanent bookmarks #TINY-3400
- Fixed the mobile editor to clean up properly when removed #TINY-3445
- Fixed an issue where retrieving the selected content as text didn't create newlines #TINY-3197
- Fixed an issue where typing space between images would cause issues with nbsp not being inserted. #TINY-3346

## 4.9.3 - 2019-01-31

### Added
- Added a visualchars_default_state setting to the Visualchars Plugin. Patch contributed by mat3e.

### Fixed
- Fixed a bug where scrolling on a page with more than one editor would cause a ResizeWindow event to fire. #TINY-3247
- Fixed a bug where if a plugin threw an error during initialisation the whole editor would fail to load. #TINY-3243
- Fixed a bug where getContent would include bogus elements when valid_elements setting was set up in a specific way. #TINY-3213
- Fixed a bug where only a few function key names could be used when creating keyboard shortcuts. #TINY-3146
- Fixed a bug where it wasn't possible to enter spaces into an editor after pressing shift+enter. #TINY-3099
- Fixed a bug where no caret would be rendered after backspacing to a contenteditable false element. #TINY-2998
- Fixed a bug where deletion to/from indented lists would leave list fragments in the editor. #TINY-2981

## 4.9.2 - 2018-12-17

### Fixed
- Fixed a bug with pressing the space key on IE 11 would result in nbsp characters being inserted between words at the end of a block. #TINY-2996
- Fixed a bug where character composition using quote and space on US International keyboards would produce a space instead of a quote. #TINY-2999
- Fixed a bug where remove format wouldn't remove the inner most inline element in some situations. #TINY-2982
- Fixed a bug where outdenting an list item would affect attributes on other list items within the same list. #TINY-2971
- Fixed a bug where the DomParser filters wouldn't be applied for elements created when parsing invalid html. #TINY-2978
- Fixed a bug where setProgressState wouldn't automatically close floating ui elements like menus. #TINY-2896
- Fixed a bug where it wasn't possible to navigate out of a figcaption element using the arrow keys. #TINY-2894
- Fixed a bug where enter key before an image inside a link would remove the image. #TINY-2780

## 4.9.1 - 2018-12-04

### Added
- Added functionality to insert html to the replacement feature of the Textpattern Plugin. #TINY-2839

### Fixed
- Fixed a bug where `editor.selection.getContent({format: 'text'})` didn't work as expected in IE11 on an unfocused editor. #TINY-2862
- Fixed a bug in the Textpattern Plugin where the editor would get an incorrect selection after inserting a text pattern on Safari. #TINY-2838
- Fixed a bug where the space bar didn't work correctly in editors with the forced_root_block setting set to false. #TINY-2816

## 4.9.0 - 2018-11-27

### Added
- Added a replace feature to the Textpattern Plugin. #TINY-1908
- Added functionality to the Lists Plugin that improves the indentation logic. #TINY-1790

### Fixed
- Fixed a bug where it wasn't possible to delete/backspace when the caret was between a contentEditable=false element and a BR. #TINY-2372
- Fixed a bug where copying table cells without a text selection would fail to copy anything. #TINY-1789
- Implemented missing `autosave_restore_when_empty` functionality in the Autosave Plugin. Patch contributed by gzzo. #GH-4447
- Reduced insertion of unnecessary nonbreaking spaces in the editor. #TINY-1879

## 4.8.5 - 2018-10-30

### Added
- Added a content_css_cors setting to the editor that adds the crossorigin="anonymous" attribute to link tags added by the StyleSheetLoader. #TINY-1909

### Fixed
- Fixed a bug where trying to remove formatting with a collapsed selection range would throw an exception. #GH-4636
- Fixed a bug in the image plugin that caused updating figures to split contenteditable elements. #GH-4563
- Fixed a bug that was causing incorrect viewport calculations for fixed position UI elements. #TINY-1897
- Fixed a bug where inline formatting would cause the delete key to do nothing. #TINY-1900

## 4.8.4 - 2018-10-23

### Added
- Added support for the HTML5 `main` element. #TINY-1877

### Changed
- Changed the keyboard shortcut to move focus to contextual toolbars to Ctrl+F9. #TINY-1812

### Fixed
- Fixed a bug where content css could not be loaded from another domain. #TINY-1891
- Fixed a bug on FireFox where the cursor would get stuck between two contenteditable false inline elements located inside of the same block element divided by a BR. #TINY-1878
- Fixed a bug with the insertContent method where nonbreaking spaces would be inserted incorrectly. #TINY-1868
- Fixed a bug where the toolbar of the inline editor would not be visible in some scenarios. #TINY-1862
- Fixed a bug where removing the editor while more than one notification was open would throw an error. #TINY-1845
- Fixed a bug where the menubutton would be rendered on top of the menu if the viewport didn't have enough height. #TINY-1678
- Fixed a bug with the annotations api where annotating collapsed selections caused problems. #TBS-2449
- Fixed a bug where wbr elements were being transformed into whitespace when using the Paste Plugin's paste as text setting. #GH-4638
- Fixed a bug where the Search and Replace didn't replace spaces correctly. #GH-4632
- Fixed a bug with sublist items not persisting selection. #GH-4628
- Fixed a bug with mceInsertRawHTML command not working as expected. #GH-4625

## 4.8.3 - 2018-09-13

### Fixed
- Fixed a bug where the Wordcount Plugin didn't correctly count words within tables on IE11. #TINY-1770
- Fixed a bug where it wasn't possible to move the caret out of a table on IE11 and Firefox. #TINY-1682
- Fixed a bug where merging empty blocks didn't work as expected, sometimes causing content to be deleted. #TINY-1781
- Fixed a bug where the Textcolor Plugin didn't show the correct current color. #TINY-1810
- Fixed a bug where clear formatting with a collapsed selection would sometimes clear formatting from more content than expected. #TINY-1813 #TINY-1821
- Fixed a bug with the Table Plugin where it wasn't possible to keyboard navigate to the caption. #TINY-1818

## 4.8.2 - 2018-08-09

### Changed
- Moved annotator from "experimental" to "annotator" object on editor. #TBS-2398
- Improved the multiclick normalization across browsers. #TINY-1788

### Fixed
- Fixed a bug where running getSelectedBlocks with a collapsed selection between block elements would produce incorrect results. #TINY-1787
- Fixed a bug where the ScriptLoaders loadScript method would not work as expected in FireFox when loaded on the same page as a ShadowDOM polyfill. #TINY-1786
- Removed reference to ShadowDOM event.path as Blink based browsers now support event.composedPath. #TINY-1785
- Fixed a bug where a reference to localStorage would throw an "access denied" error in IE11 with strict security settings. #TINY-1782
- Fixed a bug where pasting using the toolbar button on an inline editor in IE11 would cause a looping behaviour. #TINY-1768

## 4.8.1 - 2018-07-26

### Fixed
- Fixed a bug where the content of inline editors was being cleaned on every call of `editor.save()`. #TINY-1783
- Fixed a bug where the arrow of the Inlite Theme toolbar was being rendered incorrectly in RTL mode. #TINY-1776
- Fixed a bug with the Paste Plugin where pasting after inline contenteditable false elements moved the caret to the end of the line. #TINY-1758

## 4.8.0 - 2018-06-27

### Added
- Added new "experimental" object in editor, with initial Annotator API. #TBS-2374

### Fixed
- Fixed a bug where deleting paragraphs inside of table cells would delete the whole table cell. #TINY-1759
- Fixed a bug in the Table Plugin where removing row height set on the row properties dialog did not update the table. #TINY-1730
- Fixed a bug with the font select toolbar item didn't update correctly. #TINY-1683
- Fixed a bug where all bogus elements would not be deleted when removing an inline editor. #TINY-1669

## 4.7.13 - 2018-05-16

### Added
- Added missing code menu item from the default menu config. #TINY-1648
- Added new align button for combining the separate align buttons into a menu button. #TINY-1652

### Fixed
- Fixed a bug where Edge 17 wouldn't be able to select images or tables. #TINY-1679
- Fixed issue where whitespace wasn't preserved when the editor was initialized on pre elements. #TINY-1649
- Fixed a bug with the fontselect dropdowns throwing an error if the editor was hidden in Firefox. #TINY-1664
- Fixed a bug where it wasn't possible to merge table cells on IE 11. #TINY-1671
- Fixed a bug where textcolor wasn't applying properly on IE 11 in some situations. #TINY-1663
- Fixed a bug where the justifyfull command state wasn't working correctly. #TINY-1677
- Fixed a bug where the styles wasn't updated correctly when resizing some tables. #TINY-1668

## 4.7.12 - 2018-05-03

### Added
- Added an option to filter out image svg data urls.
- Added support for html5 details and summary elements.

### Changed
- Changed so the mce-abs-layout-item css rule targets html instead of body. Patch contributed by nazar-pc.

### Fixed
- Fixed a bug where the "read" step on the mobile theme was still present on android mobile browsers.
- Fixed a bug where all images in the editor document would reload on any editor change.
- Fixed a bug with the Table Plugin where ObjectResized event wasn't being triggered on column resize.
- Fixed so the selection is set to the first suitable caret position after editor.setContent called.
- Fixed so links with xlink:href attributes are filtered correctly to prevent XSS.
- Fixed a bug on IE11 where pasting content into an inline editor initialized on a heading element would create new editable elements.
- Fixed a bug where readonly mode would not work as expected when the editor contained contentEditable=true elements.
- Fixed a bug where the Link Plugin would throw an error when used together with the webcomponents polyfill. Patch contributed by 4esnog.
- Fixed a bug where the "Powered by TinyMCE" branding link would break on XHTML pages. Patch contributed by tistre.
- Fixed a bug where the same id would be used in the blobcache for all pasted images. Patch contributed by thorn0.

## 4.7.11 - 2018-04-11

### Added
- Added a new imagetools_credentials_hosts option to the Imagetools Plugin.

### Fixed
- Fixed a bug where toggling a list containing empty LIs would throw an error. Patch contributed by bradleyke.
- Fixed a bug where applying block styles to a text with the caret at the end of the paragraph would select all text in the paragraph.
- Fixed a bug where toggling on the Spellchecker Plugin would trigger isDirty on the editor.
- Fixed a bug where it was possible to enter content into selection bookmark spans.
- Fixed a bug where if a non paragraph block was configured in forced_root_block the editor.getContent method would return incorrect values with an empty editor.
- Fixed a bug where dropdown menu panels stayed open and fixed in position when dragging dialog windows.
- Fixed a bug where it wasn't possible to extend table cells with the space button in Safari.
- Fixed a bug where the setupeditor event would thrown an error when using the Compat3x Plugin.
- Fixed a bug where an error was thrown in FontInfo when called on a detached element.

## 4.7.10 - 2018-04-03

### Added
- Added normalization of triple clicks across browsers in the editor.
- Added a `hasFocus` method to the editor that checks if the editor has focus.
- Added correct icon to the Nonbreaking Plugin menu item.

### Fixed
- Fixed so the `getContent`/`setContent` methods work even if the editor is not initialized.
- Fixed a bug with the Media Plugin where query strings were being stripped from youtube links.
- Fixed a bug where image styles were changed/removed when opening and closing the Image Plugin dialog.
- Fixed a bug in the Table Plugin where some table cell styles were not correctly added to the content html.
- Fixed a bug in the Spellchecker Plugin where it wasn't possible to change the spellchecker language.
- Fixed so the the unlink action in the Link Plugin has a menu item and can be added to the contextmenu.
- Fixed a bug where it wasn't possible to keyboard navigate to the start of an inline element on a new line within the same block element.
- Fixed a bug with the Text Color Plugin where if used with an inline editor located at the bottom of the screen the colorpicker could appear off screen.
- Fixed a bug with the UndoManager where undo levels were being added for nbzwsp characters.
- Fixed a bug with the Table Plugin where the caret would sometimes be lost when keyboard navigating up through a table.
- Fixed a bug where FontInfo.getFontFamily would throw an error when called on a removed editor.
- Fixed a bug in Firefox where undo levels were not being added correctly for some specific operations.
- Fixed a bug where initializing an inline editor inside of a table would make the whole table resizeable.
- Fixed a bug where the fake cursor that appears next to tables on Firefox was positioned incorrectly when switching to fullscreen.
- Fixed a bug where zwsp's weren't trimmed from the output from `editor.getContent({ format: 'text' })`.
- Fixed a bug where the fontsizeselect/fontselect toolbar items showed the body info rather than the first possible caret position info on init.
- Fixed a bug where it wasn't possible to select all content if the editor only contained an inline boundary element.
- Fixed a bug where `content_css` urls with query strings wasn't working.
- Fixed a bug in the Table Plugin where some table row styles were removed when changing other styles in the row properties dialog.

### Removed
- Removed the "read" step from the mobile theme.

## 4.7.9 - 2018-02-27

### Fixed
- Fixed a bug where the editor target element didn't get the correct style when removing the editor.

## 4.7.8 - 2018-02-26

### Fixed
- Fixed an issue with the Help Plugin where the menuitem name wasn't lowercase.
- Fixed an issue on MacOS where text and bold text did not have the same line-height in the autocomplete dropdown in the Link Plugin dialog.
- Fixed a bug where the "paste as text" option in the Paste Plugin didn't work.
- Fixed a bug where dialog list boxes didn't get positioned correctly in documents with scroll.
- Fixed a bug where the Inlite Theme didn't use the Table Plugin api to insert correct tables.
- Fixed a bug where the Inlite Theme panel didn't hide on blur in a correct way.
- Fixed a bug where placing the cursor before a table in Firefox would scroll to the bottom of the table.
- Fixed a bug where selecting partial text in table cells with rowspans and deleting would produce faulty tables.
- Fixed a bug where the Preview Plugin didn't work on Safari due to sandbox security.
- Fixed a bug where table cell selection using the keyboard threw an error.
- Fixed so the font size and font family doesn't toggle the text but only sets the selected format on the selected text.
- Fixed so the built-in spellchecking on Chrome and Safari creates an undo level when replacing words.

## 4.7.7 - 2018-02-19

### Added
- Added a border style selector to the advanced tab of the Image Plugin.
- Added better controls for default table inserted by the Table Plugin.
- Added new `table_responsive_width` option to the Table Plugin that controls whether to use pixel or percentage widths.

### Fixed
- Fixed a bug where the Link Plugin text didn't update when a URL was pasted using the context menu.
- Fixed a bug with the Spellchecker Plugin where using "Add to dictionary" in the context menu threw an error.
- Fixed a bug in the Media Plugin where the preview node for iframes got default width and height attributes that interfered with width/height styles.
- Fixed a bug where backslashes were being added to some font family names in Firefox in the fontselect toolbar item.
- Fixed a bug where errors would be thrown when trying to remove an editor that had not yet been fully initialized.
- Fixed a bug where the Imagetools Plugin didn't update the images atomically.
- Fixed a bug where the Fullscreen Plugin was throwing errors when being used on an inline editor.
- Fixed a bug where drop down menus weren't positioned correctly in inline editors on scroll.
- Fixed a bug with a semicolon missing at the end of the bundled javascript files.
- Fixed a bug in the Table Plugin with cursor navigation inside of tables where the cursor would sometimes jump into an incorrect table cells.
- Fixed a bug where indenting a table that is a list item using the "Increase indent" button would create a nested table.
- Fixed a bug where text nodes containing only whitespace were being wrapped by paragraph elements.
- Fixed a bug where whitespace was being inserted after br tags inside of paragraph tags.
- Fixed a bug where converting an indented paragraph to a list item would cause the list item to have extra padding.
- Fixed a bug where Copy/Paste in an editor with a lot of content would cause the editor to scroll to the top of the content in IE11.
- Fixed a bug with a memory leak in the DragHelper. Path contributed by ben-mckernan.
- Fixed a bug where the advanced tab in the Media Plugin was being shown even if it didn't contain anything. Patch contributed by gabrieeel.
- Fixed an outdated eventname in the EventUtils. Patch contributed by nazar-pc.
- Fixed an issue where the Json.parse function would throw an error when being used on a page with strict CSP settings.
- Fixed so you can place the curser before and after table elements within the editor in Firefox and Edge/IE.

## 4.7.6 - 2018-01-29

### Fixed
- Fixed a bug in the jquery integration where it threw an error saying that "global is not defined".
- Fixed a bug where deleting a table cell whose previous sibling was set to contenteditable false would create a corrupted table.
- Fixed a bug where highlighting text in an unfocused editor did not work correctly in IE11/Edge.
- Fixed a bug where the table resize handles were not being repositioned when activating the Fullscreen Plugin.
- Fixed a bug where the Imagetools Plugin dialog didn't honor editor RTL settings.
- Fixed a bug where block elements weren't being merged correctly if you deleted from after a contenteditable false element to the beginning of another block element.
- Fixed a bug where TinyMCE didn't work with module loaders like webpack.

## 4.7.5 - 2018-01-22

### Fixed
- Fixed bug with the Codesample Plugin where it wasn't possible to edit codesamples when the editor was in inline mode.
- Fixed bug where focusing on the status bar broke the keyboard navigation functionality.
- Fixed bug where an error would be thrown on Edge by the Table Plugin when pasting using the PowerPaste Plugin.
- Fixed bug in the Table Plugin where selecting row border style from the dropdown menu in advanced row properties would throw an error.
- Fixed bug with icons being rendered incorrectly on Chrome on Mac OS.
- Fixed bug in the Textcolor Plugin where the font color and background color buttons wouldn't trigger an ExecCommand event.
- Fixed bug in the Link Plugin where the url field wasn't forced LTR.
- Fixed bug where the Nonbreaking Plugin incorrectly inserted spaces into tables.
- Fixed bug with the inline theme where the toolbar wasn't repositioned on window resize.

## 4.7.4 - 2017-12-05

### Fixed
- Fixed bug in the Nonbreaking Plugin where the nonbreaking_force_tab setting was being ignored.
- Fixed bug in the Table Plugin where changing row height incorrectly converted column widths to pixels.
- Fixed bug in the Table Plugin on Edge and IE11 where resizing the last column after resizing the table would cause invalid column heights.
- Fixed bug in the Table Plugin where keyboard navigation was not normalized between browsers.
- Fixed bug in the Table Plugin where the colorpicker button would show even without defining the colorpicker_callback.
- Fixed bug in the Table Plugin where it wasn't possible to set the cell background color.
- Fixed bug where Firefox would throw an error when intialising an editor on an element that is hidden or not yet added to the DOM.
- Fixed bug where Firefox would throw an error when intialising an editor inside of a hidden iframe.

## 4.7.3 - 2017-11-23

### Added
- Added functionality to open the Codesample Plugin dialog when double clicking on a codesample. Patch contributed by dakuzen.

### Fixed
- Fixed bug where undo/redo didn't work correctly with some formats and caret positions.
- Fixed bug where the color picker didn't show up in Table Plugin dialogs.
- Fixed bug where it wasn't possible to change the width of a table through the Table Plugin dialog.
- Fixed bug where the Charmap Plugin couldn't insert some special characters.
- Fixed bug where editing a newly inserted link would not actually edit the link but insert a new link next to it.
- Fixed bug where deleting all content in a table cell made it impossible to place the caret into it.
- Fixed bug where the vertical alignment field in the Table Plugin cell properties dialog didn't do anything.
- Fixed bug where an image with a caption showed two sets of resize handles in IE11.
- Fixed bug where pressing the enter button inside of an h1 with contenteditable set to true would sometimes produce a p tag.
- Fixed bug with backspace not working as expected before a noneditable element.
- Fixed bug where operating on tables with invalid rowspans would cause an error to be thrown.
- Fixed so a real base64 representation of the image is available on the blobInfo that the images_upload_handler gets called with.
- Fixed so the image upload tab is available when the images_upload_handler is defined (and not only when the images_upload_url is defined).

## 4.7.2 - 2017-11-07

### Added
- Added newly rewritten Table Plugin.
- Added support for attributes with colon in valid_elements and addValidElements.
- Added support for dailymotion short url in the Media Plugin. Patch contributed by maat8.
- Added support for converting to half pt when converting font size from px to pt. Patch contributed by danny6514.
- Added support for location hash to the Autosave plugin to make it work better with SPAs using hash routing.
- Added support for merging table cells when pasting a table into another table.

### Changed
- Changed so the language packs are only loaded once. Patch contributed by 0xor1.
- Simplified the css for inline boundaries selection by switching to an attribute selector.

### Fixed
- Fixed bug where an error would be thrown on editor initialization if the window.getSelection() returned null.
- Fixed bug where holding down control or alt keys made the keyboard navigation inside an inline boundary not work as expected.
- Fixed bug where applying formats in IE11 produced extra, empty paragraphs in the editor.
- Fixed bug where the Word Count Plugin didn't count some mathematical operators correctly.
- Fixed bug where removing an inline editor removed the element that the editor had been initialized on.
- Fixed bug where setting the selection to the end of an editable container caused some formatting problems.
- Fixed bug where an error would be thrown sometimes when an editor was removed because of the selection bookmark was being stored asynchronously.
- Fixed a bug where an editor initialized on an empty list did not contain any valid cursor positions.
- Fixed a bug with the Context Menu Plugin and webkit browsers on Mac where right-clicking inside a table would produce an incorrect selection.
- Fixed bug where the Image Plugin constrain proportions setting wasn't working as expected.
- Fixed bug where deleting the last character in a span with decorations produced an incorrect element when typing.
- Fixed bug where focusing on inline editors made the toolbar flicker when moving between elements quickly.
- Fixed bug where the selection would be stored incorrectly in inline editors when the mouseup event was fired outside the editor body.
- Fixed bug where toggling bold at the end of an inline boundary would toggle off the whole word.
- Fixed bug where setting the skin to false would not stop the loading of some skin css files.
- Fixed bug in mobile theme where pinch-to-zoom would break after exiting the editor.
- Fixed bug where sublists of a fully selected list would not be switched correctly when changing list style.
- Fixed bug where inserting media by source would break the UndoManager.
- Fixed bug where inserting some content into the editor with a specific selection would replace some content incorrectly.
- Fixed bug where selecting all content with ctrl+a in IE11 caused problems with untoggling some formatting.
- Fixed bug where the Search and Replace Plugin left some marker spans in the editor when undoing and redoing after replacing some content.
- Fixed bug where the editor would not get a scrollbar when using the Fullscreen and Autoresize plugins together.
- Fixed bug where the font selector would stop working correctly after selecting fonts three times.
- Fixed so pressing the enter key inside of an inline boundary inserts a br after the inline boundary element.
- Fixed a bug where it wasn't possible to use tab navigation inside of a table that was inside of a list.
- Fixed bug where end_container_on_empty_block would incorrectly remove elements.
- Fixed bug where content_styles weren't added to the Preview Plugin iframe.
- Fixed so the beforeSetContent/beforeGetContent events are preventable.
- Fixed bug where changing height value in Table Plugin advanced tab didn't do anything.
- Fixed bug where it wasn't possible to remove formatting from content in beginning of table cell.

## 4.7.1 - 2017-10-09

### Fixed
- Fixed bug where theme set to false on an inline editor produced an extra div element after the target element.
- Fixed bug where the editor drag icon was misaligned with the branding set to false.
- Fixed bug where doubled menu items were not being removed as expected with the removed_menuitems setting.
- Fixed bug where the Table of contents plugin threw an error when initialized.
- Fixed bug where it wasn't possible to add inline formats to text selected right to left.
- Fixed bug where the paste from plain text mode did not work as expected.
- Fixed so the style previews do not set color and background color when selected.
- Fixed bug where the Autolink plugin didn't work as expected with some formats applied on an empty editor.
- Fixed bug where the Textpattern plugin were throwing errors on some patterns.
- Fixed bug where the Save plugin saved all editors instead of only the active editor. Patch contributed by dannoe.

## 4.7.0 - 2017-10-03

### Added
- Added new mobile ui that is specifically designed for mobile devices.

### Changed
- Updated the default skin to be more modern and white since white is preferred by most implementations.
- Restructured the default menus to be more similar to common office suites like Google Docs.

### Fixed
- Fixed so theme can be set to false on both inline and iframe editor modes.
- Fixed bug where inline editor would add/remove the visualblocks css multiple times.
- Fixed bug where selection wouldn't be properly restored when editor lost focus and commands where invoked.
- Fixed bug where toc plugin would generate id:s for headers even though a toc wasn't inserted into the content.
- Fixed bug where is wasn't possible to drag/drop contents within the editor if paste_data_images where set to true.
- Fixed bug where getParam and close in WindowManager would get the first opened window instead of the last opened window.
- Fixed bug where delete would delete between cells inside a table in Firefox.

## 4.6.7 - 2017-09-18

### Added
- Added some missing translations to Image, Link and Help plugins.

### Fixed
- Fixed bug where paste wasn't working in IOS.
- Fixed bug where the Word Count Plugin didn't count some mathematical operators correctly.
- Fixed bug where inserting a list in a table caused the cell to expand in height.
- Fixed bug where pressing enter in a list located inside of a table deleted list items instead of inserting new list item.
- Fixed bug where copy and pasting table cells produced inconsistent results.
- Fixed bug where initializing an editor with an ID of 'length' would throw an exception.
- Fixed bug where it was possible to split a non merged table cell.
- Fixed bug where copy and pasting a list with a very specific selection into another list would produce a nested list.
- Fixed bug where copy and pasting ordered lists sometimes produced unordered lists.
- Fixed bug where padded elements inside other elements would be treated as empty.
- Fixed so you can resize images inside a figure element.
- Fixed bug where an inline TinyMCE editor initialized on a table did not set selection on load in Chrome.
- Fixed the positioning of the inlite toolbar when the target element wasn't big enough to fit the toolbar.

## 4.6.6 - 2017-08-30

### Fixed
- Fixed so that notifications wrap long text content instead of bleeding outside the notification element.
- Fixed so the content_style css is added after the skin and custom stylesheets.
- Fixed bug where it wasn't possible to remove a table with the Cut button.
- Fixed bug where the center format wasn't getting the same font size as the other formats in the format preview.
- Fixed bug where the wordcount plugin wasn't counting hyphenated words correctly.
- Fixed bug where all content pasted into the editor was added to the end of the editor.
- Fixed bug where enter keydown on list item selection only deleted content and didn't create a new line.
- Fixed bug where destroying the editor while the content css was still loading caused error notifications on Firefox.
- Fixed bug where undoing cut operation in IE11 left some unwanted html in the editor content.
- Fixed bug where enter keydown would throw an error in IE11.
- Fixed bug where duplicate instances of an editor were added to the editors array when using the createEditor API.
- Fixed bug where the formatter applied formats on the wrong content when spellchecker was activated.
- Fixed bug where switching formats would reset font size on child nodes.
- Fixed bug where the table caption element weren't always the first descendant to the table tag.
- Fixed bug where pasting some content into the editor on chrome some newlines were removed.
- Fixed bug where it wasn't possible to remove a list if a list item was a table element.
- Fixed bug where copy/pasting partial selections of tables wouldn't produce a proper table.
- Fixed bug where the searchreplace plugin could not find consecutive spaces.
- Fixed bug where background color wasn't applied correctly on some partially selected contents.

## 4.6.5 - 2017-08-02

### Added
- Added new inline_boundaries_selector that allows you to specify the elements that should have boundaries.
- Added new local upload feature this allows the user to upload images directly from the image dialog.
- Added a new api for providing meta data for plugins. It will show up in the help dialog if it's provided.

### Fixed
- Fixed so that the notifications created by the notification manager are more screen reader accessible.
- Fixed bug where changing the list format on multiple selected lists didn't change all of the lists.
- Fixed bug where the nonbreaking plugin would insert multiple undo levels when pressing the tab key.
- Fixed bug where delete/backspace wouldn't render a caret when all editor contents where deleted.
- Fixed bug where delete/backspace wouldn't render a caret if the deleted element was a single contentEditable false element.
- Fixed bug where the wordcount plugin wouldn't count words correctly if word where typed after applying a style format.
- Fixed bug where the wordcount plugin would count mathematical formulas as multiple words for example 1+1=2.
- Fixed bug where formatting of triple clicked blocks on Chrome/Safari would result in styles being added outside the visual selection.
- Fixed bug where paste would add the contents to the end of the editor area when inline mode was used.
- Fixed bug where toggling off bold formatting on text entered in a new paragraph would add an extra line break.
- Fixed bug where autolink plugin would only produce a link on every other consecutive link on Firefox.
- Fixed bug where it wasn't possible to select all contents if the content only had one pre element.
- Fixed bug where sizzle would produce lagging behavior on some sites due to repaints caused by feature detection.
- Fixed bug where toggling off inline formats wouldn't include the space on selected contents with leading or trailing spaces.
- Fixed bug where the cut operation in UI wouldn't work in Chrome.
- Fixed bug where some legacy editor initialization logic would throw exceptions about editor settings not being defined.
- Fixed bug where it wasn't possible to apply text color to links if they where part of a non collapsed selection.
- Fixed bug where an exception would be thrown if the user selected a video element and then moved the focus outside the editor.
- Fixed bug where list operations didn't work if there where block elements inside the list items.
- Fixed bug where applying block formats to lists wrapped in block elements would apply to all elements in that wrapped block.

## 4.6.4 - 2017-06-13

### Fixed
- Fixed bug where the editor would move the caret when clicking on the scrollbar next to a content editable false block.
- Fixed bug where the text color select dropdowns wasn't placed correctly when they didn't fit the width of the screen.
- Fixed bug where the default editor line height wasn't working for mixed font size contents.
- Fixed bug where the content css files for inline editors were loaded multiple times for multiple editor instances.
- Fixed bug where the initial value of the font size/font family dropdowns wasn't displayed.
- Fixed bug where the I18n api was not supporting arrays as the translation replacement values.
- Fixed bug where chrome would display "The given range isn't in document." errors for invalid ranges passed to setRng.
- Fixed bug where the compat3x plugin wasn't working since the global tinymce references wasn't resolved correctly.
- Fixed bug where the preview plugin wasn't encoding the base url passed into the iframe contents producing a xss bug.
- Fixed bug where the dom parser/serializer wasn't handling some special elements like noframes, title and xmp.
- Fixed bug where the dom parser/serializer wasn't handling cdata sections with comments inside.
- Fixed bug where the editor would scroll to the top of the editable area if a dialog was closed in inline mode.
- Fixed bug where the link dialog would not display the right rel value if rel_list was configured.
- Fixed bug where the context menu would select images on some platforms but not others.
- Fixed bug where the filenames of images were not retained on dragged and drop into the editor from the desktop.
- Fixed bug where the paste plugin would misrepresent newlines when pasting plain text and having forced_root_block configured.
- Fixed so that the error messages for the imagetools plugin is more human readable.
- Fixed so the internal validate setting for the parser/serializer can't be set from editor initialization settings.

## 4.6.3 - 2017-05-30

### Fixed
- Fixed bug where the arrow keys didn't work correctly when navigating on nested inline boundary elements.
- Fixed bug where delete/backspace didn't work correctly on nested inline boundary elements.
- Fixed bug where image editing didn't work on subsequent edits of the same image.
- Fixed bug where charmap descriptions wouldn't properly wrap if they exceeded the width of the box.
- Fixed bug where the default image upload handler only accepted 200 as a valid http status code.
- Fixed so rel on target=_blank links gets forced with only noopener instead of both noopener and noreferrer.

## 4.6.2 - 2017-05-23

### Fixed
- Fixed bug where the SaxParser would run out of memory on very large documents.
- Fixed bug with formatting like font size wasn't applied to del elements.
- Fixed bug where various api calls would be throwing exceptions if they where invoked on a removed editor instance.
- Fixed bug where the branding position would be incorrect if the editor was inside a hidden tab and then later showed.
- Fixed bug where the color levels feature in the imagetools dialog wasn't working properly.
- Fixed bug where imagetools dialog wouldn't pre-load images from CORS domains, before trying to prepare them for editing.
- Fixed bug where the tab key would move the caret to the next table cell if being pressed inside a list inside a table.
- Fixed bug where the cut/copy operations would loose parent context like the current format etc.
- Fixed bug with format preview not working on invalid elements excluded by valid_elements.
- Fixed bug where blocks would be merged in incorrect order on backspace/delete.
- Fixed bug where zero length text nodes would cause issues with the undo logic if there where iframes present.
- Fixed bug where the font size/family select lists would throw errors if the first node was a comment.
- Fixed bug with csp having to allow local script evaluation since it was used to detect global scope.
- Fixed bug where CSP required a relaxed option for javascript: URLs in unsupported legacy browsers.
- Fixed bug where a fake caret would be rendered for td with the contenteditable=false.
- Fixed bug where typing would be blocked on IE 11 when within a nested contenteditable=true/false structure.

## 4.6.1 - 2017-05-10

### Added
- Added configuration option to list plugin to disable tab indentation.

### Fixed
- Fixed bug where format change on very specific content could cause the selection to change.
- Fixed bug where TinyMCE could not be lazyloaded through jquery integration.
- Fixed bug where entities in style attributes weren't decoded correctly on paste in webkit.
- Fixed bug where fontsize_formats option had been renamed incorrectly.
- Fixed bug with broken backspace/delete behaviour between contenteditable=false blocks.
- Fixed bug where it wasn't possible to backspace to the previous line with the inline boundaries functionality turned on.
- Fixed bug where is wasn't possible to move caret left and right around a linked image with the inline boundaries functionality turned on.
- Fixed bug where pressing enter after/before hr element threw exception. Patch contributed bradleyke.
- Fixed so the CSS in the visualblocks plugin doesn't overwrite background color. Patch contributed by Christian Rank.
- Fixed bug where multibyte characters weren't encoded correctly. Patch contributed by James Tarkenton.
- Fixed bug where shift-click to select within contenteditable=true fields wasn't working.

## 4.6.0 - 2017-05-04

### Added
- Added an inline boundary caret position feature that makes it easier to type at the beginning/end of links/code elements.
- Added a help plugin that adds a button and a dialog showing the editor shortcuts and loaded plugins.
- Added an inline_boundaries option that allows you to disable the inline boundary feature if it's not desired.
- Added a new ScrollIntoView event that allows you to override the default scroll to element behavior.
- Added role and aria- attributes as valid elements in the default valid elements config.
- Added new internal flag for PastePreProcess/PastePostProcess this is useful to know if the paste was coming from an external source.
- Added new ignore function to UndoManager this works similar to transact except that it doesn't add an undo level by default.

### Fixed
- Fixed so that urls gets retained for images when being edited. This url is then passed on to the upload handler.
- Fixed so that the editors would be initialized on readyState interactive instead of complete.
- Fixed so that the init event of the editor gets fired once all contentCSS files have been properly loaded.
- Fixed so that width/height of the editor gets taken from the textarea element if it's explicitly specified in styles.
- Fixed so that keep_styles set to false no longer clones class/style from the previous paragraph on enter.
- Fixed so that the default line-height is 1.2em to avoid zwnbsp characters from producing text rendering glitches on Windows.
- Fixed so that loading errors of content css gets presented by a notification message.
- Fixed so figure image elements can be linked when selected this wraps the figure image in a anchor element.
- Fixed bug where it wasn't possible to copy/paste rows with colspans by using the table copy/paste feature.
- Fixed bug where the protect setting wasn't properly applied to header/footer parts when using the fullpage plugin.
- Fixed bug where custom formats that specified upper case element names where not applied correctly.
- Fixed bug where some screen readers weren't reading buttons due to an aria specific fix for IE 8.
- Fixed bug where cut wasn't working correctly on iOS due to it's clipboard API not working correctly.
- Fixed bug where Edge would paste div elements instead of paragraphs when pasting plain text.
- Fixed bug where the textpattern plugin wasn't dealing with trailing punctuations correctly.
- Fixed bug where image editing would some times change the image format from jpg to png.
- Fixed bug where some UI elements could be inserted into the toolbar even if they where not registered.
- Fixed bug where it was possible to click the TD instead of the character in the character map and that caused an exception.
- Fixed bug where the font size/font family dropdowns would sometimes show an incorrect value due to css not being loaded in time.
- Fixed bug with the media plugin inserting undefined instead of retaining size when media_dimensions was set to false.
- Fixed bug with deleting images when forced_root_blocks where set to false.
- Fixed bug where input focus wasn't properly handled on nested content editable elements.
- Fixed bug where Chrome/Firefox would throw an exception when selecting images due to recent change of setBaseAndExtent support.
- Fixed bug where malformed blobs would throw exceptions now they are simply ignored.
- Fixed bug where backspace/delete wouldn't work properly in some cases where all contents was selected in WebKit.
- Fixed bug with Angular producing errors since it was expecting events objects to be patched with their custom properties.
- Fixed bug where the formatter would apply formatting to spellchecker errors now all bogus elements are excluded.
- Fixed bug with backspace/delete inside table caption elements wouldn't behave properly on IE 11.
- Fixed bug where typing after a contenteditable false inline element could move the caret to the end of that element.
- Fixed bug where backspace before/after contenteditable false blocks wouldn't properly remove the right element.
- Fixed bug where backspace before/after contenteditable false inline elements wouldn't properly empty the current block element.
- Fixed bug where vertical caret navigation with a custom line-height would sometimes match incorrect positions.
- Fixed bug with paste on Edge where character encoding wasn't handled properly due to a browser bug.
- Fixed bug with paste on Edge where extra fragment data was inserted into the contents when pasting.
- Fixed bug with pasting contents when having a whole block element selected on WebKit could cause WebKit spans to appear.
- Fixed bug where the visualchars plugin wasn't working correctly showing invisible nbsp characters.
- Fixed bug where browsers would hang if you tried to load some malformed html contents.
- Fixed bug where the init call promise wouldn't resolve if the specified selector didn't find any matching elements.
- Fixed bug where the Schema isValidChild function was case sensitive.

### Removed
- Dropped support for IE 8-10 due to market share and lack of support from Microsoft. See tinymce docs for details.

## 4.5.3 - 2017-02-01

### Added
- Added keyboard navigation for menu buttons when the menu is in focus.
- Added api to the list plugin for setting custom classes/attributes on lists.
- Added validation for the anchor plugin input field according to W3C id naming specifications.

### Fixed
- Fixed bug where media placeholders were removed after resize with the forced_root_block setting set to false.
- Fixed bug where deleting selections with similar sibling nodes sometimes deleted the whole document.
- Fixed bug with inlite theme where several toolbars would appear scrolling when more than one instance of the editor was in use.
- Fixed bug where the editor would throw error with the fontselect plugin on hidden editor instances in Firefox.
- Fixed bug where the background color would not stretch to the font size.
- Fixed bug where font size would be removed when changing background color.
- Fixed bug where the undomanager trimmed away whitespace between nodes on undo/redo.
- Fixed bug where media_dimensions=false in media plugin caused the editor to throw an error.
- Fixed bug where IE was producing font/u elements within links on paste.
- Fixed bug where some button tooltips were broken when compat3x was in use.
- Fixed bug where backspace/delete/typeover would remove the caption element.
- Fixed bug where powerspell failed to function when compat3x was enabled.
- Fixed bug where it wasn't possible to apply sub/sup on text with large font size.
- Fixed bug where pre tags with spaces weren't treated as content.
- Fixed bug where Meta+A would select the entire document instead of all contents in nested ce=true elements.

## 4.5.2 - 2017-01-04

### Fixed
- Added missing keyboard shortcut description for the underline menu item in the format menu.
- Fixed bug where external blob urls wasn't properly handled by editor upload logic. Patch contributed by David Oviedo.
- Fixed bug where urls wasn't treated as a single word by the wordcount plugin.
- Fixed bug where nbsp characters wasn't treated as word delimiters by the wordcount plugin.
- Fixed bug where editor instance wasn't properly passed to the format preview logic. Patch contributed by NullQuery.
- Fixed bug where the fake caret wasn't hidden when you moved selection to a cE=false element.
- Fixed bug where it wasn't possible to edit existing code sample blocks.
- Fixed bug where it wasn't possible to delete editor contents if the selection included an empty block.
- Fixed bug where the formatter wasn't expanding words on some international characters. Patch contributed by Martin Larochelle.
- Fixed bug where the open link feature wasn't working correctly on IE 11.
- Fixed bug where enter before/after a cE=false block wouldn't properly padd the paragraph with an br element.
- Fixed so font size and font family select boxes always displays a value by using the runtime style as a fallback.
- Fixed so missing plugins will be logged to console as warnings rather than halting the initialization of the editor.
- Fixed so splitbuttons become normal buttons in advlist plugin if styles are empty. Patch contributed by René Schleusner.
- Fixed so you can multi insert rows/cols by selecting table cells and using insert rows/columns.

## 4.5.1 - 2016-12-07

### Fixed
- Fixed bug where the lists plugin wouldn't initialize without the advlist plugins if served from cdn.
- Fixed bug where selectors with "*" would cause the style format preview to throw an error.
- Fixed bug with toggling lists off on lists with empty list items would throw an error.
- Fixed bug where editing images would produce non existing blob uris.
- Fixed bug where the offscreen toc selection would be treated as the real toc element.
- Fixed bug where the aria level attribute for element path would have an incorrect start index.
- Fixed bug where the offscreen selection of cE=false that where very wide would be shown onscreen. Patch contributed by Steven Bufton.
- Fixed so the default_link_target gets applied to links created by the autolink plugin.
- Fixed so that the name attribute gets removed by the anchor plugin if editing anchors.

## 4.5.0 - 2016-11-23

### Added
- Added new toc plugin allows you to insert table of contents based on editor headings.
- Added new auto complete menu to all url fields. Adds history, link to anchors etc.
- Added new sidebar api that allows you to add custom sidebar panels and buttons to toggle these.
- Added new insert menu button that allows you to have multiple insert functions under the same menu button.
- Added new open link feature to ctrl+click, alt+enter and context menu.
- Added new media_embed_handler option to allow the media plugin to be populated with custom embeds.
- Added new support for editing transparent images using the image tools dialog.
- Added new images_reuse_filename option to allow filenames of images to be retained for upload.
- Added new security feature where links with target="_blank" will by default get rel="noopener noreferrer".
- Added new allow_unsafe_link_target to allow you to opt-out of the target="_blank" security feature.
- Added new style_formats_autohide option to automatically hide styles based on context.
- Added new codesample_content_css option to specify where the code sample prism css is loaded from.
- Added new support for Japanese/Chinese word count following the unicode standards on this.
- Added new fragmented undo levels this dramatically reduces flicker on contents with iframes.
- Added new live previews for complex elements like table or lists.

### Fixed
- Fixed bug where it wasn't possible to properly tab between controls in a dialog with a disabled form item control.
- Fixed bug where firefox would generate a rectangle on elements produced after/before a cE=false elements.
- Fixed bug with advlist plugin not switching list element format properly in some edge cases.
- Fixed bug where col/rowspans wasn't correctly computed by the table plugin in some cases.
- Fixed bug where the table plugin would thrown an error if object_resizing was disabled.
- Fixed bug where some invalid markup would cause issues when running in XHTML mode. Patch contributed by Charles Bourasseau.
- Fixed bug where the fullscreen class wouldn't be removed properly when closing dialogs.
- Fixed bug where the PastePlainTextToggle event wasn't fired by the paste plugin when the state changed.
- Fixed bug where table the row type wasn't properly updated in table row dialog. Patch contributed by Matthias Balmer.
- Fixed bug where select all and cut wouldn't place caret focus back to the editor in WebKit. Patch contributed by Daniel Jalkut.
- Fixed bug where applying cell/row properties to multiple cells/rows would reset other unchanged properties.
- Fixed bug where some elements in the schema would have redundant/incorrect children.
- Fixed bug where selector and target options would cause issues if used together.
- Fixed bug where drag/drop of images from desktop on chrome would thrown an error.
- Fixed bug where cut on WebKit/Blink wouldn't add an undo level.
- Fixed bug where IE 11 would scroll to the cE=false elements when they where selected.
- Fixed bug where keys like F5 wouldn't work when a cE=false element was selected.
- Fixed bug where the undo manager wouldn't stop the typing state when commands where executed.
- Fixed bug where unlink on wrapped links wouldn't work properly.
- Fixed bug with drag/drop of images on WebKit where the image would be deleted form the source editor.
- Fixed bug where the visual characters mode would be disabled when contents was extracted from the editor.
- Fixed bug where some browsers would toggle of formats applied to the caret when clicking in the editor toolbar.
- Fixed bug where the custom theme function wasn't working correctly.
- Fixed bug where image option for custom buttons required you to have icon specified as well.
- Fixed bug where the context menu and contextual toolbars would be visible at the same time and sometimes overlapping.
- Fixed bug where the noneditable plugin would double wrap elements when using the noneditable_regexp option.
- Fixed bug where tables would get padding instead of margin when you used the indent button.
- Fixed bug where the charmap plugin wouldn't properly insert non breaking spaces.
- Fixed bug where the color previews in color input boxes wasn't properly updated.
- Fixed bug where the list items of previous lists wasn't merged in the right order.
- Fixed bug where it wasn't possible to drag/drop inline-block cE=false elements on IE 11.
- Fixed bug where some table cell merges would produce incorrect rowspan/colspan.
- Fixed so the font size of the editor defaults to 14px instead of 11px this can be overridden by custom css.
- Fixed so wordcount is debounced to reduce cpu hogging on larger texts.
- Fixed so tinymce global gets properly exported as a module when used with some module bundlers.
- Fixed so it's possible to specify what css properties you want to preview on specific formats.
- Fixed so anchors are contentEditable=false while within the editor.
- Fixed so selected contents gets wrapped in a inline code element by the codesample plugin.
- Fixed so conditional comments gets properly stripped independent of case. Patch contributed by Georgii Dolzhykov.
- Fixed so some escaped css sequences gets properly handled. Patch contributed by Georgii Dolzhykov.
- Fixed so notifications with the same message doesn't get displayed at the same time.
- Fixed so F10 can be used as an alternative key to focus to the toolbar.
- Fixed various api documentation issues and typos.

### Removed
- Removed layer plugin since it wasn't really ported from 3.x and there doesn't seem to be much use for it.
- Removed moxieplayer.swf from the media plugin since it wasn't used by the media plugin.
- Removed format state from the advlist plugin to be more consistent with common word processors.

## 4.4.3 - 2016-09-01

### Fixed
- Fixed bug where copy would produce an exception on Chrome.
- Fixed bug where deleting lists on IE 11 would merge in correct text nodes.
- Fixed bug where deleting partial lists with indentation wouldn't cause proper normalization.

## 4.4.2 - 2016-08-25

### Added
- Added new importcss_exclusive option to disable unique selectors per group.
- Added new group specific selector_converter option to importcss plugin.
- Added new codesample_languages option to apply custom languages to codesample plugin.
- Added new codesample_dialog_width/codesample_dialog_height options.

### Fixed
- Fixed bug where fullscreen button had an incorrect keyboard shortcut.
- Fixed bug where backspace/delete wouldn't work correctly from a block to a cE=false element.
- Fixed bug where smartpaste wasn't detecting links with special characters in them like tilde.
- Fixed bug where the editor wouldn't get proper focus if you clicked on a cE=false element.
- Fixed bug where it wasn't possible to copy/paste table rows that had merged cells.
- Fixed bug where merging cells could some times produce invalid col/rowspan attibute values.
- Fixed bug where getBody would sometimes thrown an exception now it just returns null if the iframe is clobbered.
- Fixed bug where drag/drop of cE=false element wasn't properly constrained to viewport.
- Fixed bug where contextmenu on Mac would collapse any selection to a caret.
- Fixed bug where rtl mode wasn't rendered properly when loading a language pack with the rtl flag.
- Fixed bug where Kamer word bounderies would be stripped from contents.
- Fixed bug where lists would sometimes render two dots or numbers on the same line.
- Fixed bug where the skin_url wasn't used by the inlite theme.
- Fixed so data attributes are ignored when comparing formats in the formatter.
- Fixed so it's possible to disable inline toolbars in the inlite theme.
- Fixed so template dialog gets resized if it doesn't fit the window viewport.

## 4.4.1 - 2016-07-26

### Added
- Added smart_paste option to paste plugin to allow disabling the paste behavior if needed.

### Fixed
- Fixed bug where png urls wasn't properly detected by the smart paste logic.
- Fixed bug where the element path wasn't working properly when multiple editor instances where used.
- Fixed bug with creating lists out of multiple paragraphs would just create one list item instead of multiple.
- Fixed bug where scroll position wasn't properly handled by the inlite theme to place the toolbar properly.
- Fixed bug where multiple instances of the editor using the inlite theme didn't render the toolbar properly.
- Fixed bug where the shortcut label for fullscreen mode didn't match the actual shortcut key.
- Fixed bug where it wasn't possible to select cE=false blocks using touch devices on for example iOS.
- Fixed bug where it was possible to select the child image within a cE=false on IE 11.
- Fixed so inserts of html containing lists doesn't merge with any existing lists unless it's a paste operation.

## 4.4.0 - 2016-06-30

### Added
- Added new inlite theme this is a more lightweight inline UI.
- Added smarter paste logic that auto detects urls in the clipboard and inserts images/links based on that.
- Added a better image resize algorithm for better image quality in the imagetools plugin.

### Fixed
- Fixed bug where it wasn't possible to drag/dropping cE=false elements on FF.
- Fixed bug where backspace/delete before/after a cE=false block would produce a new paragraph.
- Fixed bug where list style type css property wasn't preserved when indenting lists.
- Fixed bug where merging of lists where done even if the list style type was different.
- Fixed bug where the image_dataimg_filter function wasn't used when pasting images.
- Fixed bug where nested editable within a non editable element would cause scroll on focus in Chrome.
- Fixed so invalid targets for inline mode is blocked on initialization. We only support elements that can have children.

## 4.3.13 - 2016-06-08

### Added
- Added characters with a diacritical mark to charmap plugin. Patch contributed by Dominik Schilling.
- Added better error handling if the image proxy service would produce errors.

### Fixed
- Fixed issue with pasting list items into list items would produce nested list rather than a merged list.
- Fixed bug where table selection could get stuck in selection mode for inline editors.
- Fixed bug where it was possible to place the caret inside the resize grid elements.
- Fixed bug where it wasn't possible to place in elements horizontally adjacent cE=false blocks.
- Fixed bug where multiple notifications wouldn't be properly placed on screen.
- Fixed bug where multiple editor instance of the same id could be produces in some specific integrations.

## 4.3.12 - 2016-05-10

### Fixed
- Fixed bug where focus calls couldn't be made inside the editors PostRender event handler.
- Fixed bug where some translations wouldn't work as expected due to a bug in editor.translate.
- Fixed bug where the node change event could fire with a node out side the root of the editor.
- Fixed bug where Chrome wouldn't properly present the keyboard paste clipboard details when paste was clicked.
- Fixed bug where merged cells in tables couldn't be selected from right to left.
- Fixed bug where insert row wouldn't properly update a merged cells rowspan property.
- Fixed bug where the color input boxes preview field wasn't properly set on initialization.
- Fixed bug where IME composition inside table cells wouldn't work as expected on IE 11.
- Fixed so all shadow dom support is under and experimental flag due to flaky browser support.

## 4.3.11 - 2016-04-25

### Fixed
- Fixed bug where it wasn't possible to insert empty blocks though the API unless they where padded.
- Fixed bug where you couldn't type the Euro character on Windows.
- Fixed bug where backspace/delete from a cE=false element to a text block didn't work properly.
- Fixed bug where the text color default grid would render incorrectly.
- Fixed bug where the codesample plugin wouldn't load the css in the editor for multiple editors.
- Fixed so the codesample plugin textarea gets focused by default.

## 4.3.10 - 2016-04-12

### Fixed
- Fixed bug where the key "y" on WebKit couldn't be entered due to conflict with keycode for F10 on keypress.

## 4.3.9 - 2016-04-12

### Added
- Added support for focusing the contextual toolbars using keyboard.
- Added keyboard support for slider UI controls. You can no increase/decrease using arrow keys.
- Added url pattern matching for Dailymotion to media plugin. Patch contributed by Bertrand Darbon.
- Added body_class to template plugin preview. Patch contributed by Milen Petrinski.
- Added options to better override textcolor pickers with custom colors. Patch contributed by Xavier Boubert.
- Added visual arrows to inline contextual toolbars so that they point to the element being active.

### Changed
- Changed the Meta+Shift+F shortcut to Ctrl+Shift+F since Czech, Slovak, Polish languages used the first one for input.

### Fixed
- Fixed so toolbars for tables or other larger elements get better positioned below the scrollable viewport.
- Fixed bug where it was possible to click links inside cE=false blocks.
- Fixed bug where event targets wasn't properly handled in Safari Technical Preview.
- Fixed bug where drag/drop text in FF 45 would make the editor caret invisible.
- Fixed bug where the remove state wasn't properly set on editor instances when detected as clobbered.
- Fixed bug where offscreen selection of some cE=false elements would render onscreen. Patch contributed by Steven Bufton
- Fixed bug where enter would clone styles out side the root on editors inside a span. Patch contributed by ChristophKaser.
- Fixed bug where drag/drop of images into the editor didn't work correctly in FF.
- Fixed so the first item in panels for the imagetools dialog gets proper keyboard focus.

## 4.3.8 - 2016-03-15

### Fixed
- Fixed bug where inserting HR at the end of a block element would produce an extra empty block.
- Fixed bug where links would be clickable when readonly mode was enabled.
- Fixed bug where the formatter would normalize to the wrong node on very specific content.
- Fixed bug where some nested list items couldn't be indented properly.
- Fixed bug where links where clickable in the preview dialog.
- Fixed so the alt attribute doesn't get padded with an empty value by default.
- Fixed so nested alignment works more correctly. You will now alter the alignment to the closest block parent.

## 4.3.7 - 2016-03-02

### Fixed
- Fixed bug where incorrect icons would be rendered for imagetools edit and color levels.
- Fixed bug where navigation using arrow keys inside a SelectBox didn't move up/down.
- Fixed bug where the visualblocks plugin would render borders round internal UI elements.

## 4.3.6 - 2016-03-01

### Added
- Added new paste_remember_plaintext_info option to allow a global disable of the plain text mode notification.
- Added new PastePlainTextToggle event that fires when plain text mode toggles on/off.

### Fixed
- Fixed bug where it wasn't possible to select media elements since the drag logic would snap it to mouse cursor.
- Fixed bug where it was hard to place the caret inside nested cE=true elements when the outer cE=false element was focused.
- Fixed bug where editors wouldn't properly initialize if both selector and mode where used.
- Fixed bug where IME input inside table cells would switch the IME off.
- Fixed bug where selection inside the first table cell would cause the whole table cell to get selected.
- Fixed bug where error handling of images being uploaded wouldn't properly handle faulty statuses.
- Fixed bug where inserting contents before a HR would cause an exception to be thrown.
- Fixed bug where copy/paste of Excel data would be inserted as an image.
- Fixed caret position issues with copy/paste of inline block cE=false elements.
- Fixed issues with various menu item focus bugs in Chrome. Where the focused menu bar item wasn't properly blurred.
- Fixed so the notifications have a solid background since it would be hard to read if there where text under it.
- Fixed so notifications gets animated similar to the ones used by dialogs.
- Fixed so larger images that gets pasted is handled better.
- Fixed so the window close button is more uniform on various platform and also increased it's hit area.

## 4.3.5 - 2016-02-11

Npm version bump due to package not being fully updated.

## 4.3.4 - 2016-02-11

### Added
- Added new OpenWindow/CloseWindow events that gets fired when windows open/close.
- Added new NewCell/NewRow events that gets fired when table cells/rows are created.
- Added new Promise return value to tinymce.init makes it easier to handle initialization.

### Fixed
- Fixed various bugs with drag/drop of contentEditable:false elements.
- Fixed bug where deleting of very specific nested list items would result in an odd list.
- Fixed bug where lists would get merged with adjacent lists outside the editable inline root.
- Fixed bug where MS Edge would crash when closing a dialog then clicking a menu item.
- Fixed bug where table cell selection would add undo levels.
- Fixed bug where table cell selection wasn't removed when inline editor where removed.
- Fixed bug where table cell selection wouldn't work properly on nested tables.
- Fixed bug where table merge menu would be available when merging between thead and tbody.
- Fixed bug where table row/column resize wouldn't get properly removed when the editor was removed.
- Fixed bug where Chrome would scroll to the editor if there where a empty hash value in document url.
- Fixed bug where the cache suffix wouldn't work correctly with the importcss plugin.
- Fixed bug where selection wouldn't work properly on MS Edge on Windows Phone 10.
- Fixed so adjacent pre blocks gets joined into one pre block since that seems like the user intent.
- Fixed so events gets properly dispatched in shadow dom. Patch provided by Nazar Mokrynskyi.

### Removed
- Removed the jQuery version the jQuery plugin is now moved into the main package.
- Removed jscs from build process since eslint can now handle code style checking.

## 4.3.3 - 2016-01-14

### Added
- Added new table_resize_bars configuration setting.  This setting allows you to disable the table resize bars.
- Added new beforeInitialize event to tinymce.util.XHR lets you modify XHR properties before open. Patch contributed by Brent Clintel.
- Added new autolink_pattern setting to autolink plugin. Enables you to override the default autolink formats. Patch contributed by Ben Tiedt.
- Added new charmap option that lets you override the default charmap of the charmap plugin.
- Added new charmap_append option that lets you add new characters to the default charmap of the charmap plugin.
- Added new insertCustomChar event that gets fired when a character is inserted by the charmap plugin.

### Fixed
- Fixed bug where table cells started with a superfluous &nbsp; in IE10+.
- Fixed bug where table plugin would retain all BR tags when cells were merged.
- Fixed bug where media plugin would strip underscores from youtube urls.
- Fixed bug where IME input would fail on IE 11 if you typed within a table.
- Fixed bug where double click selection of a word would remove the space before the word on insert contents.
- Fixed bug where table plugin would produce exceptions when hovering tables with invalid structure.
- Fixed bug where fullscreen wouldn't scroll back to it's original position when untoggled.
- Fixed so the template plugins templates setting can be a function that gets a callback that can provide templates.

## 4.3.2 - 2015-12-14

### Fixed
- Fixed bug where the resize bars for table cells were not affected by the object_resizing property.
- Fixed bug where the contextual table toolbar would appear incorrectly if TinyMCE was initialized inline inside a table.
- Fixed bug where resizing table cells did not fire a node change event or add an undo level.
- Fixed bug where double click selection of text on IE 11 wouldn't work properly.
- Fixed bug where codesample plugin would incorrectly produce br elements inside code elements.
- Fixed bug where media plugin would strip dashes from youtube urls.
- Fixed bug where it was possible to move the caret into the table resize bars.
- Fixed bug where drag/drop into a cE=false element was possible on IE.

## 4.3.1 - 2015-11-30

### Fixed
- Fixed so it's possible to disable the table inline toolbar by setting it to false or an empty string.
- Fixed bug where it wasn't possible to resize some tables using the drag handles.
- Fixed bug where unique id:s would clash for multiple editor instances and cE=false selections.
- Fixed bug where the same plugin could be initialized multiple times.
- Fixed bug where the table inline toolbars would be displayed at the same time as the image toolbars.
- Fixed bug where the table selection rect wouldn't be removed when selecting another control element.

## 4.3.0 - 2015-11-23

### Added
- Added new table column/row resize support. Makes it a lot more easy to resize the columns/rows in a table.
- Added new table inline toolbar. Makes it easier to for example add new rows or columns to a table.
- Added new notification API. Lets you display floating notifications to the end user.
- Added new codesample plugin that lets you insert syntax highlighted pre elements into the editor.
- Added new image_caption to images. Lets you create images with captions using a HTML5 figure/figcaption elements.
- Added new live previews of embeded videos. Lets you play the video right inside the editor.
- Added new setDirty method and "dirty" event to the editor. Makes it easier to track the dirty state change.
- Added new setMode method to Editor instances that lets you dynamically switch between design/readonly.
- Added new core support for contentEditable=false elements within the editor overrides the browsers broken behavior.

### Changed
- Rewrote the noneditable plugin to use the new contentEditable false core logic.

### Fixed
- Fixed so the dirty state doesn't set to false automatically when the undo index is set to 0.
- Fixed the Selection.placeCaretAt so it works better on IE when the coordinate is between paragraphs.
- Fixed bug where data-mce-bogus="all" element contents where counted by the word count plugin.
- Fixed bug where contentEditable=false elements would be indented by the indent buttons.
- Fixed bug where images within contentEditable=false would be selected in WebKit on mouse click.
- Fixed bug in DOMUntils split method where the replacement parameter wouldn't work on specific cases.
- Fixed bug where the importcss plugin would import classes from the skin content css file.
- Fixed so all button variants have a wrapping span for it's text to make it easier to skin.
- Fixed so it's easier to exit pre block using the arrow keys.
- Fixed bug where listboxes with fix widths didn't render correctly.

## 4.2.8 - 2015-11-13

### Fixed
- Fixed bug where it was possible to delete tables as the inline root element if all columns where selected.
- Fixed bug where the UI buttons active state wasn't properly updated due to recent refactoring of that logic.

## 4.2.7 - 2015-10-27

### Fixed
- Fixed bug where backspace/delete would remove all formats on the last paragraph character in WebKit/Blink.
- Fixed bug where backspace within a inline format element with a bogus caret container would move the caret.
- Fixed bug where backspace/delete on selected table cells wouldn't add an undo level.
- Fixed bug where script tags embedded within the editor could sometimes get a mce- prefix prepended to them
- Fixed bug where validate: false option could produce an error to be thrown from the Serialization step.
- Fixed bug where inline editing of a table as the root element could let the user delete that table.
- Fixed bug where inline editing of a table as the root element wouldn't properly handle enter key.
- Fixed bug where inline editing of a table as the root element would normalize the selection incorrectly.
- Fixed bug where inline editing of a list as the root element could let the user delete that list.
- Fixed bug where inline editing of a list as the root element could let the user split that list.
- Fixed bug where resize handles would be rendered on editable root elements such as table.

## 4.2.6 - 2015-09-28

### Added
- Added capability to set request headers when using XHRs.
- Added capability to upload local images automatically default delay is set to 30 seconds after editing images.
- Added commands ids mceEditImage, mceAchor and mceMedia to be avaiable from execCommand.
- Added Edge browser to saucelabs grunt task. Patch contributed by John-David Dalton.

### Fixed
- Fixed bug where blob uris not produced by tinymce would produce HTML invalid markup.
- Fixed bug where selection of contents of a nearly empty editor in Edge would sometimes fail.
- Fixed bug where color styles woudln't be retained on copy/paste in Blink/Webkit.
- Fixed bug where the table plugin would throw an error when inserting rows after a child table.
- Fixed bug where the template plugin wouldn't handle functions as variable replacements.
- Fixed bug where undo/redo sometimes wouldn't work properly when applying formatting collapsed ranges.
- Fixed bug where shift+delete wouldn't do a cut operation on Blink/WebKit.
- Fixed bug where cut action wouldn't properly store the before selection bookmark for the undo level.
- Fixed bug where backspace in side an empty list element on IE would loose editor focus.
- Fixed bug where the save plugin wouldn't enable the buttons when a change occurred.
- Fixed bug where Edge wouldn't initialize the editor if a document.domain was specified.
- Fixed bug where enter key before nested images would sometimes not properly expand the previous block.
- Fixed bug where the inline toolbars wouldn't get properly hidden when blurring the editor instance.
- Fixed bug where Edge would paste Chinese characters on some Windows 10 installations.
- Fixed bug where IME would loose focus on IE 11 due to the double trailing br bug fix.
- Fixed bug where the proxy url in imagetools was incorrect. Patch contributed by Wong Ho Wang.

## 4.2.5 - 2015-08-31

### Added
- Added fullscreen capability to embedded youtube and vimeo videos.

### Fixed
- Fixed bug where the uploadImages call didn't work on IE 10.
- Fixed bug where image place holders would be uploaded by uploadImages call.
- Fixed bug where images marked with bogus would be uploaded by the uploadImages call.
- Fixed bug where multiple calls to uploadImages would result in decreased performance.
- Fixed bug where pagebreaks were editable to imagetools patch contributed by Rasmus Wallin.
- Fixed bug where the element path could cause too much recursion exception.
- Fixed bug for domains containing ".min". Patch contributed by Loïc Février.
- Fixed so validation of external links to accept a number after www. Patch contributed by Victor Carvalho.
- Fixed so the charmap is exposed though execCommand. Patch contributed by Matthew Will.
- Fixed so that the image uploads are concurrent for improved performance.
- Fixed various grammar problems in inline documentation. Patches provided by nikolas.

## 4.2.4 - 2015-08-17

### Added
- Added picture as a valid element to the HTML 5 schema. Patch contributed by Adam Taylor.

### Fixed
- Fixed bug where contents would be duplicated on drag/drop within the same editor.
- Fixed bug where floating/alignment of images on Edge wouldn't work properly.
- Fixed bug where it wasn't possible to drag images on IE 11.
- Fixed bug where image selection on Edge would sometimes fail.
- Fixed bug where contextual toolbars icons wasn't rendered properly when using the toolbar_items_size.
- Fixed bug where searchreplace dialog doesn't get prefilled with the selected text.
- Fixed bug where fragmented matches wouldn't get properly replaced by the searchreplace plugin.
- Fixed bug where enter key wouldn't place the caret if was after a trailing space within an inline element.
- Fixed bug where the autolink plugin could produce multiple links for the same text on Gecko.
- Fixed bug where EditorUpload could sometimes throw an exception if the blob wasn't found.
- Fixed xss issues with media plugin not properly filtering out some script attributes.

## 4.2.3 - 2015-07-30

### Fixed
- Fixed bug where image selection wasn't possible on Edge due to incompatible setBaseAndExtend API.
- Fixed bug where image blobs urls where not properly destroyed by the imagetools plugin.
- Fixed bug where keyboard shortcuts wasn't working correctly on IE 8.
- Fixed skin issue where the borders of panels where not visible on IE 8.

## 4.2.2 - 2015-07-22

### Fixed
- Fixed bug where float panels were not being hidden on inline editor blur when fixed_toolbar_container config option was in use.
- Fixed bug where combobox states wasn't properly updated if contents where updated without keyboard.
- Fixed bug where pasting into textbox or combobox would move the caret to the end of text.
- Fixed bug where removal of bogus span elements before block elements would remove whitespace between nodes.
- Fixed bug where repositioning of inline toolbars where async and producing errors if the editor was removed from DOM to early. Patch by iseulde.
- Fixed bug where element path wasn't working correctly. Patch contributed by iseulde.
- Fixed bug where menus wasn't rendered correctly when custom images where added to a menu. Patch contributed by Naim Hammadi.

## 4.2.1 - 2015-06-29

### Fixed
- Fixed bug where back/forward buttons in the browser would render blob images as broken images.
- Fixed bug where Firefox would throw regexp to big error when replacing huge base64 chunks.
- Fixed bug rendering issues with resize and context toolbars not being placed properly until next animation frame.
- Fixed bug where the rendering of the image while cropping would some times not be centered correctly.
- Fixed bug where listbox items with submenus would me selected as active.
- Fixed bug where context menu where throwing an error when rendering.
- Fixed bug where resize both option wasn't working due to resent addClass API change. Patch contributed by Jogai.
- Fixed bug where a hideAll call for container rendered inline toolbars would throw an error.
- Fixed bug where onclick event handler on combobox could cause issues if element.id was a function by some polluting libraries.
- Fixed bug where listboxes wouldn't get proper selected sub menu item when using link_list or image_list.
- Fixed so the UI controls are as wide as 4.1.x to avoid wrapping controls in toolbars.
- Fixed so the imagetools dialog is adaptive for smaller screen sizes.

## 4.2.0 - 2015-06-25

### Added
- Added new flat default skin to make the UI more modern.
- Added new imagetools plugin, lets you crop/resize and apply filters to images.
- Added new contextual toolbars support to the API lets you add floating toolbars for specific CSS selectors.
- Added new promise feature fill as tinymce.util.Promise.
- Added new built in image upload feature lets you upload any base64 encoded image within the editor as files.

### Fixed
- Fixed bug where resize handles would appear in the right position in the wrong editor when switching between resizable content in different inline editors.
- Fixed bug where tables would not be inserted in inline mode due to previous float panel fix.
- Fixed bug where floating panels would remain open when focus was lost on inline editors.
- Fixed bug where cut command on Chrome would thrown a browser security exception.
- Fixed bug where IE 11 sometimes would report an incorrect size for images in the image dialog.
- Fixed bug where it wasn't possible to remove inline formatting at the end of block elements.
- Fixed bug where it wasn't possible to delete table cell contents when cell selection was vertical.
- Fixed bug where table cell wasn't emptied from block elements if delete/backspace where pressed in empty cell.
- Fixed bug where cmd+shift+arrow didn't work correctly on Firefox mac when selecting to start/end of line.
- Fixed bug where removal of bogus elements would sometimes remove whitespace between nodes.
- Fixed bug where the resize handles wasn't updated when the main window was resized.
- Fixed so script elements gets removed by default to prevent possible XSS issues in default config implementations.
- Fixed so the UI doesn't need manual reflows when using non native layout managers.
- Fixed so base64 encoded images doesn't slow down the editor on modern browsers while editing.
- Fixed so all UI elements uses touch events to improve mobile device support.
- Removed the touch click quirks patch for iOS since it did more harm than good.
- Removed the non proportional resize handles since. Unproportional resize can still be done by holding the shift key.

## 4.1.10 - 2015-05-05

### Fixed
- Fixed bug where plugins loaded with compat3x would sometimes throw errors when loading using the jQuery version.
- Fixed bug where extra empty paragraphs would get deleted in WebKit/Blink due to recent Quriks fix.
- Fixed bug where the editor wouldn't work properly on IE 12 due to some required browser sniffing.
- Fixed bug where formatting shortcut keys where interfering with Mac OS X screenshot keys.
- Fixed bug where the caret wouldn't move to the next/previous line boundary on Cmd+Left/Right on Gecko.
- Fixed bug where it wasn't possible to remove formats from very specific nested contents.
- Fixed bug where undo levels wasn't produced when typing letters using the shift or alt+ctrl modifiers.
- Fixed bug where the dirty state wasn't properly updated when typing using the shift or alt+ctrl modifiers.
- Fixed bug where an error would be thrown if an autofocused editor was destroyed quickly after its initialization. Patch provided by thorn0.
- Fixed issue with dirty state not being properly updated on redo operation.
- Fixed issue with entity decoder not handling incorrectly written numeric entities.
- Fixed issue where some PI element values wouldn't be properly encoded.

## 4.1.9 - 2015-03-10

### Fixed
- Fixed bug where indentation wouldn't work properly for non list elements.
- Fixed bug with image plugin not pulling the image dimensions out correctly if a custom document_base_url was used.
- Fixed bug where ctrl+alt+[1-9] would conflict with the AltGr+[1-9] on Windows. New shortcuts is ctrl+shift+[1-9].
- Fixed bug with removing formatting on nodes in inline mode would sometimes include nodes outside the editor body.
- Fixed bug where extra nbsp:s would be inserted when you replaced a word surrounded by spaces using insertContent.
- Fixed bug with pasting from Google Docs would produce extra strong elements and line feeds.

## 4.1.8 - 2015-03-05

### Added
- Added new html5 sizes attribute to img elements used together with srcset.
- Added new elementpath option that makes it possible to disable the element path but keep the statusbar.
- Added new option table_style_by_css for the table plugin to set table styling with css rather than table attributes.
- Added new link_assume_external_targets option to prompt the user to prepend http:// prefix if the supplied link does not contain a protocol prefix.
- Added new image_prepend_url option to allow a custom base path/url to be added to images.
- Added new table_appearance_options option to make it possible to disable some options.
- Added new image_title option to make it possible to alter the title of the image, disabled by default.

### Fixed
- Fixed bug where selection starting from out side of the body wouldn't produce a proper selection range on IE 11.
- Fixed bug where pressing enter twice before a table moves the cursor in the table and causes a javascript error.
- Fixed bug where advanced image styles were not respected.
- Fixed bug where the less common Shift+Delete didn't produce a proper cut operation on WebKit browsers.
- Fixed bug where image/media size constrain logic would produce NaN when handling non number values.
- Fixed bug where internal classes where removed by the removeformat command.
- Fixed bug with creating links table cell contents with a specific selection would throw a exceptions on WebKit/Blink.
- Fixed bug where valid_classes option didn't work as expected according to docs. Patch provided by thorn0.
- Fixed bug where jQuery plugin would patch the internal methods multiple times. Patch provided by Drew Martin.
- Fixed bug where backspace key wouldn't delete the current selection of newly formatted content.
- Fixed bug where type over of inline formatting elements wouldn't properly keep the format on WebKit/Blink.
- Fixed bug where selection needed to be properly normalized on modern IE versions.
- Fixed bug where Command+Backspace didn't properly delete the whole line of text but the previous word.
- Fixed bug where UI active states wheren't properly updated on IE if you placed caret within the current range.
- Fixed bug where delete/backspace on WebKit/Blink would remove span elements created by the user.
- Fixed bug where delete/backspace would produce incorrect results when deleting between two text blocks with br elements.
- Fixed bug where captions where removed when pasting from MS Office.
- Fixed bug where lists plugin wouldn't properly remove fully selected nested lists.
- Fixed bug where the ttf font used for icons would throw an warning message on Gecko on Mac OS X.
- Fixed a bug where applying a color to text did not update the undo/redo history.
- Fixed so shy entities gets displayed when using the visualchars plugin.
- Fixed so removeformat removes ins/del by default since these might be used for strikethough.
- Fixed so multiple language packs can be loaded and added to the global I18n data structure.
- Fixed so transparent color selection gets treated as a normal color selection. Patch contributed by Alexander Hofbauer.
- Fixed so it's possible to disable autoresize_overflow_padding, autoresize_bottom_margin options by setting them to false.
- Fixed so the charmap plugin shows the description of the character in the dialog. Patch contributed by Jelle Hissink.
- Removed address from the default list of block formats since it tends to be missused.
- Fixed so the pre block format is called preformatted to make it more verbose.
- Fixed so it's possible to context scope translation strings this isn't needed most of the time.
- Fixed so the max length of the width/height input fields of the media dialog is 5 instead of 3.
- Fixed so drag/dropped contents gets properly processed by paste plugin since it's basically a paste. Patch contributed by Greg Fairbanks.
- Fixed so shortcut keys for headers is ctrl+alt+[1-9] instead of ctrl+[1-9] since these are for switching tabs in the browsers.
- Fixed so "u" doesn't get converted into a span element by the legacy input filter. Since this is now a valid HTML5 element.
- Fixed font families in order to provide appropriate web-safe fonts.

## 4.1.7 - 2014-11-27

### Added
- Added HTML5 schema support for srcset, source and picture. Patch contributed by mattheu.
- Added new cache_suffix setting to enable cache busting by producing unique urls.
- Added new paste_convert_word_fake_lists option to enable users to disable the fake lists convert logic.

### Fixed
- Fixed so advlist style changes adds undo levels for each change.
- Fixed bug where WebKit would sometimes produce an exception when the autolink plugin where looking for URLs.
- Fixed bug where IE 7 wouldn't be rendered properly due to aggressive css compression.
- Fixed bug where DomQuery wouldn't accept window as constructor element.
- Fixed bug where the color picker in 3.x dialogs wouldn't work properly. Patch contributed by Callidior.
- Fixed bug where the image plugin wouldn't respect the document_base_url.
- Fixed bug where the jQuery plugin would fail to append to elements named array prototype names.

## 4.1.6 - 2014-10-08

### Changed
- Replaced jake with grunt since it is more mainstream and has better plugin support.

### Fixed
- Fixed bug with clicking on the scrollbar of the iframe would cause a JS error to be thrown.
- Fixed bug where null would produce an exception if you passed it to selection.setRng.
- Fixed bug where Ctrl/Cmd+Tab would indent the current list item if you switched tabs in the browser.
- Fixed bug where pasting empty cells from Excel would result in a broken table.
- Fixed bug where it wasn't possible to switch back to default list style type.
- Fixed issue where the select all quirk fix would fire for other modifiers than Ctrl/Cmd combinations.


## 4.1.5 - 2014-09-09

### Fixed
- Fixed bug where sometimes the resize rectangles wouldn't properly render on images on WebKit/Blink.
- Fixed bug in list plugin where delete/backspace would merge empty LI elements in lists incorrectly.
- Fixed bug where empty list elements would result in empty LI elements without it's parent container.
- Fixed bug where backspace in empty caret formatted element could produce an type error exception of Gecko.
- Fixed bug where lists pasted from word with a custom start index above 9 wouldn't be properly handled.
- Fixed bug where tabfocus plugin would tab out of the editor instance even if the default action was prevented.
- Fixed bug where tabfocus wouldn't tab properly to other adjacent editor instances.
- Fixed bug where the DOMUtils setStyles wouldn't properly removed or update the data-mce-style attribute.
- Fixed bug where dialog select boxes would be placed incorrectly if document.body wasn't statically positioned.
- Fixed bug where pasting would sometimes scroll to the top of page if the user was using the autoresize plugin.
- Fixed bug where caret wouldn't be properly rendered by Chrome when clicking on the iframes documentElement.
- Fixed so custom images for menubutton/splitbutton can be provided. Patch contributed by Naim Hammadi.
- Fixed so the default action of windows closing can be prevented by blocking the default action of the close event.
- Fixed so nodeChange and focus of the editor isn't automatically performed when opening sub dialogs.

## 4.1.4 - 2014-08-21

### Added
- Added new media_filter_html option to media plugin that blocks any conditional comments, scripts etc within a video element.
- Added new content_security_policy option allows you to set custom policy for iframe contents. Patch contributed by Francois Chagnon.

### Fixed
- Fixed bug where activate/deactivate events wasn't firing properly when switching between editors.
- Fixed bug where placing the caret on iOS was difficult due to a WebKit bug with touch events.
- Fixed bug where the resize helper wouldn't render properly on older IE versions.
- Fixed bug where resizing images inside tables on older IE versions would sometimes fail depending mouse position.
- Fixed bug where editor.insertContent would produce an exception when inserting select/option elements.
- Fixed bug where extra empty paragraphs would be produced if block elements where inserted inside span elements.
- Fixed bug where the spellchecker menu item wouldn't be properly checked if spell checking was started before it was rendered.
- Fixed bug where the DomQuery filter function wouldn't remove non elements from collection.
- Fixed bug where document with custom document.domain wouldn't properly render the editor.
- Fixed bug where IE 8 would throw exception when trying to enter invalid color values into colorboxes.
- Fixed bug where undo manager could incorrectly add an extra undo level when custom resize handles was removed.
- Fixed bug where it wouldn't be possible to alter cell properties properly on table cells on IE 8.
- Fixed so the color picker button in table dialog isn't shown unless you include the colorpicker plugin or add your own custom color picker.
- Fixed so activate/deactivate events fire when windowManager opens a window since.
- Fixed so the table advtab options isn't separated by an underscore to normalize naming with image_advtab option.
- Fixed so the table cell dialog has proper padding when the advanced tab in disabled.

## 4.1.3 - 2014-07-29

### Added
- Added event binding logic to tinymce.util.XHR making it possible to override headers and settings before any request is made.

### Fixed
- Fixed bug where drag events wasn't fireing properly on older IE versions since the event handlers where bound to document.
- Fixed bug where drag/dropping contents within the editor on IE would force the contents into plain text mode even if it was internal content.
- Fixed bug where IE 7 wouldn't open menus properly due to a resize bug in the browser auto closing them immediately.
- Fixed bug where the DOMUtils getPos logic wouldn't produce a valid coordinate inside the body if the body was positioned non static.
- Fixed bug where the element path and format state wasn't properly updated if you had the wordcount plugin enabled.
- Fixed bug where a comment at the beginning of source would produce an exception in the formatter logic.
- Fixed bug where setAttrib/getAttrib on null would throw exception together with any hooked attributes like style.
- Fixed bug where table sizes wasn't properly retained when copy/pasting on WebKit/Blink.
- Fixed bug where WebKit/Blink would produce colors in RGB format instead of the forced HEX format when deleting contents.
- Fixed bug where the width attribute wasn't updated on tables if you changed the size inside the table dialog.
- Fixed bug where control selection wasn't properly handled when the caret was placed directly after an image.
- Fixed bug where selecting the contents of table cells using the selection.select method wouldn't place the caret properly.
- Fixed bug where the selection state for images wasn't removed when placing the caret right after an image on WebKit/Blink.
- Fixed bug where all events wasn't properly unbound when and editor instance was removed or destroyed by some external innerHTML call.
- Fixed bug where it wasn't possible or very hard to select images on iOS when the onscreen keyboard was visible.
- Fixed so auto_focus can take a boolean argument this will auto focus the last initialized editor might be useful for single inits.
- Fixed so word auto detect lists logic works better for faked lists that doesn't have specific markup.
- Fixed so nodeChange gets fired on mouseup as it used to before 4.1.1 we optimized that event to fire less often.

### Removed
- Removed the finish menu item from spellchecker menu since it's redundant you can stop spellchecking by toggling menu item or button.

## 4.1.2 - 2014-07-15

### Added
- Added offset/grep to DomQuery class works basically the same as it's jQuery equivalent.

### Fixed
- Fixed bug where backspace/delete or setContent with an empty string would remove header data when using the fullpage plugin.
- Fixed bug where tinymce.remove with a selector not matching any editors would remove all editors.
- Fixed bug where resizing of the editor didn't work since the theme was calling setStyles instead of setStyle.
- Fixed bug where IE 7 would fail to append html fragments to iframe document when using DomQuery.
- Fixed bug where the getStyle DOMUtils method would produce an exception if it was called with null as it's element.
- Fixed bug where the paste plugin would remove the element if the none of the paste_webkit_styles rules matched the current style.
- Fixed bug where contextmenu table items wouldn't work properly on IE since it would some times fire an incorrect selection change.
- Fixed bug where the padding/border values wasn't used in the size calculation for the body size when using autoresize. Patch contributed by Matt Whelan.
- Fixed bug where conditional word comments wouldn't be properly removed when pasting plain text.
- Fixed bug where resizing would sometime fail on IE 11 when the mouseup occurred inside the resizable element.
- Fixed so the iframe gets initialized without any inline event handlers for better CSP support. Patch contributed by Matt Whelan.
- Fixed so the tinymce.dom.Sizzle is the latest version of sizzle this resolves the document context bug.

## 4.1.1 - 2014-07-08

### Fixed
- Fixed bug where pasting plain text on some WebKit versions would result in an empty line.
- Fixed bug where resizing images inside tables on IE 11 wouldn't work properly.
- Fixed bug where IE 11 would sometimes throw "Invalid argument" exception when editor contents was set to an empty string.
- Fixed bug where document.activeElement would throw exceptions on IE 9 when that element was hidden or removed from dom.
- Fixed bug where WebKit/Blink sometimes produced br elements with the Apple-interchange-newline class.
- Fixed bug where table cell selection wasn't properly removed when copy/pasting table cells.
- Fixed bug where pasting nested list items from Word wouldn't produce proper semantic nested lists.
- Fixed bug where right clicking using the contextmenu plugin on WebKit/Blink on Mac OS X would select the target current word or line.
- Fixed bug where it wasn't possible to alter table cell properties on IE 8 using the context menu.
- Fixed bug where the resize helper wouldn't be correctly positioned on older IE versions.
- Fixed bug where fullpage plugin would produce an error if you didn't specify a doctype encoding.
- Fixed bug where anchor plugin would get the name/id of the current element even if it wasn't anchor element.
- Fixed bug where visual aids for tables wouldn't be properly disabled when changing the border size.
- Fixed bug where some control selection events wasn't properly fired on older IE versions.
- Fixed bug where table cell selection on older IE versions would prevent resizing of images.
- Fixed bug with paste_data_images paste option not working properly on modern IE versions.
- Fixed bug where custom elements with underscores in the name wasn't properly parsed/serialized.
- Fixed bug where applying inline formats to nested list elements would produce an incorrect formatting result.
- Fixed so it's possible to hide items from elements path by using preventDefault/stopPropagation.
- Fixed so inline mode toolbar gets rendered right aligned if the editable element positioned to the documents right edge.
- Fixed so empty inline elements inside empty block elements doesn't get removed if configured to be kept intact.
- Fixed so DomQuery parentsUntil/prevUntil/nextUntil supports selectors/elements/filters etc.
- Fixed so legacyoutput plugin overrides fontselect and fontsizeselect controls and handles font elements properly.

## 4.1.0 - 2014-06-18

### Added
- Added new file_picker_callback option to replace the old file_browser_callback the latter will still work though.
- Added new custom colors to textcolor plugin will be displayed if a color picker is provided also shows the latest colors.
- Added new color_picker_callback option to enable you to add custom color pickers to the editor.
- Added new advanced tabs to table/cell/row dialogs to enable you to select colors for border/background.
- Added new colorpicker plugin that lets you select colors from a hsv color picker.
- Added new tinymce.util.Color class to handle color parsing and converting.
- Added new colorpicker UI widget element lets you add a hsv color picker to any form/window.
- Added new textpattern plugin that allows you to use markdown like text patterns to format contents.
- Added new resize helper element that shows the current width & height while resizing.
- Added new "once" method to Editor and EventDispatcher enables since callback execution events.
- Added new jQuery like class under tinymce.dom.DomQuery it's exposed on editor instances (editor.$) and globally under (tinymce.$).

### Fixed
- Fixed so the default resize method for images are proportional shift/ctrl can be used to make an unproportional size.
- Fixed bug where the image_dimensions option of the image plugin would cause exceptions when it tried to update the size.
- Fixed bug where table cell dialog class field wasn't properly updated when editing an a table cell with an existing class.
- Fixed bug where Safari on Mac would produce webkit-fake-url for pasted images so these are now removed.
- Fixed bug where the nodeChange event would get fired before the selection was changed when clicking inside the current selection range.
- Fixed bug where valid_classes option would cause exception when it removed internal prefixed classes like mce-item-.
- Fixed bug where backspace would cause navigation in IE 8 on an inline element and after a caret formatting was applied.
- Fixed so placeholder images produced by the media plugin gets selected when inserted/edited.
- Fixed so it's possible to drag in images when the paste_data_images option is enabled. Might be useful for mail clients.
- Fixed so images doesn't get a width/height applied if the image_dimensions option is set to false useful for responsive contents.
- Fixed so it's possible to pass in an optional arguments object for the nodeChanged function to be passed to all nodechange event listeners.
- Fixed bug where media plugin embed code didn't update correctly.<|MERGE_RESOLUTION|>--- conflicted
+++ resolved
@@ -6,7 +6,6 @@
 
 ## Unreleased
 
-<<<<<<< HEAD
 ### Improved
 - The upload results returned from the `editor.uploadImages()` API now includes a `removed` flag, reflecting if the image was removed after a failed upload #TINY-7735
 
@@ -36,10 +35,7 @@
 - Removed the deprecated `editor_deselector`, `editor_selector`, `elements`, `mode` and `types` legacy TinyMCE init settings #TINY-7822
 - The legacy `mobile` theme has been removed #TINY-7832
 
-## 5.10.1 - TBD
-=======
 ## 5.10.1 - 2021-11-03
->>>>>>> f8756eee
 
 ### Fixed
 - The iframe aria help text was not read by some screen readers #TINY-8171
