--- conflicted
+++ resolved
@@ -6,22 +6,16 @@
 
 ## Unreleased
 
-<<<<<<< HEAD
 ### Added
 - New `label` component available in the `buttons` header of the `View` UI API, along with two size options (`normal` and `large`). #TINY-10339
 
 ### Fixed
 - When deleting the last row in a table, the cursor would jump to the first cell (top left), instead of moving to the next adjacent cell in some cases. #TINY-6309
-- The functions `schema.isWrapper` and `schema.isInline` didn't exclude element names that started with `#` those should not be considered elements. #TINY-10385
 - Heading formatting would be partially applied to the content within the `summary` element when the caret was positioned between words. #TINY-10312
 - Moving focus to the outside of the editor after having clicked a menu would not fire a `blur` event as expected. #TINY-10310
-- Bespoke dropdown toolbar buttons including `fontfamily`, `fontsize`, `blocks`, and `styles` incorrectly used plural words in their accessible names. #TINY-10426
-- Tooltips of bespoke dropdown toolbar buttons including `align`, `fontfamily`, `fontsize`, `blocks`, and `styles` were incorrectly translated. #TINY-10435
-- Clicking inside table cells with heavily nested content could cause the browser to hang. #TINY-10380
-- Toggling a list that contains an LI element having another list as its first child would remove the remaining content within that LI element. #TINY-10414
-
-
-=======
+
+## 6.8.2 - TBA
+
 ### Fixed
 - Bespoke select toolbar buttons including `fontfamily`, `fontsize`, `blocks`, and `styles` incorrectly used plural words in their accessible names. #TINY-10426
 - The `align` bespoke select toolbar button had an accessible name that was misleading and grammatically incorrect in certain cases. #TINY-10435
@@ -29,7 +23,6 @@
 - Clicking inside table cells with heavily nested content could cause the browser to hang. #TINY-10380
 - Toggling a list that contains an LI element having another list as its first child would remove the remaining content within that LI element. #TINY-10414
 
->>>>>>> b0b6172d
 ## 6.8.1 - 2023-11-29
 
 ### Improved
