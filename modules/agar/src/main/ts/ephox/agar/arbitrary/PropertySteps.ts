import { console } from '@ephox/dom-globals';
import { Thunk } from '@ephox/katamari';
import Jsc from '@ephox/wrap-jsverify';

import { Step } from '../api/Step';
import { TestLogs } from '../api/TestLogs';

const logNoPromises = Thunk.cached(() => {
  // tslint:disable-next-line:no-console
  console.warn('No native promise support on browser to run async property tests. Skipping!');
});

const fakePromise = (): PromiseLike<true> => {
  const self = {
    then(fs: (result: any) => void) {
      logNoPromises();
      fs(true);
      return self;
    }
  };

  return self;
};

const stepToPromise = <T, U>(step: Step<T, U>) =>
  (input: T): PromiseLike<true> => {
    // tslint:disable-next-line:no-unimported-promise
<<<<<<< HEAD
    return typeof Promise !== 'undefined' ? new Promise<true>(function (resolve, reject) {
      step.runStep(input, function () {
=======
    return typeof Promise !== 'undefined' ? new Promise<true>((resolve, reject) => {
      step(input, () => {
>>>>>>> e0f5c485
        resolve(true);
        // Not sure what to do about logging for this.
      }, reject, TestLogs.init());
    }) : fakePromise();
  };

// Maybe wrap in the same way Jsc does for console output with ticks and crosses.
const sAsyncProperty = <T, X, Y>(name: string, arbitraries, statefulStep: Step<X, Y>, _options?) => {
  const options = _options !== undefined ? _options : {};

  return Step.async<T>((next, die) => {
    Jsc.asyncProperty(
      name,
      arbitraries,
      stepToPromise(statefulStep),
      options
    ).then(next, die);
  });
};

export {
  sAsyncProperty
};<|MERGE_RESOLUTION|>--- conflicted
+++ resolved
@@ -25,13 +25,8 @@
 const stepToPromise = <T, U>(step: Step<T, U>) =>
   (input: T): PromiseLike<true> => {
     // tslint:disable-next-line:no-unimported-promise
-<<<<<<< HEAD
-    return typeof Promise !== 'undefined' ? new Promise<true>(function (resolve, reject) {
-      step.runStep(input, function () {
-=======
     return typeof Promise !== 'undefined' ? new Promise<true>((resolve, reject) => {
-      step(input, () => {
->>>>>>> e0f5c485
+      step.runStep(input, () => {
         resolve(true);
         // Not sure what to do about logging for this.
       }, reject, TestLogs.init());
