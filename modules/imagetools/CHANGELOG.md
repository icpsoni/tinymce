--- conflicted
+++ resolved
@@ -7,13 +7,12 @@
 ## Unreleased
 
 ### Changed
-<<<<<<< HEAD
 - Upgraded to Katamari 9.0, which includes breaking changes to the `Optional` API used in this module.
 
 ## 5.0.1 - TBD
-=======
+
+### Changed
 - The `@ephox/wrap-promise-polyfill` package is now used instead of bundling a separate `Promise` polyfill.
->>>>>>> 32348a65
 
 ## 5.0.0 - 2021-08-26
 
