{
  "name": "@ephox/alloy",
  "version": "7.0.7",
  "description": "Ui Framework",
  "dependencies": {
<<<<<<< HEAD
    "@ephox/agar": "^4.17.1",
    "@ephox/boulder": "^4.0.7",
    "@ephox/katamari": "^6.1.1",
    "@ephox/sand": "^3.1.10",
    "@ephox/sugar": "^6.1.2",
    "tslib": "^2.0.0"
=======
    "@ephox/agar": "^4.17.2",
    "@ephox/boulder": "^4.0.8",
    "@ephox/dom-globals": "^1.1.2",
    "@ephox/katamari": "^6.1.2",
    "@ephox/sand": "^3.1.11",
    "@ephox/sugar": "^6.1.3"
>>>>>>> 02702c62
  },
  "files": [
    "lib/main",
    "lib/demo",
    "lib/test",
    "src",
    "tsconfig.json",
    "readme.md",
    "LEGAL.txt",
    "CHANGELOG.txt",
    "LICENSE.txt"
  ],
  "scripts": {
    "test": "bedrock-auto -b phantomjs --testdirs src/test/ts/atomic src/test/ts/browser src/test/ts/jsdom src/test/ts/webdriver",
    "test-manual": "bedrock --testdirs src/test/ts/atomic src/test/ts/browser src/test/ts/jsdom src/test/ts/webdriver",
    "lint": "eslint --config ../../.eslintrc.json src/**/*.ts",
    "prepublishOnly": "tsc -b"
  },
  "repository": {
    "type": "git",
    "url": "https://github.com/tinymce/tinymce"
  },
  "keywords": [
    "ui"
  ],
  "author": "Ephox Corporation",
  "license": "Apache-2.0",
  "main": "./lib/main/ts/ephox/alloy/api/Main.js",
  "module": "./lib/main/ts/ephox/alloy/api/Main.js",
  "types": "./lib/main/ts/ephox/alloy/api/Main.d.ts"
}<|MERGE_RESOLUTION|>--- conflicted
+++ resolved
@@ -3,21 +3,12 @@
   "version": "7.0.7",
   "description": "Ui Framework",
   "dependencies": {
-<<<<<<< HEAD
-    "@ephox/agar": "^4.17.1",
-    "@ephox/boulder": "^4.0.7",
-    "@ephox/katamari": "^6.1.1",
-    "@ephox/sand": "^3.1.10",
-    "@ephox/sugar": "^6.1.2",
-    "tslib": "^2.0.0"
-=======
     "@ephox/agar": "^4.17.2",
     "@ephox/boulder": "^4.0.8",
-    "@ephox/dom-globals": "^1.1.2",
     "@ephox/katamari": "^6.1.2",
     "@ephox/sand": "^3.1.11",
-    "@ephox/sugar": "^6.1.3"
->>>>>>> 02702c62
+    "@ephox/sugar": "^6.1.3",
+    "tslib": "^2.0.0"
   },
   "files": [
     "lib/main",
