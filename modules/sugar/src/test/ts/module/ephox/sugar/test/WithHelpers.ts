--- conflicted
+++ resolved
@@ -11,10 +11,7 @@
 import * as Body from 'ephox/sugar/api/node/Body';
 import * as Remove from 'ephox/sugar/api/dom/Remove';
 import * as ShadowDom from 'ephox/sugar/api/node/ShadowDom';
-<<<<<<< HEAD
-=======
 import * as Attr from 'ephox/sugar/api/properties/Attr';
->>>>>>> 786d9fcd
 
 export const withNormalElement = (f: (d: Element<DomElement>) => void): void => {
   const div = Element.fromTag('div');
@@ -24,18 +21,7 @@
   Remove.remove(div);
 };
 
-<<<<<<< HEAD
-const withShadowElementInMode = (mode: 'open' | 'closed', f: (sr: Element<ShadowRoot>, innerDiv: Element<HTMLElement>, shadowHost: Element<HTMLElement>) => void) => {
-  if (ShadowDom.isSupported()) {
-    const shadowHost = Element.fromTag('div', document);
-    Insert.append(Body.body(), shadowHost);
-    const sr = Element.fromDom(shadowHost.dom().attachShadow({ mode }));
-    const innerDiv = Element.fromTag('div', document);
-
-    Insert.append(sr, innerDiv);
-    f(sr, innerDiv, shadowHost);
-=======
-export const setupShadowRoot = (mode: 'open' | 'closed') => {
+export const setupShadowRoot = (mode: 'open' | 'closed'): { shadowRoot: Element<ShadowRoot>; innerDiv: Element<HTMLElement>; shadowHost: Element<HTMLElement> } => {
   const shadowHost = Element.fromTag('div', document);
   Attr.set(shadowHost, 'data-description', 'shadowHost');
   Insert.append(Body.body(), shadowHost);
@@ -45,14 +31,13 @@
   Attr.set(innerDiv, 'data-description', 'innerDiv');
 
   Insert.append(shadowRoot, innerDiv);
-  return { shadowHost, shadowRoot, innerDiv };
+  return { shadowHost, innerDiv, shadowRoot };
 };
 
-export const withShadowElementInMode = (mode: 'open' | 'closed', f: (sr: Element<ShadowRoot>, innerDiv: Element<DomElement>, shadowHost: Element<DomElement>) => void) => {
+export const withShadowElementInMode = (mode: 'open' | 'closed', f: (sr: Element<ShadowRoot>, innerDiv: Element<HTMLElement>, shadowHost: Element<HTMLElement>) => void) => {
   if (ShadowDom.isSupported()) {
-    const { shadowHost, shadowRoot, innerDiv } = setupShadowRoot(mode);
+    const { shadowRoot, innerDiv, shadowHost } = setupShadowRoot(mode);
     f(shadowRoot, innerDiv, shadowHost);
->>>>>>> 786d9fcd
     Remove.remove(shadowHost);
   }
 };
@@ -62,12 +47,7 @@
   withShadowElementInMode('closed', f);
 };
 
-<<<<<<< HEAD
-
 export const withIframe = (f: (div: Element<HTMLElement>, iframe: Element<HTMLIFrameElement>, cw: Window) => void): void => {
-=======
-export const withIframe = (f: (div: Element<DomElement>, iframe: Element<HTMLIFrameElement>, cw: Window) => void): void => {
->>>>>>> 786d9fcd
   const iframe = Element.fromTag('iframe');
   Insert.append(Body.body(), iframe);
 
