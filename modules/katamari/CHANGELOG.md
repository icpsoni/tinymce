--- conflicted
+++ resolved
@@ -6,7 +6,6 @@
 
 ## Unreleased
 
-<<<<<<< HEAD
 ### Changed
 - Swapped `Optional` to be a class, instead of an object with function fields.
 
@@ -15,11 +14,10 @@
 - The `Result` and `Optional` APIs are now thoroughly documented.
 - Added private `.tag` and `.value` properties to `Result`, to make them friendlier to view in the debugger or console.
 
-## 8.0.1 - TBD
-=======
+## 8.1.0 - TBD
+
 ### Added
 - Added new `Strings.toInt` and `Strings.toFloat` APIs to be able to parse a string and convert it to a number.
->>>>>>> 631ad1d1
 
 ## 8.0.0 - 2021-08-26
 
