# Changelog
All notable changes to this project will be documented in this file.

The format is based on [Keep a Changelog](http://keepachangelog.com/en/1.0.0/)
and this project adheres to [Semantic Versioning](http://semver.org/spec/v2.0.0.html).

## Unreleased

<<<<<<< HEAD
### Changed
- Upgraded to Katamari 9.0, which is incompatible with Katamari 8.0 if used in the same bundle.

## 9.0.1 - TBD
=======
### Fixed
- `TextZone` functions no longer treat soft hyphens (`&shy;` entities) as word breaks #TINY-7908
>>>>>>> 32348a65

## 9.0.0 - 2021-08-26

### Added
- Exposed the `TextZones.Zone` and `Words.WordScope` types.

### Changed
- Upgraded to Katamari 8.0, which includes breaking changes to the `Optional` API used in this module.

## 8.1.0 - 2021-07-12

### Changed
- `TextZones` APIs now use `universe.property().getLanguage` function instead of looking at `lang` attribute directly #TINY-7570<|MERGE_RESOLUTION|>--- conflicted
+++ resolved
@@ -6,15 +6,13 @@
 
 ## Unreleased
 
-<<<<<<< HEAD
 ### Changed
 - Upgraded to Katamari 9.0, which is incompatible with Katamari 8.0 if used in the same bundle.
 
 ## 9.0.1 - TBD
-=======
+
 ### Fixed
 - `TextZone` functions no longer treat soft hyphens (`&shy;` entities) as word breaks #TINY-7908
->>>>>>> 32348a65
 
 ## 9.0.0 - 2021-08-26
 
