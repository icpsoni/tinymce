--- conflicted
+++ resolved
@@ -6,15 +6,13 @@
 
 ## Unreleased
 
-<<<<<<< HEAD
 ### Changed
 - Upgraded to Katamari 9.0, which includes breaking changes to the `Optional` API used in this module.
 
 ## 7.0.1 - TBD
-=======
+
 ## Fixed
 - Some of the selection annotation attributes were not cleared if the `Ephemera.selectedSelector` attribute was not present.
->>>>>>> 631ad1d1
 
 ## 7.0.0 - 2021-08-26
 
