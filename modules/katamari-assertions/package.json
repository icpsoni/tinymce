{
  "name": "@ephox/katamari-assertions",
  "version": "1.0.9",
  "description": "Bedrock test assertions for Katamari",
  "repository": {
    "type": "git",
    "url": "https://github.com/tinymce/tinymce"
  },
  "scripts": {
    "prepublishOnly": "tsc -b",
    "test": "bedrock-auto -b phantomjs -d src/test/ts",
    "test-manual": "bedrock -d src/test/ts",
    "lint": "eslint --config ../../.eslintrc.json src/**/*.ts"
  },
  "author": "Ephox Corporation",
  "license": "Apache-2.0",
  "dependencies": {
    "@ephox/bedrock-client": "^9.3.2",
    "@ephox/dispute": "^1.0.3",
<<<<<<< HEAD
    "@ephox/katamari": "^6.1.1",
=======
    "@ephox/dom-globals": "^1.1.2",
    "@ephox/katamari": "^6.1.2",
>>>>>>> 02702c62
    "@ephox/wrap-promise-polyfill": "^2.2.0",
    "tslib": "^2.0.0"
  },
  "files": [
    "lib/main",
    "lib/demo",
    "lib/test",
    "src",
    "tsconfig.json",
    "readme.md",
    "LEGAL.txt",
    "CHANGELOG.txt",
    "LICENSE.txt"
  ],
  "main": "./lib/main/ts/ephox/katamari-assertions/api/Main.js",
  "module": "./lib/main/ts/ephox/katamari-assertions/api/Main.js",
  "types": "./lib/main/ts/ephox/katamari-assertions/api/Main.d.ts",
  "publishConfig": {
    "access": "public"
  }
}<|MERGE_RESOLUTION|>--- conflicted
+++ resolved
@@ -17,12 +17,7 @@
   "dependencies": {
     "@ephox/bedrock-client": "^9.3.2",
     "@ephox/dispute": "^1.0.3",
-<<<<<<< HEAD
-    "@ephox/katamari": "^6.1.1",
-=======
-    "@ephox/dom-globals": "^1.1.2",
     "@ephox/katamari": "^6.1.2",
->>>>>>> 02702c62
     "@ephox/wrap-promise-polyfill": "^2.2.0",
     "tslib": "^2.0.0"
   },
